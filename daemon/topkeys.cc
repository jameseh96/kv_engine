--- conflicted
+++ resolved
@@ -172,19 +172,12 @@
     }
 }
 
-<<<<<<< HEAD
 void TopKeys::doUpdateKey(const void* key,
                           size_t nkey,
                           rel_time_t operation_time) {
-    cb_assert(key);
-    cb_assert(nkey > 0);
-=======
-void TopKeys::updateKey(const void *key, size_t nkey,
-                        rel_time_t operation_time) {
     if (key == nullptr || nkey == 0) {
-        throw std::invalid_argument("TopKeys::updateKey: must be specified");
-    }
->>>>>>> 277180d3
+        throw std::invalid_argument("TopKeys::doUpdateKey: must be specified");
+    }
 
     try {
         cb::const_char_buffer key_buf(static_cast<const char*>(key), nkey);

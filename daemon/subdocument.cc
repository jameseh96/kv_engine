/* -*- Mode: C++; tab-width: 4; c-basic-offset: 4; indent-tabs-mode: nil -*- */
/*
 *     Copyright 2015 Couchbase, Inc
 *
 *   Licensed under the Apache License, Version 2.0 (the "License");
 *   you may not use this file except in compliance with the License.
 *   You may obtain a copy of the License at
 *
 *       http://www.apache.org/licenses/LICENSE-2.0
 *
 *   Unless required by applicable law or agreed to in writing, software
 *   distributed under the License is distributed on an "AS IS" BASIS,
 *   WITHOUT WARRANTIES OR CONDITIONS OF ANY KIND, either express or implied.
 *   See the License for the specific language governing permissions and
 *   limitations under the License.
 */

#include "subdocument.h"

#include <snappy-c.h>

#include "connections.h"
#include "debug_helpers.h"
#include "mcbp.h"
#include "subdoc/util.h"
#include "subdocument_context.h"
#include "subdocument_traits.h"
#include "subdocument_validators.h"
#include "timings.h"
#include "topkeys.h"
#include "utilities/protocol2text.h"

#include <platform/histogram.h>

/******************************************************************************
 * Subdocument executors
 *****************************************************************************/

/*
 * Declarations
 */

static bool subdoc_fetch(McbpConnection* c, SubdocCmdContext& ctx,
                         ENGINE_ERROR_CODE ret, const char* key,
                         size_t keylen, uint16_t vbucket, uint64_t cas);

static bool subdoc_operate(SubdocCmdContext* context);

static ENGINE_ERROR_CODE subdoc_update(SubdocCmdContext* context,
                                       ENGINE_ERROR_CODE ret,
                                       const char* key, size_t keylen,
                                       uint16_t vbucket, uint32_t expiration);
static void subdoc_response(SubdocCmdContext* context);

static protocol_binary_response_status
subdoc_operate_one_path(Connection* c, SubdocCmdContext::OperationSpec& spec,
                        const const_char_buffer& in_doc,
                        uint64_t in_cas);

// Debug - print details of the specified subdocument command.
static void subdoc_print_command(Connection* c, protocol_binary_command cmd,
                                 const char* key, const uint16_t keylen,
                                 const char* path, const uint16_t pathlen,
                                 const char* value, const uint32_t vallen) {
    char clean_key[KEY_MAX_LENGTH + 32];
    char clean_path[SUBDOC_PATH_MAX_LENGTH];
    char clean_value[80]; // only print the first few characters of the value.
    if ((key_to_printable_buffer(clean_key, sizeof(clean_key), c->getId(), true,
                                 memcached_opcode_2_text(cmd), key, keylen)
                    != -1)
                    && (buf_to_printable_buffer(clean_path, sizeof(clean_path),
                                                path, pathlen) != -1)) {
        // print key, path & value if there is a value.
        if ((vallen > 0)
                        && (buf_to_printable_buffer(clean_value,
                                                    sizeof(clean_value), value,
                                                    vallen) != -1)) {
            LOG_DEBUG(c, "%s path:'%s' value:'%s'",
                      clean_key, clean_path, clean_value);
        } else {
            // key & path only
            LOG_DEBUG(c, "%s path:'%s'", clean_key, clean_path);
        }
    }
}

/*
 * Definitions
 */

static SubdocCmdContext*
subdoc_create_context(McbpConnection* c, const SubdocCmdTraits traits,
                      const void* packet, const_char_buffer value) {

    try {
        auto* context = new SubdocCmdContext(c, traits);

        switch (traits.path) {
        case SubdocPath::SINGLE: {
            const protocol_binary_request_subdocument *req =
                    reinterpret_cast<const protocol_binary_request_subdocument*>(packet);

            const protocol_binary_subdoc_flag flags =
                    static_cast<protocol_binary_subdoc_flag>(req->message.extras.subdoc_flags);
            const protocol_binary_command mcbp_cmd =
                    protocol_binary_command(req->message.header.request.opcode);
            const uint16_t pathlen = ntohs(req->message.extras.pathlen);

            // Path is the first thing in the value; remainder is the operation
            // value.
            auto path = value;
            path.len = pathlen;

            // Decode as single path; add a single operation to the context.
            if (traits.request_has_value) {
                // Adjust value to move past the path.
                value.buf += pathlen;
                value.len -= pathlen;

                context->ops.emplace_back
                    (SubdocCmdContext::OperationSpec{traits, flags, path, value});
            } else {
                context->ops.emplace_back
                    (SubdocCmdContext::OperationSpec{traits, flags, path});
            }

            if (flags & SUBDOC_FLAG_MKDOC) {
                context->jroot_type =
                        Subdoc::Util::get_root_type(traits.command, path.buf, path.len);
            }

            if (settings.getVerbose() > 1) {
                const uint8_t extlen = req->message.header.request.extlen;
                const char* key = (char*)packet + sizeof(req->message.header) + extlen;
                const uint16_t keylen = ntohs(req->message.header.request.keylen);

                subdoc_print_command(c, mcbp_cmd, key, keylen,
                                     path.buf, path.len, value.buf, value.len);
            }
            break;
        }

        case SubdocPath::MULTI: {
            // Decode each of lookup specs from the value into our command context.
            size_t offset = 0;

            while (offset < value.len) {
                protocol_binary_command binprot_cmd;
                protocol_binary_subdoc_flag flags;
                size_t headerlen;
                const_char_buffer path;
                const_char_buffer spec_value;
                if (traits.is_mutator) {
                    auto* spec = reinterpret_cast<const protocol_binary_subdoc_multi_mutation_spec*>
                        (value.buf + offset);
                    headerlen = sizeof(*spec);
                    binprot_cmd = protocol_binary_command(spec->opcode);
                    flags = protocol_binary_subdoc_flag(spec->flags);
                    path = {value.buf + offset + headerlen,
                                 htons(spec->pathlen)};
                    spec_value = {value.buf + offset + headerlen + path.len,
                                  htonl(spec->valuelen)};

                } else {
                    auto* spec = reinterpret_cast<const protocol_binary_subdoc_multi_lookup_spec*>
                        (value.buf + offset);
                    headerlen = sizeof(*spec);
                    binprot_cmd = protocol_binary_command(spec->opcode);
                    flags = protocol_binary_subdoc_flag(spec->flags);
                    path = {value.buf + offset + headerlen,
                            htons(spec->pathlen)};
                    spec_value = {nullptr, 0};
                }

                auto traits = get_subdoc_cmd_traits(binprot_cmd);
                if ((flags & SUBDOC_FLAG_MKDOC) && context->jroot_type == 0) {
                    // Determine the root type
                    context->jroot_type =
                            Subdoc::Util::get_root_type(traits.command, path.buf, path.len);
                }

                context->ops.emplace_back
                    (SubdocCmdContext::OperationSpec{traits, flags, path,
                                                     spec_value});

                offset += headerlen + path.len + spec_value.len;
            }

            if (settings.getVerbose() > 1) {
                const protocol_binary_request_subdocument *req =
                        reinterpret_cast<const protocol_binary_request_subdocument*>(packet);

                const protocol_binary_command mcbp_cmd =
                        protocol_binary_command(req->message.header.request.opcode);

                const uint8_t extlen = req->message.header.request.extlen;
                const char* key = (char*)packet + sizeof(req->message.header) + extlen;
                const uint16_t keylen = ntohs(req->message.header.request.keylen);

                const char path[] = "<multipath>";
                subdoc_print_command(c, mcbp_cmd, key, keylen,
                                     path, strlen(path), value.buf, value.len);
            }
        }}
        return context;
    } catch (std::bad_alloc&) {
        return nullptr;
    }
}

/* Decode the specified expiration value for the specified request.
 */
uint32_t subdoc_decode_expiration(const protocol_binary_request_header* header,
                                  const SubdocCmdTraits traits) {
    // Expiration is zero (never expire) unless an (optional) 4-byte expiry
    // value was included in the extras.
    const char* expiration_ptr = nullptr;

    // Single-path and multi-path have different extras encodings:
    switch (traits.path) {
    case SubdocPath::SINGLE:
        if (header->request.extlen == SUBDOC_EXPIRY_EXTRAS_LEN) {
            expiration_ptr = reinterpret_cast<const char*>(header) +
                             sizeof(*header) + SUBDOC_BASIC_EXTRAS_LEN;
        }
        break;

    case SubdocPath::MULTI:
        if (header->request.extlen == sizeof(uint32_t)) {
            expiration_ptr = reinterpret_cast<const char*>(header) +
                             sizeof(*header);
        }
        break;
    }

    if (expiration_ptr != nullptr) {
        return ntohl(*reinterpret_cast<const uint32_t*>(expiration_ptr));
    } else {
        return 0;
    }
}

/* Main function which handles execution of all sub-document
 * commands: fetches, operates on, updates and finally responds to the client.
 *
 * Invoked via extern "C" trampoline functions (see later) which populate the
 * subdocument elements of executors[].
 *
 * @param c      connection object.
 * @param packet request packet.
 * @param traits Traits associated with the specific command.
 */
static void subdoc_executor(McbpConnection *c, const void *packet,
                            const SubdocCmdTraits traits) {

    // 0. Parse the request and log it if debug enabled.
    const protocol_binary_request_subdocument *req =
            reinterpret_cast<const protocol_binary_request_subdocument*>(packet);
    const protocol_binary_request_header* header = &req->message.header;

    const uint8_t extlen = header->request.extlen;
    const uint16_t keylen = ntohs(header->request.keylen);
    const uint32_t bodylen = ntohl(header->request.bodylen);
    const uint16_t vbucket = ntohs(header->request.vbucket);
    const uint64_t cas = ntohll(header->request.cas);

    const char* key = (char*)packet + sizeof(*header) + extlen;

    const char* value = key + keylen;
    const uint32_t vallen = bodylen - keylen - extlen;

    const uint32_t expiration = subdoc_decode_expiration(header, traits);

    // We potentially need to make multiple attempts at this as the engine may
    // return EWOULDBLOCK if not initially resident, hence initialise ret to
    // c->aiostat.
    ENGINE_ERROR_CODE ret = c->getAiostat();
    c->setAiostat(ENGINE_SUCCESS);

    // If client didn't specify a CAS, we still use CAS internally to check
    // that we are updating the same version of the document as was fetched.
    // However in this case we auto-retry in the event of a concurrent update
    // by some other client.
    const bool auto_retry = (cas == 0);

    // We specify a finite number of times to retry; to prevent the (extremely
    // unlikely) event that we are fighting with another client for the
    // correct CAS value for an arbitrary amount of time (and to defend against
    // possible bugs in our code ;)
    const int MAXIMUM_ATTEMPTS = 100;

    int attempts = 0;
    do {
        attempts++;

        // 0. If we don't already have a command context, allocate one
        // (we may already have one if this is an auto_retry or a re-execution
        // due to EWOULDBLOCK).
        auto* context = dynamic_cast<SubdocCmdContext*>(c->getCommandContext());
        if (context == nullptr) {
            const_char_buffer value_buf{value, vallen};
            context = subdoc_create_context(c, traits, packet, value_buf);
            c->setCommandContext(context);
        }

        // 1. Attempt to fetch from the engine the document to operate on. Only
        // continue if it returned true, otherwise return from this function
        // (which may result in it being called again later in the EWOULDBLOCK
        // case).
        if (!subdoc_fetch(c, *context, ret, key, keylen, vbucket, cas)) {
            return;
        }

        // 2. Perform the operation specified by CMD. Again, return if it fails.
        if (!subdoc_operate(context)) {
            return;
        }

        // 3. Update the document in the engine (mutations only).
        ret = subdoc_update(context, ret, key, keylen, vbucket, expiration);
        if (ret == ENGINE_KEY_EEXISTS) {
            if (auto_retry) {
                // Retry the operation. Reset the command context and related
                // state, so start from the beginning again.
                ret = ENGINE_SUCCESS;
                if (c->getItem() != nullptr) {
                    bucket_release_item(c, c->getItem());
                    c->setItem(nullptr);
                }

                c->resetCommandContext();
                continue;
            } else {
                // No auto-retry - return status back to client and return.
                mcbp_write_packet(c, engine_error_2_mcbp_protocol_error(ret));
                return;
            }
        } else if (ret != ENGINE_SUCCESS) {
            return;
        }

        // 4. Form a response and send it back to the client.
        subdoc_response(context);

        // Update stats. Treat all mutations as 'cmd_set', all accesses as 'cmd_get',
        // in addition to specific subdoc counters. (This is mainly so we
        // see subdoc commands in the GUI, which used cmd_set / cmd_get).
        auto* thread_stats = get_thread_stats(c);
        if (context->traits.is_mutator) {
            thread_stats->cmd_subdoc_mutation++;
            thread_stats->bytes_subdoc_mutation_total += context->out_doc_len;
            thread_stats->bytes_subdoc_mutation_inserted +=
                    context->getOperationValueBytesTotal();

            SLAB_INCR(c, cmd_set, key, keylen);
        } else {
            thread_stats->cmd_subdoc_lookup++;
            thread_stats->bytes_subdoc_lookup_total += context->in_doc.len;
            thread_stats->bytes_subdoc_lookup_extracted += context->response_val_len;

            STATS_HIT(c, get, key, nkey);
        }
        update_topkeys(key, keylen, c);

        return;
    } while (auto_retry && attempts < MAXIMUM_ATTEMPTS);

    // Hit maximum attempts - this theoretically could happen but shouldn't
    // in reality.
    const protocol_binary_command mcbp_cmd =
            protocol_binary_command(header->request.opcode);

    LOG_WARNING(c,
         "%u: Subdoc: Hit maximum number of auto-retry attempts (%d) when "
         "attempting to perform op %s for client %s - returning TMPFAIL",
         c->getId(), MAXIMUM_ATTEMPTS, memcached_opcode_2_text(mcbp_cmd),
         c->getDescription().c_str());
    mcbp_write_packet(c, engine_error_2_mcbp_protocol_error(ENGINE_TMPFAIL));
}

/* Gets a flat, uncompressed JSON document ready for performing a subjson
 * operation on it.
 * @param      c        Connection
 * @param      item     The item referring to the document to retreive.
 * @param[out] document Upon success, the returned document.
 * @param      in_cas   Input CAS to use
 * @param[out] cas      Upon success, the returned document's CAS.
 * @param[out] flags    Upon success, the returned document's flags.
 *
 * Returns true if a buffer could be prepared, updating {document} with the
 * address and size of the document and {cas} with the cas.
 * Otherwise returns an error code indicating why the document could not be
 * obtained.
 */
static protocol_binary_response_status
get_document_for_searching(McbpConnection * c, const item* item,
                           const_char_buffer& document, uint64_t in_cas,
                           uint64_t& cas, uint32_t& flags) {

    item_info_holder info;
    info.info.nvalue = IOV_MAX;

    if (!bucket_get_item_info(c, item, &info.info)) {
        LOG_WARNING(c, "%u: Failed to get item info", c->getId());
        return PROTOCOL_BINARY_RESPONSE_EINTERNAL;
    }

    // Need to have the complete document in a single iovec.
    if (info.info.nvalue != 1) {
        LOG_WARNING(c, "%u: More than one iovec in document", c->getId());
        return PROTOCOL_BINARY_RESPONSE_EINTERNAL;
    }

    // Check CAS matches (if specified by the user)
    if ((in_cas != 0) && in_cas != info.info.cas) {
        return PROTOCOL_BINARY_RESPONSE_KEY_EEXISTS;
    }

    // Set CAS - same irrespective of datatype.
    cas = info.info.cas;
    flags = info.info.flags;

    if (!mcbp::datatype::is_json(info.info.datatype)) {
        // No good; need to have JSON
        return PROTOCOL_BINARY_RESPONSE_SUBDOC_DOC_NOTJSON;
    }

    if (mcbp::datatype::is_compressed(info.info.datatype)) {
        // Need to expand before attempting to extract from it.
        const char* compressed_buf =
            static_cast<const char*>(info.info.value[0].iov_base);
        const size_t compressed_len = info.info.value[0].iov_len;
        size_t uncompressed_len;

        if (snappy_uncompressed_length(compressed_buf, compressed_len,
                                       &uncompressed_len) != SNAPPY_OK) {
            char clean_key[KEY_MAX_LENGTH + 32];
            if (buf_to_printable_buffer(clean_key, sizeof(clean_key),
                                        static_cast<const char*>(info.info.key),
                                        info.info.nkey) != -1) {
                LOG_WARNING(c,
                            "<%u ERROR: Failed to determine inflated body"
                                " size. Key: '%s' may have an "
                                "incorrect datatype of COMPRESSED_JSON.",
                            c->getId(), clean_key);
            }
            return PROTOCOL_BINARY_RESPONSE_EINTERNAL;
        }

        // We use the connections' dynamic buffer to uncompress into; this
        // will later be used as the the send buffer for the subset of the
        // document we send.
        if (!c->growDynamicBuffer(uncompressed_len)) {
            LOG_WARNING(c,
                        "<%u ERROR: Failed to grow dynamic buffer to %"
                            PRIu64 "for uncompressing document.",
                        c->getId(), uncompressed_len);
            return PROTOCOL_BINARY_RESPONSE_E2BIG;
        }

        auto &dbuf = c->getDynamicBuffer();
        char* buffer = dbuf.getCurrent();
        if (snappy_uncompress(compressed_buf, compressed_len, buffer,
                              &uncompressed_len) != SNAPPY_OK) {
            char clean_key[KEY_MAX_LENGTH + 32];
            if (buf_to_printable_buffer(clean_key, sizeof(clean_key),
                                        static_cast<const char*>(info.info.key),
                                        info.info.nkey) != -1) {
                LOG_WARNING(c,
                            "<%u ERROR: Failed to inflate body. Key: '%s'"
                                " may have an incorrect datatype of "
                                "COMPRESSED_JSON.", c->getId(), clean_key);
            }
            return PROTOCOL_BINARY_RESPONSE_EINTERNAL;
        }
        dbuf.moveOffset(uncompressed_len);
        // Update document to point to the uncompressed version in the buffer.
        document.buf = buffer;
        document.len = uncompressed_len;
        return PROTOCOL_BINARY_RESPONSE_SUCCESS;
    } else {
        // Good to go using original buffer.
        document.buf = static_cast<char*>(info.info.value[0].iov_base);
        document.len = info.info.value[0].iov_len;
        return PROTOCOL_BINARY_RESPONSE_SUCCESS;
    }
}

// Fetch the item to operate on from the engine.
// Returns true if the command was successful (and execution should continue),
// else false.
static bool subdoc_fetch(McbpConnection* c, SubdocCmdContext& ctx,
                         ENGINE_ERROR_CODE ret, const char* key,
                         size_t keylen, uint16_t vbucket, uint64_t cas) {

    if (c->getItem() == NULL && !ctx.needs_new_doc) {
        item* initial_item;

        if (ret == ENGINE_SUCCESS) {
            ret = bucket_get(c, &initial_item, key, (int)keylen, vbucket);
        }

        switch (ret) {
        case ENGINE_SUCCESS:
            // We have the item; assign to c->item (so we'll start from step 2
            // next time).
            c->setItem(initial_item);
            ctx.needs_new_doc = false;
            break;

        case ENGINE_KEY_ENOENT:
            // The item does not exist. Check the current command context to
            // determine if we should at all write a new document (i.e. pretend
            // it exists) and defer insert until later.. OR if we should simply
            // bail.

            if (ctx.jroot_type == JSONSL_T_LIST) {
                ctx.in_doc = {"[]", 2};
            } else if (ctx.jroot_type == JSONSL_T_OBJECT) {
                ctx.in_doc = {"{}", 2};
            } else {
                mcbp_write_packet(c, engine_error_2_mcbp_protocol_error(ret));
                return false;
            }

            // Indicate that a new document is required:
            ctx.needs_new_doc = true;
            return true;

        case ENGINE_EWOULDBLOCK:
            c->setEwouldblock(true);
            return false;

        case ENGINE_DISCONNECT:
            c->setState(conn_closing);
            return false;

        default:
            mcbp_write_packet(c, engine_error_2_mcbp_protocol_error(ret));
            return false;
        }
    }

    if (ctx.in_doc.buf == nullptr) {
        // Retrieve the item_info the engine, and if necessary
        // uncompress it so subjson can parse it.
        uint64_t doc_cas;
        uint32_t doc_flags;
        const_char_buffer doc;
        protocol_binary_response_status status;
        status = get_document_for_searching(c, c->getItem(), doc, cas,
                                            doc_cas, doc_flags);

        if (status != PROTOCOL_BINARY_RESPONSE_SUCCESS) {
            // Failed. Note c->item and c->commandContext will both be freed for
            // us as part of preparing for the next command.
            mcbp_write_packet(c, status);
            return false;
        }

        // Record the input document in the context.
        ctx.in_doc = doc;
        ctx.in_cas = doc_cas;
        ctx.in_flags = doc_flags;
    }

    return true;
}

/** Perform the operation specified by {spec} to one path in the document.
 */
static protocol_binary_response_status
subdoc_operate_one_path(Connection* c, SubdocCmdContext::OperationSpec& spec,
                      const const_char_buffer& in_doc, uint64_t in_cas) {

    // Prepare the specified sub-document command.
    Subdoc::Operation* op = c->getThread()->subdoc_op;
    op->clear();
    op->set_result_buf(&spec.result);
    op->set_code(spec.traits.command);
    op->set_doc(in_doc.buf, in_doc.len);
    op->set_value(spec.value.buf, spec.value.len);

    // ... and execute it.
    Subdoc::Error subdoc_res = op->op_exec(spec.path.buf, spec.path.len);

    switch (subdoc_res) {
    case Subdoc::Error::SUCCESS:
        return PROTOCOL_BINARY_RESPONSE_SUCCESS;

    case Subdoc::Error::PATH_ENOENT:
        return PROTOCOL_BINARY_RESPONSE_SUBDOC_PATH_ENOENT;

    case Subdoc::Error::PATH_MISMATCH:
        return PROTOCOL_BINARY_RESPONSE_SUBDOC_PATH_MISMATCH;

    case Subdoc::Error::DOC_ETOODEEP:
        return PROTOCOL_BINARY_RESPONSE_SUBDOC_DOC_E2DEEP;

    case Subdoc::Error::PATH_EINVAL:
        return PROTOCOL_BINARY_RESPONSE_SUBDOC_PATH_EINVAL;

    case Subdoc::Error::DOC_NOTJSON:
        return PROTOCOL_BINARY_RESPONSE_SUBDOC_DOC_NOTJSON;

    case Subdoc::Error::DOC_EEXISTS:
        return PROTOCOL_BINARY_RESPONSE_SUBDOC_PATH_EEXISTS;

    case Subdoc::Error::PATH_E2BIG:
        return PROTOCOL_BINARY_RESPONSE_SUBDOC_PATH_E2BIG;

    case Subdoc::Error::NUM_E2BIG:
        return PROTOCOL_BINARY_RESPONSE_SUBDOC_NUM_ERANGE;

    case Subdoc::Error::DELTA_EINVAL:
        return PROTOCOL_BINARY_RESPONSE_SUBDOC_DELTA_EINVAL;

    case Subdoc::Error::VALUE_CANTINSERT:
        return PROTOCOL_BINARY_RESPONSE_SUBDOC_VALUE_CANTINSERT;

    case Subdoc::Error::DELTA_OVERFLOW:
        return PROTOCOL_BINARY_RESPONSE_SUBDOC_VALUE_CANTINSERT;

    case Subdoc::Error::VALUE_ETOODEEP:
        return PROTOCOL_BINARY_RESPONSE_SUBDOC_VALUE_ETOODEEP;

    default:
        // TODO: handle remaining errors.
        LOG_DEBUG(c, "Unexpected response from subdoc: %d (0x%x)",
                  subdoc_res, subdoc_res);
        return PROTOCOL_BINARY_RESPONSE_EINTERNAL;
    }
}

// Operate on the document as specified by the command context.
// Returns true if the command was successful (and execution should continue),
// else false.
static bool subdoc_operate(SubdocCmdContext* context) {

    if (!context->executed) {
        GenericBlockTimer<TimingHistogram, 0> bt(
                &all_buckets[context->c->getBucketIndex()].subjson_operation_times);

        context->overall_status = PROTOCOL_BINARY_RESPONSE_SUCCESS;

        // 2. Perform each of the operations on document.
        for (auto op = context->ops.begin(); op != context->ops.end(); op++) {
            op->status = subdoc_operate_one_path(context->c, *op, context->in_doc,
                                                 context->in_cas);

            switch (context->traits.path) {
            case SubdocPath::SINGLE:
                if (op->status != PROTOCOL_BINARY_RESPONSE_SUCCESS) {
                    // Failure of a (the only) op stops execution and returns an
                    // error to the client.
                    mcbp_write_packet(context->c, op->status);
                    return false;
                }
                break;

            case SubdocPath::MULTI:
                if (op->status == PROTOCOL_BINARY_RESPONSE_SUCCESS) {
                    if (context->traits.is_mutator) {
                        // Unless this is the last operation, we need to make
                        // the result document be input for the next operation.
                        auto last_op = std::prev(context->ops.end());
                        if (op == last_op) {
                            continue;
                        }

                        // Determine how much space we now need.
                        size_t new_doc_len = 0;
                        for (auto& loc : op->result.newdoc()) {
                            new_doc_len += loc.length;
                        }

                        // TODO-PERF: We need to create a contiguous input
                        // region for the next subjson call, from the set of
                        // iovecs in the result. We can't simply write into
                        // the dynamic_buffer, as that may be the underlying
                        // storage for iovecs from the result. Ideally we'd
                        // either permit subjson to take an iovec as input, or
                        // permit subjson to take all the multipaths at once.
                        // For now we make a contiguous region in a temporary
                        // std::vector, and point in_doc at that.
                        std::unique_ptr<char[]> intermediate_doc;
                        try {
                            intermediate_doc.reset(new char[new_doc_len]);
                        } catch (const std::bad_alloc&) {
                            // Insufficient memory - unable to continue.
                            mcbp_write_packet(context->c,
                                              PROTOCOL_BINARY_RESPONSE_ENOMEM);
                            return false;
                        }

                        size_t offset = 0;
                        for (auto& loc : op->result.newdoc()) {
                            std::memcpy(intermediate_doc.get() + offset,
                                        loc.at, loc.length);
                            offset += loc.length;
                        }

                        // Copying complete - safe to delete the old temp_doc
                        // (even if it was the source of some of the newdoc
                        // iovecs).
                        context->temp_doc.swap(intermediate_doc);
                        context->in_doc = {context->temp_doc.get(),
                                           new_doc_len};

                    } else { // lookup
                        // nothing to do.
                    }
                } else {
                    context->overall_status
                        = PROTOCOL_BINARY_RESPONSE_SUBDOC_MULTI_PATH_FAILURE;
                    if (context->traits.is_mutator) {
                        // For mutations, this stops the operation - however as
                        // we need to respond with a body indicating the index
                        // which failed we return true indicating 'success'.
                        return true;
                    } else {
                        // For lookup; an operation failing doesn't stop us
                        // continuing with the rest of the operations
                        // - continue with the next operation.
                        continue;
                    }
                }
                break;
            }
        }

        context->executed = true;
    }

    return true;
}

// Update the engine with whatever modifications the subdocument command made
// to the document.
// Returns true if the update was successful (and execution should continue),
// else false.
ENGINE_ERROR_CODE subdoc_update(SubdocCmdContext* context,
                                ENGINE_ERROR_CODE ret, const char* key,
                                size_t keylen, uint16_t vbucket,
                                uint32_t expiration) {
    auto* const c = context->c;
    auto* handle = reinterpret_cast<ENGINE_HANDLE*>(c->getBucketEngine());

    if (!context->traits.is_mutator) {
        // No update required - just make sure we have the correct cas to use
        // for response.
        c->setCAS(context->in_cas);
        return ENGINE_SUCCESS;
    }

    // For multi-mutations, we only want to actually update the engine if /all/
    // paths succeeded - otherwise the document is unchanged (and we continue
    // to subdoc_response() to send information back to the client on what
    // succeeded/failed.
    if (context->overall_status != PROTOCOL_BINARY_RESPONSE_SUCCESS) {
        return ENGINE_SUCCESS;
    }

    // Calculate the updated document length - use the last operation result.
    context->out_doc_len = 0;
    for (auto& loc : context->ops.back().result.newdoc()) {
        context->out_doc_len += loc.length;
    }

    // Allocate a new item of this size.
    if (context->out_doc == NULL) {
        item *new_doc;

        if (ret == ENGINE_SUCCESS) {
            ret = c->getBucketEngine()->allocate(handle, c->getCookie(),
                                                 &new_doc, key, keylen,
                                                 context->out_doc_len,
                                                 context->in_flags,
                                                 expiration,
                                                 PROTOCOL_BINARY_DATATYPE_JSON);
        }

        switch (ret) {
        case ENGINE_SUCCESS:
            // Save the allocated document in the cmd context.
            context->out_doc = new_doc;
            break;

        case ENGINE_EWOULDBLOCK:
            c->setEwouldblock(true);
            return ret;

        case ENGINE_DISCONNECT:
            c->setState(conn_closing);
            return ret;

        default:
            mcbp_write_packet(c, engine_error_2_mcbp_protocol_error(ret));
            return ret;
        }

        // To ensure we only replace the version of the document we
        // just appended to; set the CAS to the one retrieved from.
        bucket_item_set_cas(c, new_doc, context->in_cas);

        // Obtain the item info (and it's iovectors)
        item_info new_doc_info;
        new_doc_info.nvalue = IOV_MAX;
        if (!bucket_get_item_info(c, new_doc, &new_doc_info)) {
            mcbp_write_packet(c, PROTOCOL_BINARY_RESPONSE_EINTERNAL);
            return ENGINE_FAILED;
        }

        // Copy the new document into the item.
        char* write_ptr = static_cast<char*>(new_doc_info.value[0].iov_base);
        for (auto& loc : context->ops.back().result.newdoc()) {
            std::copy(loc.at, loc.at + loc.length, write_ptr);
            write_ptr += loc.length;
        }
    }

    // And finally, store the new document.
    uint64_t new_cas;
<<<<<<< HEAD
    auto new_op = context->needs_new_doc ? OPERATION_ADD : OPERATION_REPLACE;
    ret = bucket_store(c, context->out_doc, &new_cas, new_op, vbucket);
=======
    ret = c->getBucketEngine()->store(handle, c,
                                  context->out_doc, &new_cas,
                                  OPERATION_CAS, vbucket);
>>>>>>> 098c351e
    switch (ret) {
    case ENGINE_SUCCESS:
        // Record the UUID / Seqno if MUTATION_SEQNO feature is enabled so
        // we can include it in the response.
        if (c->isSupportsMutationExtras()) {
            item_info info;
            info.nvalue = 1;
            if (!bucket_get_item_info(c, context->out_doc, &info)) {
                LOG_WARNING(c, "%u: Subdoc: Failed to get item info",
                            c->getId());
                mcbp_write_packet(c, PROTOCOL_BINARY_RESPONSE_EINTERNAL);
                return ENGINE_FAILED;
            }
            context->vbucket_uuid = info.vbucket_uuid;
            context->sequence_no = info.seqno;
        }

        c->setCAS(new_cas);
        break;

    case ENGINE_KEY_EEXISTS:
        // CAS mismatch. Caller may choose to retry this (without necessarily
        // telling the client), so send so response here...
        break;

    case ENGINE_EWOULDBLOCK:
        c->setEwouldblock(true);
        break;

    case ENGINE_DISCONNECT:
        c->setState(conn_closing);
        break;

    default:
        mcbp_write_packet(c, engine_error_2_mcbp_protocol_error(ret));
        break;
    }

    return ret;
}

/* Encodes the context's mutation sequence number and vBucket UUID into the
 * given buffer.
 * @param descr Buffer to write to. Must be 16 bytes in size.
 */
static void encode_mutation_descr(SubdocCmdContext* context, char* buffer)
{
    mutation_descr_t descr;
    descr.seqno = htonll(context->sequence_no);
    descr.vbucket_uuid = htonll(context->vbucket_uuid);
    std::memcpy(buffer, &descr, sizeof(descr));
}

/* Encodes the specified multi-mutation result into the given the given buffer.
 * @param index The operation index.
 * @param op Operation spec to encode.
 * @param buffer Buffer to encode into
 * @return The number of bytes written into the buffer.
 */
static size_t encode_multi_mutation_result_spec(uint8_t index,
                                                const SubdocCmdContext::OperationSpec& op,
                                                char* buffer)
{
    char* cursor = buffer;

    // Always encode the index and status.
    *reinterpret_cast<uint8_t*>(cursor) = index;
    cursor += sizeof(uint8_t);
    *reinterpret_cast<uint16_t*>(cursor) = htons(op.status);
    cursor += sizeof(uint16_t);

    // Also encode resultlen if status is success.
    if (op.status == PROTOCOL_BINARY_RESPONSE_SUCCESS) {
        const auto& mloc = op.result.matchloc();
        *reinterpret_cast<uint32_t*>(cursor) = htonl(mloc.length);
        cursor += sizeof(uint32_t);
    }
    return cursor - buffer;
}

/* Construct and send a response to a single-path request back to the client.
 */
static void subdoc_single_response(SubdocCmdContext* context) {
    auto* const c = context->c;

    protocol_binary_response_subdocument* rsp =
            reinterpret_cast<protocol_binary_response_subdocument*>(c->write.buf);

    // Calculate extras size
    const bool include_mutation_dscr = (c->isSupportsMutationExtras() &&
                                        context->traits.is_mutator);
    const size_t extlen = include_mutation_dscr ? sizeof(mutation_descr_t)
                                                : 0;

    const char* value = NULL;
    context->response_val_len = 0;
    if (context->traits.response_has_value) {
        auto mloc = context->ops[0].result.matchloc();
        value = mloc.at;
        context->response_val_len = mloc.length;
    }

    if (mcbp_add_header(c, PROTOCOL_BINARY_RESPONSE_SUCCESS, extlen,
        /*keylen*/0, extlen + context->response_val_len,
                        PROTOCOL_BINARY_RAW_BYTES) == -1) {
        c->setState(conn_closing);
        return;
    }
    rsp->message.header.response.cas = htonll(c->getCAS());

    // Add mutation descr to response buffer if requested.
    if (include_mutation_dscr) {
        DynamicBuffer& response_buf = c->getDynamicBuffer();
        if (!response_buf.grow(extlen)) {
            // Unable to form complete response.
            mcbp_write_packet(c, PROTOCOL_BINARY_RESPONSE_ENOMEM);
            return;
        }
        char* const extras_ptr = response_buf.getCurrent();
        encode_mutation_descr(context, extras_ptr);
        response_buf.moveOffset(extlen);

        c->addIov(extras_ptr, extlen);
    }

    if (context->traits.response_has_value) {
        c->addIov(value, context->response_val_len);
    }

    c->setState(conn_mwrite);
}

/* Construct and send a response to a multi-path mutation back to the client.
 */
static void subdoc_multi_mutation_response(SubdocCmdContext* context) {
    auto* const c = context->c;
    protocol_binary_response_subdocument* rsp =
            reinterpret_cast<protocol_binary_response_subdocument*>(c->write.buf);

    // MULTI_MUTATION: On success, zero to N multi_mutation_result_spec objects
    // (one for each spec which wants to return a value), with optional 16byte
    // mutation descriptor in extras if MUTATION_SEQNO is enabled.
    //
    // On failure body indicates the index and status code of the first failing
    // spec.
    DynamicBuffer& response_buf = c->getDynamicBuffer();
    size_t extlen = 0;
    char* extras_ptr = nullptr;

    // Encode mutation extras into buffer if success & they were requested.
    if (context->overall_status == PROTOCOL_BINARY_RESPONSE_SUCCESS &&
            c->isSupportsMutationExtras()) {
        extlen = sizeof(mutation_descr_t);
        if (!response_buf.grow(extlen)) {
            // Unable to form complete response.
            mcbp_write_packet(c, PROTOCOL_BINARY_RESPONSE_ENOMEM);
            return;
        }
        extras_ptr = response_buf.getCurrent();
        encode_mutation_descr(context, extras_ptr);
        response_buf.moveOffset(extlen);
    }

    // Calculate how much space we need in our dynamic buffer, and total body
    // size to encode into the header.
    size_t response_buf_needed;
    size_t iov_len = 0;
    if (context->overall_status == PROTOCOL_BINARY_RESPONSE_SUCCESS) {
        // on success, one per each non-zero length result.
        response_buf_needed = 0;
        for (size_t ii = 0; ii < context->ops.size(); ii++) {
            const auto& op = context->ops[ii];
            const auto mloc = op.result.matchloc();
            if (op.traits.response_has_value && mloc.length > 0) {
                response_buf_needed += sizeof(uint8_t) + sizeof(uint16_t) +
                                       sizeof(uint32_t);
                iov_len += mloc.length;
            }
        }
    } else {
        // Just one - index and status of first failure.
        response_buf_needed = sizeof(uint8_t) + sizeof(uint16_t);
    }

    // We need two iovecs per operation result:
    // 1. result_spec header (index, status; resultlen for successful specs).
    //    Use the dynamicBuffer for this.
    // 2. actual value - this already resides in the Subdoc::Result.
    if (!response_buf.grow(response_buf_needed)) {
        // Unable to form complete response.
        mcbp_write_packet(c, PROTOCOL_BINARY_RESPONSE_ENOMEM);
        return;
    }

    // Allocated required resource - build the header.
    if (mcbp_add_header(c, context->overall_status, extlen, /*keylen*/0,
                        extlen + response_buf_needed + iov_len,
                        PROTOCOL_BINARY_RAW_BYTES)
            == -1) {
        c->setState(conn_closing);
        return;
    }
    rsp->message.header.response.cas = htonll(c->getCAS());

    // Append extras if requested.
    if (extlen > 0) {
        c->addIov(reinterpret_cast<void*>(extras_ptr), extlen);
    }

    // Append the iovecs for each operation result.
    for (size_t ii = 0; ii < context->ops.size(); ii++) {
        const auto& op = context->ops[ii];
        // Successful - encode all non-zero length results.
        if (context->overall_status == PROTOCOL_BINARY_RESPONSE_SUCCESS) {
            const auto mloc = op.result.matchloc();
            if (op.traits.response_has_value && mloc.length > 0) {
                char* header = response_buf.getCurrent();
                size_t header_sz =
                        encode_multi_mutation_result_spec(ii, op, header);

                c->addIov(reinterpret_cast<void*>(header), header_sz);
                c->addIov(mloc.at, mloc.length);

                response_buf.moveOffset(header_sz);
            }
        } else {
            // Failure - encode first unsuccessful path index and status.
            if (op.status != PROTOCOL_BINARY_RESPONSE_SUCCESS) {
                char* header = response_buf.getCurrent();
                size_t header_sz =
                        encode_multi_mutation_result_spec(ii, op, header);

                c->addIov(reinterpret_cast<void*>(header), header_sz);
                response_buf.moveOffset(header_sz);

                // Only the first unsuccessful op is reported.
                break;
            }
        }
    }
    c->setState(conn_mwrite);
}

/* Construct and send a response to a multi-path lookup back to the client.
 */
static void subdoc_multi_lookup_response(SubdocCmdContext* context) {
    auto* const c = context->c;
    protocol_binary_response_subdocument* rsp =
            reinterpret_cast<protocol_binary_response_subdocument*>(c->write.buf);

    // Calculate the value length - sum of all the operation results.
    context->response_val_len = 0;
    for (auto& op : context->ops) {
        // 16bit status, 32bit resultlen, variable-length result.
        size_t result_size = sizeof(uint16_t) + sizeof(uint32_t);
        if (op.traits.response_has_value) {
            result_size += op.result.matchloc().length;
        }
        context->response_val_len += result_size;
    }

    // We need two iovecs per operation result:
    // 1. status (uin16_t) & vallen (uint32_t). Use the dynamicBuffer for this
    // 2. actual value - this already resides either in the original document
    //                   (for lookups) or stored in the Subdoc::Result.
    DynamicBuffer& response_buf = c->getDynamicBuffer();
    size_t needed = (sizeof(uint16_t) + sizeof(uint32_t)) * context->ops.size();
    if (!response_buf.grow(needed)) {
        // Unable to form complete response.
        mcbp_write_packet(c, PROTOCOL_BINARY_RESPONSE_ENOMEM);
        return;
    }

    // Allocated required resource - build the header.
    if (mcbp_add_header(c, context->overall_status, /*extlen*/0, /*keylen*/
                        0, context->response_val_len, PROTOCOL_BINARY_RAW_BYTES)
        == -1) {
        c->setState(conn_closing);
        return;
    }
    rsp->message.header.response.cas = htonll(c->getCAS());

    // Append the iovecs for each operation result.
    for (auto& op : context->ops) {
        auto mloc = op.result.matchloc();

        // Header is always included. Result value included if the response for
        // this command has a value (e.g. not for EXISTS).
        char* header = response_buf.getCurrent();
        const size_t header_sz = sizeof(uint16_t) + sizeof(uint32_t);
        *reinterpret_cast<uint16_t*>(header) = htons(op.status);
        uint32_t result_len = 0;
        if (op.traits.response_has_value) {
            result_len = htonl(uint32_t(mloc.length));
        }
        *reinterpret_cast<uint32_t*>(header + sizeof(uint16_t)) = result_len;

        c->addIov(reinterpret_cast<void*>(header), header_sz);

        if (result_len != 0) {
            c->addIov(mloc.at, mloc.length);
        }
        response_buf.moveOffset(header_sz);
    }

    c->setState(conn_mwrite);
}

// Respond back to the user as appropriate to the specific command.
void subdoc_response(SubdocCmdContext* context) {
    switch (context->traits.path) {
    case SubdocPath::SINGLE:
        subdoc_single_response(context);
        return;

    case SubdocPath::MULTI:
        if (context->traits.is_mutator) {
            subdoc_multi_mutation_response(context);
        } else {
            subdoc_multi_lookup_response(context);
        }
        return;
    }

    // Shouldn't get here - invalid traits.path
    auto* const c = context->c;
    mcbp_write_packet(c, PROTOCOL_BINARY_RESPONSE_EINTERNAL);
    c->setState(conn_closing);
}

void subdoc_get_executor(McbpConnection* c, void* packet) {
    return subdoc_executor(c, packet,
                           get_traits<PROTOCOL_BINARY_CMD_SUBDOC_GET>());
}

void subdoc_exists_executor(McbpConnection* c, void* packet) {
    return subdoc_executor(c, packet,
                           get_traits<PROTOCOL_BINARY_CMD_SUBDOC_EXISTS>());
}

void subdoc_dict_add_executor(McbpConnection* c, void *packet) {
    return subdoc_executor(c, packet,
                           get_traits<PROTOCOL_BINARY_CMD_SUBDOC_DICT_ADD>());
}

void subdoc_dict_upsert_executor(McbpConnection* c, void *packet) {
    return subdoc_executor(c, packet,
                           get_traits<PROTOCOL_BINARY_CMD_SUBDOC_DICT_UPSERT>());
}

void subdoc_delete_executor(McbpConnection* c, void *packet) {
    return subdoc_executor(c, packet,
                           get_traits<PROTOCOL_BINARY_CMD_SUBDOC_DELETE>());
}

void subdoc_replace_executor(McbpConnection* c, void *packet) {
    return subdoc_executor(c, packet,
                           get_traits<PROTOCOL_BINARY_CMD_SUBDOC_REPLACE>());
}

void subdoc_array_push_last_executor(McbpConnection* c, void *packet) {
    return subdoc_executor(c, packet,
                           get_traits<PROTOCOL_BINARY_CMD_SUBDOC_ARRAY_PUSH_LAST>());
}

void subdoc_array_push_first_executor(McbpConnection* c, void *packet) {
    return subdoc_executor(c, packet,
                           get_traits<PROTOCOL_BINARY_CMD_SUBDOC_ARRAY_PUSH_FIRST>());
}

void subdoc_array_insert_executor(McbpConnection* c, void *packet) {
    return subdoc_executor(c, packet,
                           get_traits<PROTOCOL_BINARY_CMD_SUBDOC_ARRAY_INSERT>());
}

void subdoc_array_add_unique_executor(McbpConnection* c, void *packet) {
    return subdoc_executor(c, packet,
                           get_traits<PROTOCOL_BINARY_CMD_SUBDOC_ARRAY_ADD_UNIQUE>());
}

void subdoc_counter_executor(McbpConnection* c, void *packet) {
    return subdoc_executor(c, packet,
                           get_traits<PROTOCOL_BINARY_CMD_SUBDOC_COUNTER>());
}

void subdoc_get_count_executor(McbpConnection *c, void *packet) {
    return subdoc_executor(c, packet,
                           get_traits<PROTOCOL_BINARY_CMD_SUBDOC_GET_COUNT>());
}

void subdoc_multi_lookup_executor(McbpConnection* c, void *packet) {
    return subdoc_executor(c, packet,
                           get_traits<PROTOCOL_BINARY_CMD_SUBDOC_MULTI_LOOKUP>());
}

void subdoc_multi_mutation_executor(McbpConnection* c, void *packet) {
    return subdoc_executor(c, packet,
                           get_traits<PROTOCOL_BINARY_CMD_SUBDOC_MULTI_MUTATION>());
}<|MERGE_RESOLUTION|>--- conflicted
+++ resolved
@@ -821,14 +821,8 @@
 
     // And finally, store the new document.
     uint64_t new_cas;
-<<<<<<< HEAD
-    auto new_op = context->needs_new_doc ? OPERATION_ADD : OPERATION_REPLACE;
+    auto new_op = context->needs_new_doc ? OPERATION_ADD : OPERATION_CAS;
     ret = bucket_store(c, context->out_doc, &new_cas, new_op, vbucket);
-=======
-    ret = c->getBucketEngine()->store(handle, c,
-                                  context->out_doc, &new_cas,
-                                  OPERATION_CAS, vbucket);
->>>>>>> 098c351e
     switch (ret) {
     case ENGINE_SUCCESS:
         // Record the UUID / Seqno if MUTATION_SEQNO feature is enabled so

/*
 *     Copyright 2019 Couchbase, Inc
 *
 *   Licensed under the Apache License, Version 2.0 (the "License");
 *   you may not use this file except in compliance with the License.
 *   You may obtain a copy of the License at
 *
 *       http://www.apache.org/licenses/LICENSE-2.0
 *
 *   Unless required by applicable law or agreed to in writing, software
 *   distributed under the License is distributed on an "AS IS" BASIS,
 *   WITHOUT WARRANTIES OR CONDITIONS OF ANY KIND, either express or implied.
 *   See the License for the specific language governing permissions and
 *   limitations under the License.
 */

#include "clustertest.h"

#include "bucket.h"
#include "cluster.h"

#include <mcbp/protocol/unsigned_leb128.h>
#include <nlohmann/json.hpp>
#include <protocol/connection/client_connection.h>
#include <protocol/connection/client_mcbp_commands.h>

std::unique_ptr<cb::test::Cluster> cb::test::ClusterTest::cluster;

std::shared_ptr<cb::test::Bucket> cb::test::UpgradeTest::bucket;

void cb::test::ClusterTest::SetUpTestCase() {
    cluster = Cluster::create(4);
    if (!cluster) {
        std::cerr << "Failed to create the cluster" << std::endl;
        std::exit(EXIT_FAILURE);
    }

    try {
        createDefaultBucket();
    } catch (const std::runtime_error& error) {
        std::cerr << error.what();
        std::exit(EXIT_FAILURE);
    }
}

void cb::test::ClusterTest::TearDownTestCase() {
    cluster.reset();
}

void cb::test::ClusterTest::createDefaultBucket() {
    auto bucket = cluster->createBucket("default",
                                        {{"replicas", 2}, {"max_vbuckets", 8}});
    if (!bucket) {
        throw std::runtime_error("Failed to create default bucket");
    }
    bucket->setCollectionManifest(R"({
  "uid": "1",
  "scopes": [
    {
      "name": "_default",
      "uid": "0",
      "collections": [
        {
          "name": "_default",
          "uid": "0"
        },
        {
          "name": "fruit",
          "uid": "8"
        },
        {
          "name": "vegetable",
          "uid": "9"
        }
      ]
    }
  ]
})"_json);
}

void cb::test::ClusterTest::SetUp() {
    Test::SetUp();
}

void cb::test::ClusterTest::TearDown() {
    Test::TearDown();
}

void cb::test::ClusterTest::getReplica(MemcachedConnection& conn,
                                       Vbid vbid,
                                       const std::string& key) {
    BinprotResponse rsp;
    do {
        BinprotGenericCommand cmd(cb::mcbp::ClientOpcode::GetReplica);
        cmd.setVBucket(Vbid(0));
        cmd.setKey(key);

        rsp = conn.execute(cmd);
    } while (rsp.getStatus() == cb::mcbp::Status::KeyEnoent);
    EXPECT_TRUE(rsp.isSuccess());
}

<<<<<<< HEAD
std::string cb::test::ClusterTest::createKey(CollectionIDType cid,
                                             const std::string& key) {
    cb::mcbp::unsigned_leb128<CollectionIDType> leb(cid);
    std::string ret;
    std::copy(leb.begin(), leb.end(), std::back_inserter(ret));
    ret.append(key);
    return ret;
=======
void cb::test::UpgradeTest::SetUpTestCase() {
    // Can't just use the ClusterTest::SetUp as we need to prevent it from
    // creating replication streams so that we can create them as we like to
    // mock upgrade scenarios.
    cluster = Cluster::create(3);
    if (!cluster) {
        std::cerr << "Failed to create the cluster" << std::endl;
        std::exit(EXIT_FAILURE);
    }

    try {
        bucket = cluster->createBucket(
                "default",
                {{"replicas", 2}, {"max_vbuckets", 1}, {"max_num_shards", 1}},
                {},
                false /*No replication*/);
    } catch (const std::runtime_error& error) {
        std::cerr << error.what();
        std::exit(EXIT_FAILURE);
    }
>>>>>>> f612fb66
}<|MERGE_RESOLUTION|>--- conflicted
+++ resolved
@@ -100,7 +100,6 @@
     EXPECT_TRUE(rsp.isSuccess());
 }
 
-<<<<<<< HEAD
 std::string cb::test::ClusterTest::createKey(CollectionIDType cid,
                                              const std::string& key) {
     cb::mcbp::unsigned_leb128<CollectionIDType> leb(cid);
@@ -108,7 +107,8 @@
     std::copy(leb.begin(), leb.end(), std::back_inserter(ret));
     ret.append(key);
     return ret;
-=======
+}
+
 void cb::test::UpgradeTest::SetUpTestCase() {
     // Can't just use the ClusterTest::SetUp as we need to prevent it from
     // creating replication streams so that we can create them as we like to
@@ -129,5 +129,4 @@
         std::cerr << error.what();
         std::exit(EXIT_FAILURE);
     }
->>>>>>> f612fb66
 }
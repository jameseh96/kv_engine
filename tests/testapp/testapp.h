--- conflicted
+++ resolved
@@ -378,20 +378,15 @@
 // the server and value is the documents value (if status == SUCCESS).
 std::pair<cb::mcbp::Status, std::string> fetch_value(const std::string& key);
 
-<<<<<<< HEAD
+// Attempts to fetch the document with the given key.
+// Expects the fetch is successful, and checks if the datatype is json/raw
+void validate_datatype_is_json(const std::string& key, bool isJson);
+
 /**
  * Attempts to get the given key and checks if it's value matches
  * {expected_value}. Given that the ordering in the JSON documents may be
  * different we'll convert both to JSON and back and compare the result
  * (they're logically equal)
-=======
-// Attempts to fetch the document with the given key.
-// Expects the fetch is successful, and checks if the datatype is json/raw
-void validate_datatype_is_json(const std::string& key, bool isJson);
-
-/* Attempts to get the given key and checks if it's value matches
- * {expected_value}.
->>>>>>> 69f44f03
  */
 void validate_json_document(const std::string& key,
                             const std::string& expected_value);

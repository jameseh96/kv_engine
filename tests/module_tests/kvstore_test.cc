/* -*- Mode: C++; tab-width: 4; c-basic-offset: 4; indent-tabs-mode: nil -*- */
/*
 *     Copyright 2016 Couchbase, Inc
 *
 *   Licensed under the Apache License, Version 2.0 (the "License");
 *   you may not use this file except in compliance with the License.
 *   You may obtain a copy of the License at
 *
 *       http://www.apache.org/licenses/LICENSE-2.0
 *
 *   Unless required by applicable law or agreed to in writing, software
 *   distributed under the License is distributed on an "AS IS" BASIS,
 *   WITHOUT WARRANTIES OR CONDITIONS OF ANY KIND, either express or implied.
 *   See the License for the specific language governing permissions and
 *   limitations under the License.
 */

#include "config.h"

#include <gtest/gtest.h>
#include <gmock/gmock.h>
#include <platform/dirutils.h>

#include "callbacks.h"
#include "compress.h"
#include "kvstore.h"
#include "couch-kvstore/couch-kvstore.h"

<<<<<<< HEAD
#include <gtest/gtest.h>
#include <unordered_map>

extern "C" {
    static rel_time_t basic_current_time(void) {
        return 0;
    }

    rel_time_t (*ep_current_time)() = basic_current_time;

    time_t ep_real_time() {
        return time(NULL);
    }
}

class WriteCallback : public Callback<mutation_result> {
public:
    WriteCallback() {}

    void callback(mutation_result &result) {

    }

};

class StatsCallback : public Callback<kvstats_ctx> {
public:
    StatsCallback() {}

    void callback(kvstats_ctx &result) {

    }

};

class CacheCallback : public Callback<CacheLookup> {
public:
    CacheCallback(int64_t s, int64_t e, uint16_t vbid) :
        start(s), end(e), vb(vbid) { }

    void callback(CacheLookup &lookup) {
        EXPECT_EQ(vb, lookup.getVBucketId());
        EXPECT_LE(start, lookup.getBySeqno());
        EXPECT_LE(lookup.getBySeqno(), end);
    }

private:
    int64_t start;
    int64_t end;
    uint16_t vb;
};

class GetCallback : public Callback<GetValue> {
public:
    GetCallback() :
        expectCompressed(false) { }

    GetCallback(bool expect_compressed) :
        expectCompressed(expect_compressed) { }

    void callback(GetValue &result) {
        if (expectCompressed) {
            EXPECT_EQ(PROTOCOL_BINARY_DATATYPE_COMPRESSED,
                      result.getValue()->getDataType());
            snap_buf output;
            EXPECT_EQ(SNAP_SUCCESS,
                      doSnappyUncompress(result.getValue()->getData(),
                                         result.getValue()->getNBytes(),
                                         output));
            EXPECT_EQ(0,
                      strncmp("value",
                              output.buf.get(),
                              output.len));
        } else {
            EXPECT_EQ(0,
                      strncmp("value",
                              result.getValue()->getData(),
                              result.getValue()->getNBytes()));
        }
        delete result.getValue();
    }

private:
    bool expectCompressed;
};

class BloomFilterCallback : public Callback<std::string&, bool&> {
public:
    BloomFilterCallback() {}
    void callback(std::string& ra, bool& rb) override {}
};

class ExpiryCallback : public Callback<std::string&, uint64_t&> {
public:
    ExpiryCallback() {}
    void callback(std::string& ra, uint64_t& rb) override {}
};

// Creates and initializes a KVStore with the given config
static std::unique_ptr<KVStore> setup_kv_store(KVStoreConfig& config) {
    auto kvstore = std::unique_ptr<KVStore>(KVStoreFactory::create(config));

    StatsCallback sc;
    std::string failoverLog("");
    vbucket_state state(vbucket_state_active, 0, 0, 0, 0, 0, 0, 0, 0,
                        failoverLog);
    kvstore->snapshotVBucket(0, state, &sc);

    return kvstore;
}

/* Test callback for stats handling.
 * 'cookie' is a std::unordered_map<std::string, std::string) which stats
 * are accumulated in.
 */
static void add_stat_callback(const char *key, const uint16_t klen,
                              const char *val, const uint32_t vlen,
                              const void *cookie) {
    auto* map = reinterpret_cast<std::map<std::string, std::string>*>(
            const_cast<void*>(cookie));
    ASSERT_NE(nullptr, map);
    map->insert(std::make_pair(std::string(key, klen),
                               std::string(val, vlen)));
}

class CouchAndForestTest : public ::testing::TestWithParam<std::string> {
};

class CouchKVStoreTest : public ::testing::TestWithParam<std::string> {
};

/* Test basic set / get of a document */
TEST_P(CouchAndForestTest, BasicTest) {
    std::string data_dir("/tmp/kvstore-test");
    CouchbaseDirectoryUtilities::rmrf(data_dir.c_str());

    KVStoreConfig config(1024, 4, data_dir, GetParam(), 0);
    auto kvstore = setup_kv_store(config);

    kvstore->begin();

    Item item("key", 3, 0, 0, "value", 5);
    WriteCallback wc;
    kvstore->set(item, wc);

    EXPECT_TRUE(kvstore->commit(nullptr));

    GetCallback gc;
    kvstore->get("key", 0, gc);
}

TEST(CouchKVStoreTest, CompressedTest) {
    std::string data_dir("/tmp/kvstore-test");
    CouchbaseDirectoryUtilities::rmrf(data_dir.c_str());

    KVStoreConfig config(1024, 4, data_dir, "couchdb", 0);
    auto kvstore = setup_kv_store(config);

    kvstore->begin();

    uint8_t datatype = PROTOCOL_BINARY_RAW_BYTES;
    WriteCallback wc;
    for (int i = 1; i <= 5; i++) {
        std::string key("key" + std::to_string(i));
        Item item(key.c_str(), key.length(),
                  0, 0, "value", 5, &datatype, 1, 0, i);
        kvstore->set(item, wc);
    }
    StatsCallback sc;
    kvstore->commit(&sc);

    std::shared_ptr<Callback<GetValue> > cb(new GetCallback(true));
    std::shared_ptr<Callback<CacheLookup> > cl(new CacheCallback(1, 5, 0));
    ScanContext* scanCtx;
    scanCtx = kvstore->initScanContext(cb, cl, 0, 1,
                                       DocumentFilter::ALL_ITEMS,
                                       ValueFilter::VALUES_COMPRESSED);

    ASSERT_NE(nullptr, scanCtx);
    EXPECT_EQ(scan_success, kvstore->scan(scanCtx));
    kvstore->destroyScanContext(scanCtx);
}

// Verify the stats returned from operations are accurate.
TEST(CouchKVStoreTest, StatsTest) {
    std::string data_dir("/tmp/kvstore-test");
    CouchbaseDirectoryUtilities::rmrf(data_dir.c_str());

    KVStoreConfig config(1024, 4, data_dir, "couchdb", 0);
    auto kvstore = setup_kv_store(config);

    // Perform a transaction with a single mutation (set) in it.
    kvstore->begin();
    const std::string key{"key"};
    const std::string value{"value"};
    Item item(key.c_str(), key.size(), 0, 0, value.c_str(), value.size());
    WriteCallback wc;
    kvstore->set(item, wc);

    StatsCallback sc;
    EXPECT_TRUE(kvstore->commit(&sc));
    // Check statistics are correct.
    std::map<std::string, std::string> stats;
    kvstore->addStats("", add_stat_callback, &stats);
    EXPECT_EQ("1", stats[":io_num_write"]);
    const size_t io_write_bytes = stoul(stats[":io_write_bytes"]);
    EXPECT_EQ(key.size() + value.size() + COUCHSTORE_METADATA_SIZE,
              io_write_bytes);

    // Hard to determine exactly how many bytes should have been written, but
    // expect non-zero, and least as many as the actual documents.
    const size_t io_total_write_bytes = stoul(stats[":io_total_write_bytes"]);
    EXPECT_GT(io_total_write_bytes, 0);
    EXPECT_GE(io_total_write_bytes, io_write_bytes);
}

// Verify the compaction stats returned from operations are accurate.
TEST(CouchKVStoreTest, CompactStatsTest) {
    std::string data_dir("/tmp/kvstore-test");
    CouchbaseDirectoryUtilities::rmrf(data_dir.c_str());

    KVStoreConfig config(1, 4, data_dir, "couchdb", 0);
    auto kvstore = setup_kv_store(config);

    // Perform a transaction with a single mutation (set) in it.
    kvstore->begin();
    const std::string key{"key"};
    const std::string value{"value"};
    Item item(key.c_str(), key.size(), 0, 0, value.c_str(), value.size());
    WriteCallback wc;
    kvstore->set(item, wc);

    StatsCallback sc;
    EXPECT_TRUE(kvstore->commit(&sc));

    std::shared_ptr<Callback<std::string&, bool&> >
        filter(new BloomFilterCallback());
    std::shared_ptr<Callback<std::string&, uint64_t&> >
        expiry(new ExpiryCallback());

    compaction_ctx cctx;
    cctx.purge_before_seq = 0;
    cctx.purge_before_ts = 0;
    cctx.curr_time = 0;
    cctx.drop_deletes = 0;
    cctx.db_file_id = 0;
    cctx.max_purged_seq = 0;
    cctx.bloomFilterCallback = filter;
    cctx.expiryCallback = expiry;


    EXPECT_TRUE(kvstore->compactDB(&cctx, sc));
    // Check statistics are correct.
    std::map<std::string, std::string> stats;
    kvstore->addStats("", add_stat_callback, &stats);
    EXPECT_EQ("1", stats[":io_num_write"]);
    const size_t io_write_bytes = stoul(stats[":io_write_bytes"]);

    // Hard to determine exactly how many bytes should have been written, but
    // expect non-zero, and at least twice as many as the actual documents for
    // the total and once as many for compaction alone.
    const size_t io_total_write_bytes = stoul(stats[":io_total_write_bytes"]);
    const size_t io_compaction_write_bytes = stoul(stats[":io_compaction_write_bytes"]);
    EXPECT_GT(io_total_write_bytes, 0);
    EXPECT_GT(io_compaction_write_bytes, 0);
    EXPECT_GT(io_total_write_bytes, io_compaction_write_bytes);
    EXPECT_GE(io_total_write_bytes, io_write_bytes * 2);
    EXPECT_GE(io_compaction_write_bytes, io_write_bytes);
}
=======
static time_t start_time;

static time_t mock_abstime(const rel_time_t exptime) {
    return start_time + exptime;
}

static rel_time_t mock_current_time(void) {
    rel_time_t result = (rel_time_t)(time(NULL) - start_time);
    return result;
}

class CouchKVStoreTest : public ::testing::TestWithParam<std::string> {
};
>>>>>>> c509624b

// Regression test for MB-17517 - ensure that if a couchstore file has a max
// CAS of -1, it is detected and reset to zero when file is loaded.
TEST(CouchKVStoreTest, MB_17517MaxCasOfMinus1) {
    std::string data_dir("/tmp/kvstore-test");
    CouchbaseDirectoryUtilities::rmrf(data_dir.c_str());

    KVStoreConfig config(1024, 4, data_dir, "couchdb", 0);
    KVStore* kvstore = KVStoreFactory::create(config);
    ASSERT_NE(nullptr, kvstore);

    // Activate vBucket.
    std::string failoverLog("[]");
    vbucket_state state(vbucket_state_active, /*ckid*/0, /*maxDelSeqNum*/0,
                        /*highSeqno*/0, /*purgeSeqno*/0, /*lastSnapStart*/0,
                        /*lastSnapEnd*/0, /*maxCas*/-1, /*driftCounter*/0,
                        failoverLog);
<<<<<<< HEAD
    EXPECT_TRUE(kvstore->snapshotVBucket(/*vbid*/0, state, NULL));
=======
    EXPECT_TRUE(kvstore->snapshotVBucket(/*vbid*/0, state, nullptr));
>>>>>>> c509624b
    EXPECT_EQ(~0ull, kvstore->listPersistedVbuckets()[0]->maxCas);

    // Close the file, then re-open.
    delete kvstore;
    kvstore = KVStoreFactory::create(config);
    EXPECT_NE(nullptr, kvstore);

    // Check that our max CAS was repaired on startup.
    EXPECT_EQ(0u, kvstore->listPersistedVbuckets()[0]->maxCas);

    // Cleanup
    delete kvstore;
}

<<<<<<< HEAD
// Regression test for MB-19430 - ensure that an attempt to get the
// item count from a file which doesn't exist yet propagates the
// error so the caller can detect (and retry as necessary).
TEST(CouchKVStoreTest, MB_18580_ENOENT) {
    std::string data_dir("/tmp/kvstore-test");
    CouchbaseDirectoryUtilities::rmrf(data_dir.c_str());

    KVStoreConfig config(1024, 4, data_dir, "couchdb", 0);
    // Create a read-only kvstore (which disables item count caching), then
    // attempt to get the count from a non-existent vbucket.
    KVStore* kvstore = KVStoreFactory::create(config, /*readOnly*/true);
    ASSERT_NE(nullptr, kvstore);

    // Expect to get a system_error (ENOENT)
    EXPECT_THROW(kvstore->getDbFileInfo(0), std::system_error);

    // Cleanup
    delete kvstore;
}

// Test cases which run on both Couchstore and ForestDB
INSTANTIATE_TEST_CASE_P(CouchstoreAndForestDB,
                        CouchAndForestTest,
                        ::testing::Values("couchdb", "forestdb"),
                        [] (const ::testing::TestParamInfo<std::string>& info) {
                            return info.param;
                        });

static char allow_no_stats_env[] = "ALLOW_NO_STATS_UPDATE=yeah";

int main(int argc, char **argv) {
    ::testing::InitGoogleTest(&argc, argv);
    putenv(allow_no_stats_env);

=======
class WriteCallback : public Callback<mutation_result> {
public:
    WriteCallback() {}

    void callback(mutation_result &result) {

    }
};

class KVStatsCallback : public Callback<kvstats_ctx> {
public:
    KVStatsCallback() {}

    void callback(kvstats_ctx &result) {

    }
};

class MockCouchRequest : public CouchRequest {
public:
    class MetaData {
    public:
        MetaData()
            : cas(0),
              expiry(0),
              flags(0),
              ext1(0),
              ext2(0),
              conflictResMode(0) {
        }

        uint64_t cas;
        uint32_t expiry;
        uint32_t flags;
        uint8_t ext1;
        uint8_t ext2;
        uint8_t conflictResMode;

        static const size_t sizeofV0 = 16;
        static const size_t sizeofV1 = 18;
        static const size_t sizeofV2 = 19;
    };

    MockCouchRequest(const Item& it,
                     uint64_t rev,
                     CouchRequestCallback &cb,
                     bool del)
        :  CouchRequest(it, rev, cb, del) {
    }

    ~MockCouchRequest() {}

    // Update what will be written as 'metadata'
    void writeMetaData(MetaData& meta, size_t size) {
        allocatedMeta.reset(new char[size]());
        std::memcpy(allocatedMeta.get(), &meta, size);
        dbDocInfo.rev_meta.buf = allocatedMeta.get();
        dbDocInfo.rev_meta.size = size;
    }

    std::unique_ptr<char[]> allocatedMeta;
};

class MockCouchKVStore : public CouchKVStore {
public:
    MockCouchKVStore(Configuration& config)
        : CouchKVStore(config) {
    }
    // Mocks original code but returns the IORequest for fuzzing
    MockCouchRequest* setAndReturnRequest(const Item &itm, Callback<mutation_result> &cb) {
        if (isReadOnly()) {
            throw std::logic_error("MockCouchKVStore::set: Not valid on a read-only "
                            "object.");
        }
        if (!intransaction) {
            throw std::invalid_argument("MockCouchKVStore::set: intransaction must be "
                            "true to perform a set operation.");
        }

        bool deleteItem = false;
        CouchRequestCallback requestcb;
        uint64_t fileRev = dbFileRevMap[itm.getVBucketId()];

        // each req will be de-allocated after commit
        requestcb.setCb = &cb;
        MockCouchRequest *req = new MockCouchRequest(itm, fileRev, requestcb, deleteItem);
        pendingReqsQ.push_back(req);
        return req;
    }

    // For sherlock testing just wrap the 5 arg commit.
    // We drop this in Watson as commit is refactored
    bool commit1() {
        KVStatsCallback cb;
        return commit(&cb, 0, 1, 1, 1);
    }
};

//
// Explicitly test couchstore (not valid for ForestDB)
// Intended to ensure we can read and write couchstore files and
// parse metadata we store in them.
//
class CouchstoreTest : public ::testing::Test {
public:
    CouchstoreTest()
        : data_dir("/tmp/kvstore-test"),
          vbid(0) {

        CouchbaseDirectoryUtilities::rmrf(data_dir.c_str());
        Configuration config;
        config.setDbname(data_dir);
        kvstore.reset(new MockCouchKVStore(config));
        // Activate vBucket.
        std::string failoverLog("[]");
        vbucket_state state(vbucket_state_active, /*ckid*/0, /*maxDelSeqNum*/0,
                            /*highSeqno*/0, /*purgeSeqno*/0, /*lastSnapStart*/0,
                            /*lastSnapEnd*/0, /*maxCas*/-1, /*driftCounter*/0,
                            failoverLog);
        EXPECT_TRUE(kvstore->snapshotVBucket(/*vbid*/0, state, nullptr));
    }

    ~CouchstoreTest() {
        CouchbaseDirectoryUtilities::rmrf(data_dir.c_str());
    }

protected:
    std::string data_dir;
    std::unique_ptr<MockCouchKVStore> kvstore;
    uint16_t vbid;
};


MATCHER(IsValidConflictMode, "") {
    return (arg == last_write_wins || arg == revision_seqno);
}

class MockedGetCallback : public Callback<GetValue> {
    public:
        MockedGetCallback() {}

        ~MockedGetCallback() {
            delete savedValue.getValue();
        }

        void callback(GetValue& value){
            status(value.getStatus());
            if (value.getStatus() == ENGINE_SUCCESS) {
                EXPECT_CALL(*this, value("value"));
                cas(value.getValue()->getCas());
                expTime(value.getValue()->getExptime());
                flags(value.getValue()->getFlags());
                datatype(protocol_binary_datatypes(value.getValue()->getDataType()));
                conflictResMode(value.getValue()->getConflictResMode());
                this->value(std::string(value.getValue()->getData(),
                                        value.getValue()->getNBytes()));
                savedValue = value;
            }
        }

        Item* getValue() {
            return savedValue.getValue();
        }

        /*
         * Define a number of mock methods that will be invoked by the
         * callback method. Functions can then setup expectations of the
         * value of each method e.g. expect cas to be -1
         */
        MOCK_METHOD1(status, void(ENGINE_ERROR_CODE));
        MOCK_METHOD1(cas, void(uint64_t));
        MOCK_METHOD1(expTime, void(uint32_t));
        MOCK_METHOD1(flags, void(uint32_t));
        MOCK_METHOD1(datatype, void(protocol_binary_datatypes));
        MOCK_METHOD1(conflictResMode, void(conflict_resolution_mode));
        MOCK_METHOD1(value, void(std::string));
    private:
        GetValue savedValue;
};



/*
 * The overall aim of these tests is to create an Item, write it to disk
 * then read it back from disk and look at various fields which are
 * built from the couchstore rev_meta feature.
 *
 * Validation of the Item read from disk is performed by the GetCallback.
 * A number of validators can be called upon which compare the disk Item
 * against an expected Item.
 *
 * The MockCouchKVStore exposes some of the internals of the class so we
 * can inject custom metadata by using ::setAndReturnRequest instead of ::set
 *
 */
TEST_F(CouchstoreTest, DISABLED_noMeta) { // DISABLED in sherlock due to assert
    Item item("key", 3, 0, 0, "value", 5);
    WriteCallback wc;
    kvstore->begin();
    auto request = kvstore->setAndReturnRequest(item, wc);

    // Now directly mess with the metadata of the value which will be written
    MockCouchRequest::MetaData meta;
    request->writeMetaData(meta, 0); // no meta!
    kvstore->commit1();

    MockedGetCallback gc;
    EXPECT_CALL(gc, status(ENGINE_TMPFAIL));
    kvstore->get("key", 0, gc);
}

TEST_F(CouchstoreTest, DISABLED_shortMeta) { // DISABLED in sherlock due to assert
    Item item("key", 3, 0, 0, "value", 5);
    WriteCallback wc;
    kvstore->begin();
    auto request = kvstore->setAndReturnRequest(item, wc);

    // Now directly mess with the metadata of the value which will be written
    MockCouchRequest::MetaData meta;
    request->writeMetaData(meta, 4); // not enough meta!
    kvstore->commit1();

    MockedGetCallback gc;
    EXPECT_CALL(gc, status(ENGINE_TMPFAIL));
    kvstore->get("key", 0, gc);
}

TEST_F(CouchstoreTest, testV0MetaThings) {
    // Baseline test, just writes meta things and reads them
    // via standard interfaces
    // Ensure CAS, exptime and flags are set to something.
    Item item("key", 3,
              0x01020304/*flags*/, 0xaa00bb11/*expiry*/,
              "value", 5,
              nullptr, 0,
              0xf00fcafe11225566ull);

    WriteCallback wc;
    kvstore->begin();
    kvstore->set(item, wc);
    kvstore->commit1();

    MockedGetCallback gc;
    EXPECT_CALL(gc, status(ENGINE_SUCCESS));
    EXPECT_CALL(gc, cas(0xf00fcafe11225566ull));
    EXPECT_CALL(gc, expTime(0xaa00bb11));
    EXPECT_CALL(gc, flags(0x01020304));
    EXPECT_CALL(gc, datatype(PROTOCOL_BINARY_RAW_BYTES));
    EXPECT_CALL(gc, conflictResMode(revision_seqno));
    kvstore->get("key", 0, gc);
}

TEST_F(CouchstoreTest, testV1MetaThings) {
    // Baseline test, just writes meta things and reads them
    // via standard interfaces
    // Ensure CAS, exptime and flags are set to something.
    uint8_t datatype = PROTOCOL_BINARY_DATATYPE_JSON; //lies, but non-zero
    Item item("key", 3,
              0x01020304/*flags*/, 0xaa00bb11,/*expiry*/
              "value", 5,
              &datatype, 1, /*ext_meta is v1 extension*/
              0xf00fcafe11225566ull);
    EXPECT_NE(0, datatype); // make sure we writing non-zero
    WriteCallback wc;
    kvstore->begin();
    kvstore->set(item, wc);
    kvstore->commit1();

    MockedGetCallback gc;
    EXPECT_CALL(gc, status(ENGINE_SUCCESS));
    EXPECT_CALL(gc, cas(0xf00fcafe11225566ull));
    EXPECT_CALL(gc, expTime(0xaa00bb11));
    EXPECT_CALL(gc, flags(0x01020304));
    EXPECT_CALL(gc, datatype(PROTOCOL_BINARY_DATATYPE_JSON));
    EXPECT_CALL(gc, conflictResMode(revision_seqno));
    kvstore->get("key", 0, gc);
}

TEST_F(CouchstoreTest, testV2MetaThings) {
    // Baseline test, just writes meta things and reads them
    // via standard interfaces
    // Ensure CAS, exptime and flags are set to something.
    uint8_t datatype = PROTOCOL_BINARY_DATATYPE_JSON; //lies, but non-zero
    Item item("key", 3,
              0x01020304/*flags*/, 0xaa00bb11,/*expiry*/
              "value", 5,
              &datatype, 1, /*ext_meta is v1 extension*/
              0xf00fcafe11225566ull, 1, vbid, 1, INITIAL_NRU_VALUE,
              last_write_wins /*non zero conflict mode*/);
    EXPECT_NE(0, last_write_wins);
    WriteCallback wc;
    kvstore->begin();
    kvstore->set(item, wc);
    kvstore->commit1();

    MockedGetCallback gc;
    EXPECT_CALL(gc, status(ENGINE_SUCCESS));
    EXPECT_CALL(gc, cas(0xf00fcafe11225566ull));
    EXPECT_CALL(gc, expTime(0xaa00bb11));
    EXPECT_CALL(gc, flags(0x01020304));
    EXPECT_CALL(gc, datatype(PROTOCOL_BINARY_DATATYPE_JSON));
    EXPECT_CALL(gc, conflictResMode(last_write_wins));
    kvstore->get("key", 0, gc);
}

TEST_F(CouchstoreTest, fuzzV0) {
    Item item("key", 3, 0, 0, "value", 5);
    WriteCallback wc;
    kvstore->begin();
    auto request = kvstore->setAndReturnRequest(item, wc);

    // Now directly mess with the metadata of the value which will be written
    MockCouchRequest::MetaData meta;
    meta.cas = 0xf00fcafe11225566ull;
    meta.expiry = 0xaa00bb11;
    meta.flags = 0x01020304;
    request->writeMetaData(meta, MockCouchRequest::MetaData::sizeofV0);
    kvstore->commit1();

    // CAS is byteswapped when read back
    MockedGetCallback gc;
    EXPECT_CALL(gc, status(ENGINE_SUCCESS));
    EXPECT_CALL(gc, cas(htonll(0xf00fcafe11225566ull)));
    EXPECT_CALL(gc, expTime(htonl(0xaa00bb11)));
    EXPECT_CALL(gc, flags(0x01020304));
    EXPECT_CALL(gc, datatype(PROTOCOL_BINARY_RAW_BYTES));
    EXPECT_CALL(gc, conflictResMode(revision_seqno));
    kvstore->get("key", 0, gc);
}

TEST_F(CouchstoreTest, fuzzV1) {
    Item item("key", 3, 0, 0, "value", 5);
    WriteCallback wc;
    kvstore->begin();
    auto request = kvstore->setAndReturnRequest(item, wc);

    // Now directly mess with the metadata of the value which will be written
    MockCouchRequest::MetaData meta;
    meta.cas = 0xf00fcafe11225566ull;
    meta.expiry = 0xaa00bb11;
    meta.flags = 0x01020304;
    meta.ext1 = 2;
    meta.ext2 = 33;
    request->writeMetaData(meta, MockCouchRequest::MetaData::sizeofV1);
    kvstore->commit1();
    MockedGetCallback gc;
    uint8_t expectedDataType = 33;
    EXPECT_CALL(gc, status(ENGINE_SUCCESS));
    EXPECT_CALL(gc, cas(htonll(0xf00fcafe11225566ull)));
    EXPECT_CALL(gc, expTime(htonl(0xaa00bb11)));
    EXPECT_CALL(gc, flags(0x01020304));
    EXPECT_CALL(gc, datatype(protocol_binary_datatypes(expectedDataType)));
    EXPECT_CALL(gc, conflictResMode(revision_seqno));
    kvstore->get("key", 0, gc);
}

TEST_F(CouchstoreTest, fuzzV2) {
    Item item("key", 3, 0, 0, "value", 5);
    WriteCallback wc;
    kvstore->begin();
    auto request = kvstore->setAndReturnRequest(item, wc);

    // Now directly mess with the metadata of the value which will be written
    MockCouchRequest::MetaData meta;
    meta.cas = 0xf00fcafe11225566ull;
    meta.expiry = 0xaa00bb11;
    meta.flags = 0x01020304;
    meta.ext1 = 2;
    meta.ext2 = 33;
    meta.conflictResMode = 99;
    request->writeMetaData(meta, MockCouchRequest::MetaData::sizeofV2);
    kvstore->commit1();

    MockedGetCallback gc;
    EXPECT_CALL(gc, status(ENGINE_SUCCESS));
    EXPECT_CALL(gc, cas(htonll(0xf00fcafe11225566ull)));
    EXPECT_CALL(gc, expTime(htonl(0xaa00bb11)));
    EXPECT_CALL(gc, flags(0x01020304));
    EXPECT_CALL(gc, datatype(protocol_binary_datatypes(meta.ext2)));
    EXPECT_CALL(gc, conflictResMode(conflict_resolution_mode(3)));
    kvstore->get("key", 0, gc);
}

TEST_F(CouchstoreTest, testV1WriteReadWriteRead) {
    // Ensure CAS, exptime and flags are set to something.
    uint8_t datatype = PROTOCOL_BINARY_DATATYPE_JSON; //lies, but non-zero
    Item item("key", 3,
              0x01020304/*flags*/, 0xaa00bb11,/*expiry*/
              "value", 5,
              &datatype, 1, /*ext_meta is v1 extension*/
              0xf00fcafe11225566ull);

    EXPECT_NE(0, datatype); // make sure we writing non-zero values

    // Write an item with forced (valid) V1 meta
    MockCouchRequest::MetaData meta;
    meta.cas = 0xf00fcafe11225566ull;
    meta.expiry = 0xaa00bb11;
    meta.flags = 0x01020304;
    meta.ext1 = FLEX_META_CODE;
    meta.ext1 = datatype;

    WriteCallback wc;
    kvstore->begin();
    auto request = kvstore->setAndReturnRequest(item, wc);

    // Force the meta to be V1
    request->writeMetaData(meta, MockCouchRequest::MetaData::sizeofV1);

    // Commit it
    kvstore->commit1();

    // Read back, is conf_res_mode sane?
    MockedGetCallback gc;
    EXPECT_CALL(gc, status(ENGINE_SUCCESS));
    EXPECT_CALL(gc, cas(htonll(0xf00fcafe11225566ull)));
    EXPECT_CALL(gc, expTime(htonl(0xaa00bb11)));
    EXPECT_CALL(gc, flags(0x01020304));
    EXPECT_CALL(gc, datatype(protocol_binary_datatypes(meta.ext2)));
    EXPECT_CALL(gc, conflictResMode(IsValidConflictMode()));
    kvstore->get("key", 0, gc);

    // Write back the item we read (this will write out V2 meta)
    kvstore->begin();
    kvstore->set(*gc.getValue(), wc);
    kvstore->commit1();

    // Read back, is conf_res_mode sane?
    MockedGetCallback gc2;
    EXPECT_CALL(gc2, status(ENGINE_SUCCESS));
    EXPECT_CALL(gc2, cas(htonll(0xf00fcafe11225566ull)));
    EXPECT_CALL(gc2, expTime(htonl(0xaa00bb11)));
    EXPECT_CALL(gc2, flags(0x01020304));
    EXPECT_CALL(gc2, datatype(protocol_binary_datatypes(meta.ext2)));
    EXPECT_CALL(gc2, conflictResMode(IsValidConflictMode()));
    kvstore->get("key", 0, gc2);
}

static char allow_no_stats_env[] = "ALLOW_NO_STATS_UPDATE=yeah";

int main(int argc, char **argv) {
     /* Setup mock time functions */
    start_time = time(0);
    ep_abs_time = mock_abstime;
    ep_current_time = mock_current_time;
    putenv(allow_no_stats_env);
    ::testing::InitGoogleTest(&argc, argv);
>>>>>>> c509624b
    return RUN_ALL_TESTS();
}<|MERGE_RESOLUTION|>--- conflicted
+++ resolved
@@ -17,8 +17,6 @@
 
 #include "config.h"
 
-#include <gtest/gtest.h>
-#include <gmock/gmock.h>
 #include <platform/dirutils.h>
 
 #include "callbacks.h"
@@ -26,8 +24,8 @@
 #include "kvstore.h"
 #include "couch-kvstore/couch-kvstore.h"
 
-<<<<<<< HEAD
 #include <gtest/gtest.h>
+#include <gmock/gmock.h>
 #include <unordered_map>
 
 extern "C" {
@@ -40,6 +38,13 @@
     time_t ep_real_time() {
         return time(NULL);
     }
+}
+
+static time_t start_time;
+
+static rel_time_t mock_current_time(void) {
+    rel_time_t result = (rel_time_t)(time(NULL) - start_time);
+    return result;
 }
 
 class WriteCallback : public Callback<mutation_result> {
@@ -88,25 +93,27 @@
         expectCompressed(expect_compressed) { }
 
     void callback(GetValue &result) {
-        if (expectCompressed) {
-            EXPECT_EQ(PROTOCOL_BINARY_DATATYPE_COMPRESSED,
-                      result.getValue()->getDataType());
-            snap_buf output;
-            EXPECT_EQ(SNAP_SUCCESS,
-                      doSnappyUncompress(result.getValue()->getData(),
-                                         result.getValue()->getNBytes(),
-                                         output));
-            EXPECT_EQ(0,
-                      strncmp("value",
-                              output.buf.get(),
-                              output.len));
-        } else {
-            EXPECT_EQ(0,
-                      strncmp("value",
-                              result.getValue()->getData(),
-                              result.getValue()->getNBytes()));
+        if (result.getStatus() == ENGINE_SUCCESS) {
+            if (expectCompressed) {
+                EXPECT_EQ(PROTOCOL_BINARY_DATATYPE_COMPRESSED,
+                          result.getValue()->getDataType());
+                snap_buf output;
+                EXPECT_EQ(SNAP_SUCCESS,
+                          doSnappyUncompress(result.getValue()->getData(),
+                                             result.getValue()->getNBytes(),
+                                             output));
+                EXPECT_EQ(0,
+                          strncmp("value",
+                                  output.buf.get(),
+                                  output.len));
+            } else {
+                EXPECT_EQ(0,
+                          strncmp("value",
+                                  result.getValue()->getData(),
+                                  result.getValue()->getNBytes()));
+            }
+            delete result.getValue();
         }
-        delete result.getValue();
     }
 
 private:
@@ -296,21 +303,6 @@
     EXPECT_GE(io_total_write_bytes, io_write_bytes * 2);
     EXPECT_GE(io_compaction_write_bytes, io_write_bytes);
 }
-=======
-static time_t start_time;
-
-static time_t mock_abstime(const rel_time_t exptime) {
-    return start_time + exptime;
-}
-
-static rel_time_t mock_current_time(void) {
-    rel_time_t result = (rel_time_t)(time(NULL) - start_time);
-    return result;
-}
-
-class CouchKVStoreTest : public ::testing::TestWithParam<std::string> {
-};
->>>>>>> c509624b
 
 // Regression test for MB-17517 - ensure that if a couchstore file has a max
 // CAS of -1, it is detected and reset to zero when file is loaded.
@@ -328,11 +320,7 @@
                         /*highSeqno*/0, /*purgeSeqno*/0, /*lastSnapStart*/0,
                         /*lastSnapEnd*/0, /*maxCas*/-1, /*driftCounter*/0,
                         failoverLog);
-<<<<<<< HEAD
-    EXPECT_TRUE(kvstore->snapshotVBucket(/*vbid*/0, state, NULL));
-=======
     EXPECT_TRUE(kvstore->snapshotVBucket(/*vbid*/0, state, nullptr));
->>>>>>> c509624b
     EXPECT_EQ(~0ull, kvstore->listPersistedVbuckets()[0]->maxCas);
 
     // Close the file, then re-open.
@@ -347,7 +335,6 @@
     delete kvstore;
 }
 
-<<<<<<< HEAD
 // Regression test for MB-19430 - ensure that an attempt to get the
 // item count from a file which doesn't exist yet propagates the
 // error so the caller can detect (and retry as necessary).
@@ -367,39 +354,6 @@
     // Cleanup
     delete kvstore;
 }
-
-// Test cases which run on both Couchstore and ForestDB
-INSTANTIATE_TEST_CASE_P(CouchstoreAndForestDB,
-                        CouchAndForestTest,
-                        ::testing::Values("couchdb", "forestdb"),
-                        [] (const ::testing::TestParamInfo<std::string>& info) {
-                            return info.param;
-                        });
-
-static char allow_no_stats_env[] = "ALLOW_NO_STATS_UPDATE=yeah";
-
-int main(int argc, char **argv) {
-    ::testing::InitGoogleTest(&argc, argv);
-    putenv(allow_no_stats_env);
-
-=======
-class WriteCallback : public Callback<mutation_result> {
-public:
-    WriteCallback() {}
-
-    void callback(mutation_result &result) {
-
-    }
-};
-
-class KVStatsCallback : public Callback<kvstats_ctx> {
-public:
-    KVStatsCallback() {}
-
-    void callback(kvstats_ctx &result) {
-
-    }
-};
 
 class MockCouchRequest : public CouchRequest {
 public:
@@ -428,7 +382,7 @@
 
     MockCouchRequest(const Item& it,
                      uint64_t rev,
-                     CouchRequestCallback &cb,
+                     MutationRequestCallback &cb,
                      bool del)
         :  CouchRequest(it, rev, cb, del) {
     }
@@ -448,9 +402,9 @@
 
 class MockCouchKVStore : public CouchKVStore {
 public:
-    MockCouchKVStore(Configuration& config)
-        : CouchKVStore(config) {
-    }
+    MockCouchKVStore(KVStoreConfig& config)
+        : CouchKVStore(config, false) {}
+
     // Mocks original code but returns the IORequest for fuzzing
     MockCouchRequest* setAndReturnRequest(const Item &itm, Callback<mutation_result> &cb) {
         if (isReadOnly()) {
@@ -463,7 +417,7 @@
         }
 
         bool deleteItem = false;
-        CouchRequestCallback requestcb;
+        MutationRequestCallback requestcb;
         uint64_t fileRev = dbFileRevMap[itm.getVBucketId()];
 
         // each req will be de-allocated after commit
@@ -473,11 +427,20 @@
         return req;
     }
 
-    // For sherlock testing just wrap the 5 arg commit.
-    // We drop this in Watson as commit is refactored
-    bool commit1() {
-        KVStatsCallback cb;
-        return commit(&cb, 0, 1, 1, 1);
+    couchstore_error_t public_openDB(uint16_t vbucketId, uint64_t fileRev, Db **db,
+                              uint64_t options, uint64_t *newFileRev = NULL,
+                              bool reset=false, const couch_file_ops* ops = nullptr) {
+        return openDB(vbucketId, fileRev, db, options, newFileRev, reset, ops);
+    }
+
+    void public_getWithHeader(void *dbHandle, const std::string &key,
+                       uint16_t vb, Callback<GetValue> &cb,
+                       bool fetchDelete = false) {
+        getWithHeader(dbHandle, key, vb, cb, fetchDelete);
+    }
+
+    void public_closeDatabaseHandle(Db *db) {
+        closeDatabaseHandle(db);
     }
 };
 
@@ -493,16 +456,14 @@
           vbid(0) {
 
         CouchbaseDirectoryUtilities::rmrf(data_dir.c_str());
-        Configuration config;
-        config.setDbname(data_dir);
+        KVStoreConfig config(1024, 4, data_dir, "couchdb", 0);
+
         kvstore.reset(new MockCouchKVStore(config));
-        // Activate vBucket.
-        std::string failoverLog("[]");
-        vbucket_state state(vbucket_state_active, /*ckid*/0, /*maxDelSeqNum*/0,
-                            /*highSeqno*/0, /*purgeSeqno*/0, /*lastSnapStart*/0,
-                            /*lastSnapEnd*/0, /*maxCas*/-1, /*driftCounter*/0,
+        StatsCallback sc;
+        std::string failoverLog("");
+        vbucket_state state(vbucket_state_active, 0, 0, 0, 0, 0, 0, 0, 0,
                             failoverLog);
-        EXPECT_TRUE(kvstore->snapshotVBucket(/*vbid*/0, state, nullptr));
+        kvstore->snapshotVBucket(0, state, &sc, true);
     }
 
     ~CouchstoreTest() {
@@ -520,7 +481,8 @@
     return (arg == last_write_wins || arg == revision_seqno);
 }
 
-class MockedGetCallback : public Callback<GetValue> {
+template<class T>
+class MockedGetCallback : public Callback<T> {
     public:
         MockedGetCallback() {}
 
@@ -552,18 +514,16 @@
          * callback method. Functions can then setup expectations of the
          * value of each method e.g. expect cas to be -1
          */
-        MOCK_METHOD1(status, void(ENGINE_ERROR_CODE));
-        MOCK_METHOD1(cas, void(uint64_t));
-        MOCK_METHOD1(expTime, void(uint32_t));
-        MOCK_METHOD1(flags, void(uint32_t));
-        MOCK_METHOD1(datatype, void(protocol_binary_datatypes));
-        MOCK_METHOD1(conflictResMode, void(conflict_resolution_mode));
-        MOCK_METHOD1(value, void(std::string));
+        MOCK_METHOD1_T(status, void(ENGINE_ERROR_CODE));
+        MOCK_METHOD1_T(cas, void(uint64_t));
+        MOCK_METHOD1_T(expTime, void(uint32_t));
+        MOCK_METHOD1_T(flags, void(uint32_t));
+        MOCK_METHOD1_T(datatype, void(protocol_binary_datatypes));
+        MOCK_METHOD1_T(conflictResMode, void(conflict_resolution_mode));
+        MOCK_METHOD1_T(value, void(std::string));
     private:
         GetValue savedValue;
 };
-
-
 
 /*
  * The overall aim of these tests is to create an Item, write it to disk
@@ -578,7 +538,9 @@
  * can inject custom metadata by using ::setAndReturnRequest instead of ::set
  *
  */
-TEST_F(CouchstoreTest, DISABLED_noMeta) { // DISABLED in sherlock due to assert
+// Disabled in watson as couchstore and throw will leak DocInfo
+// safe for master (with changes to expect a failure, not a throw)
+TEST_F(CouchstoreTest, DISABLED_noMeta) {
     Item item("key", 3, 0, 0, "value", 5);
     WriteCallback wc;
     kvstore->begin();
@@ -587,14 +549,24 @@
     // Now directly mess with the metadata of the value which will be written
     MockCouchRequest::MetaData meta;
     request->writeMetaData(meta, 0); // no meta!
-    kvstore->commit1();
-
-    MockedGetCallback gc;
-    EXPECT_CALL(gc, status(ENGINE_TMPFAIL));
-    kvstore->get("key", 0, gc);
-}
-
-TEST_F(CouchstoreTest, DISABLED_shortMeta) { // DISABLED in sherlock due to assert
+
+    StatsCallback sc;
+    kvstore->commit(&sc);
+
+    GetCallback gc;
+    // Note: master does not throw, it creates an error code
+    // when merged up to master this can be changed to just call get
+    // and does not need the open/close
+    Db* db = nullptr;
+    kvstore->public_openDB(0, 0, &db, COUCHSTORE_OPEN_FLAG_RDONLY);
+    EXPECT_THROW(kvstore->public_getWithHeader(db, "key", 0, gc),
+                 std::invalid_argument);
+    kvstore->public_closeDatabaseHandle(db);
+}
+
+// Disabled in watson as couchstore and throw will leak DocInfo
+// safe for master (with changes to expect a failure, not a throw)
+TEST_F(CouchstoreTest, DISABLED_shortMeta) {
     Item item("key", 3, 0, 0, "value", 5);
     WriteCallback wc;
     kvstore->begin();
@@ -603,11 +575,18 @@
     // Now directly mess with the metadata of the value which will be written
     MockCouchRequest::MetaData meta;
     request->writeMetaData(meta, 4); // not enough meta!
-    kvstore->commit1();
-
-    MockedGetCallback gc;
-    EXPECT_CALL(gc, status(ENGINE_TMPFAIL));
-    kvstore->get("key", 0, gc);
+    StatsCallback sc;
+    kvstore->commit(&sc);
+
+    GetCallback gc;
+    // Note: master does not throw, it creates an error code
+    // when merged up to master this can be changed to just call get
+    // and does not need the open/close
+    Db* db = nullptr;
+    kvstore->public_openDB(0, 0, &db, COUCHSTORE_OPEN_FLAG_RDONLY);
+    EXPECT_THROW(kvstore->public_getWithHeader(db, "key", 0, gc),
+                 std::invalid_argument);
+    kvstore->public_closeDatabaseHandle(db);
 }
 
 TEST_F(CouchstoreTest, testV0MetaThings) {
@@ -623,9 +602,10 @@
     WriteCallback wc;
     kvstore->begin();
     kvstore->set(item, wc);
-    kvstore->commit1();
-
-    MockedGetCallback gc;
+    StatsCallback sc;
+    kvstore->commit(&sc);
+
+    MockedGetCallback<GetValue> gc;
     EXPECT_CALL(gc, status(ENGINE_SUCCESS));
     EXPECT_CALL(gc, cas(0xf00fcafe11225566ull));
     EXPECT_CALL(gc, expTime(0xaa00bb11));
@@ -649,9 +629,10 @@
     WriteCallback wc;
     kvstore->begin();
     kvstore->set(item, wc);
-    kvstore->commit1();
-
-    MockedGetCallback gc;
+    StatsCallback sc;
+    kvstore->commit(&sc);
+
+    MockedGetCallback<GetValue> gc;
     EXPECT_CALL(gc, status(ENGINE_SUCCESS));
     EXPECT_CALL(gc, cas(0xf00fcafe11225566ull));
     EXPECT_CALL(gc, expTime(0xaa00bb11));
@@ -676,9 +657,10 @@
     WriteCallback wc;
     kvstore->begin();
     kvstore->set(item, wc);
-    kvstore->commit1();
-
-    MockedGetCallback gc;
+    StatsCallback sc;
+    kvstore->commit(&sc);
+
+    MockedGetCallback<GetValue> gc;
     EXPECT_CALL(gc, status(ENGINE_SUCCESS));
     EXPECT_CALL(gc, cas(0xf00fcafe11225566ull));
     EXPECT_CALL(gc, expTime(0xaa00bb11));
@@ -700,10 +682,11 @@
     meta.expiry = 0xaa00bb11;
     meta.flags = 0x01020304;
     request->writeMetaData(meta, MockCouchRequest::MetaData::sizeofV0);
-    kvstore->commit1();
+    StatsCallback sc;
+    kvstore->commit(&sc);
 
     // CAS is byteswapped when read back
-    MockedGetCallback gc;
+    MockedGetCallback<GetValue> gc;
     EXPECT_CALL(gc, status(ENGINE_SUCCESS));
     EXPECT_CALL(gc, cas(htonll(0xf00fcafe11225566ull)));
     EXPECT_CALL(gc, expTime(htonl(0xaa00bb11)));
@@ -727,8 +710,9 @@
     meta.ext1 = 2;
     meta.ext2 = 33;
     request->writeMetaData(meta, MockCouchRequest::MetaData::sizeofV1);
-    kvstore->commit1();
-    MockedGetCallback gc;
+    StatsCallback sc;
+    kvstore->commit(&sc);
+    MockedGetCallback<GetValue> gc;
     uint8_t expectedDataType = 33;
     EXPECT_CALL(gc, status(ENGINE_SUCCESS));
     EXPECT_CALL(gc, cas(htonll(0xf00fcafe11225566ull)));
@@ -754,9 +738,10 @@
     meta.ext2 = 33;
     meta.conflictResMode = 99;
     request->writeMetaData(meta, MockCouchRequest::MetaData::sizeofV2);
-    kvstore->commit1();
-
-    MockedGetCallback gc;
+    StatsCallback sc;
+    kvstore->commit(&sc);
+
+    MockedGetCallback<GetValue> gc;
     EXPECT_CALL(gc, status(ENGINE_SUCCESS));
     EXPECT_CALL(gc, cas(htonll(0xf00fcafe11225566ull)));
     EXPECT_CALL(gc, expTime(htonl(0xaa00bb11)));
@@ -793,10 +778,11 @@
     request->writeMetaData(meta, MockCouchRequest::MetaData::sizeofV1);
 
     // Commit it
-    kvstore->commit1();
+    StatsCallback sc;
+    kvstore->commit(&sc);
 
     // Read back, is conf_res_mode sane?
-    MockedGetCallback gc;
+    MockedGetCallback<GetValue> gc;
     EXPECT_CALL(gc, status(ENGINE_SUCCESS));
     EXPECT_CALL(gc, cas(htonll(0xf00fcafe11225566ull)));
     EXPECT_CALL(gc, expTime(htonl(0xaa00bb11)));
@@ -808,10 +794,10 @@
     // Write back the item we read (this will write out V2 meta)
     kvstore->begin();
     kvstore->set(*gc.getValue(), wc);
-    kvstore->commit1();
+    kvstore->commit(&sc);
 
     // Read back, is conf_res_mode sane?
-    MockedGetCallback gc2;
+    MockedGetCallback<GetValue> gc2;
     EXPECT_CALL(gc2, status(ENGINE_SUCCESS));
     EXPECT_CALL(gc2, cas(htonll(0xf00fcafe11225566ull)));
     EXPECT_CALL(gc2, expTime(htonl(0xaa00bb11)));
@@ -821,15 +807,21 @@
     kvstore->get("key", 0, gc2);
 }
 
+// Test cases which run on both Couchstore and ForestDB
+INSTANTIATE_TEST_CASE_P(CouchstoreAndForestDB,
+                        CouchAndForestTest,
+                        ::testing::Values("couchdb", "forestdb"),
+                        [] (const ::testing::TestParamInfo<std::string>& info) {
+                            return info.param;
+                        });
+
 static char allow_no_stats_env[] = "ALLOW_NO_STATS_UPDATE=yeah";
 
 int main(int argc, char **argv) {
-     /* Setup mock time functions */
+    /* Setup mock time functions */
     start_time = time(0);
-    ep_abs_time = mock_abstime;
     ep_current_time = mock_current_time;
     putenv(allow_no_stats_env);
     ::testing::InitGoogleTest(&argc, argv);
->>>>>>> c509624b
     return RUN_ALL_TESTS();
 }
--- conflicted
+++ resolved
@@ -117,13 +117,8 @@
         size_t num_items;
         size_t num_deleted;
         try {
-<<<<<<< HEAD
             num_items = store->getItemCount(vbucket);
-=======
-            DBFileInfo info = store->getDbFileInfo(vbucket);
-            num_items = info.itemCount;
             num_deleted = store->getNumPersistedDeletes(vbucket);
->>>>>>> 8500fdb2
         } catch (std::system_error& e) {
             if (e.code() == std::error_code(ENOENT, std::system_category())) {
                 // File creation hasn't completed yet; backoff and wait.

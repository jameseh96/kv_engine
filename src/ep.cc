/* -*- Mode: C++; tab-width: 4; c-basic-offset: 4; indent-tabs-mode: nil -*- */
/*
 *     Copyright 2015 Couchbase, Inc
 *
 *   Licensed under the Apache License, Version 2.0 (the "License");
 *   you may not use this file except in compliance with the License.
 *   You may obtain a copy of the License at
 *
 *       http://www.apache.org/licenses/LICENSE-2.0
 *
 *   Unless required by applicable law or agreed to in writing, software
 *   distributed under the License is distributed on an "AS IS" BASIS,
 *   WITHOUT WARRANTIES OR CONDITIONS OF ANY KIND, either express or implied.
 *   See the License for the specific language governing permissions and
 *   limitations under the License.
 */

#include "config.h"

#include <string.h>
#include <time.h>

#include <fstream>
#include <functional>
#include <iostream>
#include <map>
#include <sstream>
#include <string>
#include <utility>
#include <vector>

#include <phosphor/phosphor.h>

#include "access_scanner.h"
#include "bgfetcher.h"
#include "checkpoint_remover.h"
#include "conflict_resolution.h"
#include "dcp/dcpconnmap.h"
#include "defragmenter.h"
#include "ep.h"
#include "ep_engine.h"
#include "ext_meta_parser.h"
#include "failover-table.h"
#include "flusher.h"
#include "htresizer.h"
#include "kvshard.h"
#include "kvstore.h"
#include "locks.h"
#include "mutation_log.h"
#include "warmup.h"
#include "connmap.h"
#include "replicationthrottle.h"
#include "tapconnmap.h"

class StatsValueChangeListener : public ValueChangedListener {
public:
    StatsValueChangeListener(EPStats& st, EPBucket& str)
        : stats(st), store(str) {
        // EMPTY
    }

    virtual void sizeValueChanged(const std::string &key, size_t value) {
        if (key.compare("max_size") == 0) {
            stats.setMaxDataSize(value);
            store.getEPEngine().getDcpConnMap(). \
                                     updateMaxActiveSnoozingBackfills(value);
            size_t low_wat = static_cast<size_t>
                    (static_cast<double>(value) * stats.mem_low_wat_percent);
            size_t high_wat = static_cast<size_t>
                    (static_cast<double>(value) * stats.mem_high_wat_percent);
            stats.mem_low_wat.store(low_wat);
            stats.mem_high_wat.store(high_wat);
            store.setCursorDroppingLowerUpperThresholds(value);
        } else if (key.compare("mem_low_wat") == 0) {
            stats.mem_low_wat.store(value);
            stats.mem_low_wat_percent.store(
                                    (double)(value) / stats.getMaxDataSize());
        } else if (key.compare("mem_high_wat") == 0) {
            stats.mem_high_wat.store(value);
            stats.mem_high_wat_percent.store(
                                    (double)(value) / stats.getMaxDataSize());
        } else if (key.compare("replication_throttle_threshold") == 0) {
            stats.replicationThrottleThreshold.store(
                                          static_cast<double>(value) / 100.0);
        } else if (key.compare("warmup_min_memory_threshold") == 0) {
            stats.warmupMemUsedCap.store(static_cast<double>(value) / 100.0);
        } else if (key.compare("warmup_min_items_threshold") == 0) {
            stats.warmupNumReadCap.store(static_cast<double>(value) / 100.0);
        } else {
            LOG(EXTENSION_LOG_WARNING,
                "Failed to change value for unknown variable, %s\n",
                key.c_str());
        }
    }

private:
    EPStats& stats;
    EPBucket& store;
};

/**
 * A configuration value changed listener that responds to ep-engine
 * parameter changes by invoking engine-specific methods on
 * configuration change events.
 */
class EPStoreValueChangeListener : public ValueChangedListener {
public:
    EPStoreValueChangeListener(EPBucket& st) : store(st) {
    }

    virtual void sizeValueChanged(const std::string &key, size_t value) {
        if (key.compare("bg_fetch_delay") == 0) {
            store.setBGFetchDelay(static_cast<uint32_t>(value));
        } else if (key.compare("compaction_write_queue_cap") == 0) {
            store.setCompactionWriteQueueCap(value);
        } else if (key.compare("exp_pager_stime") == 0) {
            store.setExpiryPagerSleeptime(value);
        } else if (key.compare("exp_pager_initial_run_time") == 0) {
            store.setExpiryPagerTasktime(value);
        } else if (key.compare("alog_sleep_time") == 0) {
            store.setAccessScannerSleeptime(value, false);
        } else if (key.compare("alog_task_time") == 0) {
            store.resetAccessScannerStartTime();
        } else if (key.compare("mutation_mem_threshold") == 0) {
            double mem_threshold = static_cast<double>(value) / 100;
            StoredValue::setMutationMemoryThreshold(mem_threshold);
        } else if (key.compare("backfill_mem_threshold") == 0) {
            double backfill_threshold = static_cast<double>(value) / 100;
            store.setBackfillMemoryThreshold(backfill_threshold);
        } else if (key.compare("compaction_exp_mem_threshold") == 0) {
            store.setCompactionExpMemThreshold(value);
        } else if (key.compare("replication_throttle_queue_cap") == 0) {
            store.getEPEngine().getReplicationThrottle().setQueueCap(value);
        } else if (key.compare("replication_throttle_cap_pcnt") == 0) {
            store.getEPEngine().getReplicationThrottle().setCapPercent(value);
        } else {
            LOG(EXTENSION_LOG_WARNING,
                "Failed to change value for unknown variable, %s\n",
                key.c_str());
        }
    }

    virtual void booleanValueChanged(const std::string &key, bool value) {
        if (key.compare("access_scanner_enabled") == 0) {
            if (value) {
                store.enableAccessScannerTask();
            } else {
                store.disableAccessScannerTask();
            }
        } else if (key.compare("bfilter_enabled") == 0) {
            store.setAllBloomFilters(value);
        } else if (key.compare("exp_pager_enabled") == 0) {
            if (value) {
                store.enableExpiryPager();
            } else {
                store.disableExpiryPager();
            }
        }
    }

    virtual void floatValueChanged(const std::string &key, float value) {
        if (key.compare("bfilter_residency_threshold") == 0) {
            store.setBfiltersResidencyThreshold(value);
        } else if (key.compare("dcp_min_compression_ratio") == 0) {
            store.getEPEngine().updateDcpMinCompressionRatio(value);
        }
    }

private:
    EPBucket& store;
};

/**
 * Callback class used by EpStore, for adding relevant keys
 * to bloomfilter during compaction.
 */
class BloomFilterCallback : public Callback<uint16_t&, std::string&, bool&> {
public:
    BloomFilterCallback(EPBucket& eps)
        : store(eps) {
    }

    void callback(uint16_t& vbucketId, std::string& key, bool& isDeleted) {
        RCPtr<VBucket> vb = store.getVBucket(vbucketId);
        if (vb) {
            /* Check if a temporary filter has been initialized. If not,
             * initialize it. If initialization fails, throw an exception
             * to the caller and let the caller deal with it.
             */
            bool tempFilterInitialized = vb->isTempFilterAvailable();
            if (!tempFilterInitialized) {
                tempFilterInitialized = initTempFilter(vbucketId);
            }

            if (!tempFilterInitialized) {
                throw std::runtime_error("BloomFilterCallback::callback: Failed "
                    "to initialize temporary filter for vbucket: " +
                    std::to_string(vbucketId));
            }

            if (store.getItemEvictionPolicy() == VALUE_ONLY) {
                /**
                 * VALUE-ONLY EVICTION POLICY
                 * Consider deleted items only.
                 */
                if (isDeleted) {
                    vb->addToTempFilter(key);
                }
            } else {
                /**
                 * FULL EVICTION POLICY
                 * If vbucket's resident ratio is found to be less than
                 * the residency threshold, consider all items, otherwise
                 * consider deleted and non-resident items only.
                 */
                 bool residentRatioLessThanThreshold = vb->isResidentRatioUnderThreshold(
                                                           store.getBfiltersResidencyThreshold(),
                                                           store.getItemEvictionPolicy());
                 if (residentRatioLessThanThreshold) {
                     vb->addToTempFilter(key);
                 } else {
                     if (isDeleted || !store.isMetaDataResident(vb, key)) {
                         vb->addToTempFilter(key);
                     }
                 }
            }
        }
    }

private:
    bool initTempFilter(uint16_t vbucketId);
    EPBucket& store;
};

bool BloomFilterCallback::initTempFilter(uint16_t vbucketId) {
    Configuration& config = store.getEPEngine().getConfiguration();
    RCPtr<VBucket> vb = store.getVBucket(vbucketId);
    if (!vb) {
        return false;
    }

    size_t initial_estimation = config.getBfilterKeyCount();
    size_t estimated_count;
    size_t num_deletes = store.getROUnderlying(vbucketId)->
                                         getNumPersistedDeletes(vbucketId);
    item_eviction_policy_t eviction_policy = store.getItemEvictionPolicy();
    if (eviction_policy == VALUE_ONLY) {
        /**
         * VALUE-ONLY EVICTION POLICY
         * Obtain number of persisted deletes from underlying kvstore.
         * Bloomfilter's estimated_key_count = 1.25 * deletes
         */
        estimated_count = round(1.25 * num_deletes);
    } else {
        /**
         * FULL EVICTION POLICY
         * First determine if the resident ratio of vbucket is less than
         * the threshold from configuration.
         */
        bool residentRatioAlert = vb->isResidentRatioUnderThreshold(
                                          store.getBfiltersResidencyThreshold(),
                                          eviction_policy);

        /**
         * Based on resident ratio against threshold, estimate count.
         *
         * 1. If resident ratio is greater than the threshold:
         * Obtain number of persisted deletes from underlying kvstore.
         * Obtain number of non-resident-items for vbucket.
         * Bloomfilter's estimated_key_count =
         *                              1.25 * (deletes + non-resident)
         *
         * 2. Otherwise:
         * Obtain number of items for vbucket.
         * Bloomfilter's estimated_key_count =
         *                              1.25 * (num_items)
         */

         if (residentRatioAlert) {
             estimated_count = round(1.25 * vb->getNumItems(eviction_policy));
         } else {
             estimated_count = round(1.25 * (num_deletes +
                                      vb->getNumNonResidentItems(eviction_policy)));
         }
    }

    if (estimated_count < initial_estimation) {
        estimated_count = initial_estimation;
    }

    vb->initTempFilter(estimated_count, config.getBfilterFpProb());

    return true;
}

class ExpiredItemsCallback : public Callback<uint16_t&, std::string&, uint64_t&,
                                             time_t&> {
    public:
        ExpiredItemsCallback(EPBucket& store)
            : epstore(store) { }

        void callback(uint16_t& vbid, std::string& key, uint64_t& revSeqno,
                      time_t& startTime) {
            if (epstore.compactionCanExpireItems()) {
                epstore.deleteExpiredItem(vbid, key, startTime, revSeqno,
                                              EXP_BY_COMPACTOR);
            }
        }

    private:
        EPBucket& epstore;
};

class VBucketMemoryDeletionTask : public GlobalTask {
public:
    VBucketMemoryDeletionTask(EventuallyPersistentEngine &eng,
                              RCPtr<VBucket> &vb, double delay) :
                              GlobalTask(&eng,
                              TaskId::VBucketMemoryDeletionTask, delay, true),
                              e(eng), vbucket(vb), vbid(vb->getId()) { }

    std::string getDescription() {
        std::stringstream ss;
        ss << "Removing (dead) vbucket " << vbid << " from memory";
        return ss.str();
    }

    bool run(void) {
        TRACE_EVENT("ep-engine/task", "VBucketMemoryDeletionTask", vbid);
        vbucket->notifyAllPendingConnsFailed(e);
        vbucket->ht.clear();
        vbucket.reset();
        return false;
    }

private:
    EventuallyPersistentEngine &e;
    RCPtr<VBucket> vbucket;
    uint16_t vbid;
};

class PendingOpsNotification : public GlobalTask {
public:
    PendingOpsNotification(EventuallyPersistentEngine &e, RCPtr<VBucket> &vb) :
        GlobalTask(&e, TaskId::PendingOpsNotification, 0, false),
        engine(e), vbucket(vb) { }

    std::string getDescription() {
        std::stringstream ss;
        ss << "Notify pending operations for vbucket " << vbucket->getId();
        return ss.str();
    }

    bool run(void) {
        TRACE_EVENT("ep-engine/task", "PendingOpsNotification",
                     vbucket->getId());
        vbucket->fireAllOps(engine);
        return false;
    }

private:
    EventuallyPersistentEngine &engine;
    RCPtr<VBucket> vbucket;
};

EPBucket::EPBucket(
    EventuallyPersistentEngine &theEngine) :
    engine(theEngine), stats(engine.getEpStats()),
    vbMap(theEngine.getConfiguration(), *this),
    defragmenterTask(NULL),
    bgFetchQueue(0),
    diskFlushAll(false), bgFetchDelay(0),
    backfillMemoryThreshold(0.95),
    statsSnapshotTaskId(0), lastTransTimePerItem(0),
    persistent(true)
{
    cachedResidentRatio.activeRatio.store(0);
    cachedResidentRatio.replicaRatio.store(0);

    Configuration &config = engine.getConfiguration();
    MutationLog *shardlog;
    for (uint16_t i = 0; i < config.getMaxNumShards(); i++) {
        std::stringstream s;
        s << i;
        shardlog = new MutationLog(engine.getConfiguration().getAlogPath() +
                                 "." + s.str(),
                                 engine.getConfiguration().getAlogBlockSize());
        accessLog.push_back(shardlog);
    }


    const auto size = GlobalTask::allTaskIds.size();
    stats.schedulingHisto = new Histogram<ProcessClock::duration::rep>[size];
    stats.taskRuntimeHisto = new Histogram<ProcessClock::duration::rep>[size];

    for (size_t i = 0; i < GlobalTask::allTaskIds.size(); i++) {
        stats.schedulingHisto[i].reset();
        stats.taskRuntimeHisto[i].reset();
    }

    ExecutorPool::get()->registerTaskable(ObjectRegistry::getCurrentEngine()->getTaskable());

    size_t num_vbs = config.getMaxVbuckets();
    vb_mutexes = new std::mutex[num_vbs];

    stats.memOverhead = sizeof(EPBucket);

    if (config.getConflictResolutionType().compare("lww") == 0) {
        conflictResolver.reset(new LastWriteWinsResolution());
    } else {
        conflictResolver.reset(new RevisionSeqnoResolution());
    }

    stats.setMaxDataSize(config.getMaxSize());
    config.addValueChangedListener("max_size",
                                   new StatsValueChangeListener(stats, *this));
    getEPEngine().getDcpConnMap().updateMaxActiveSnoozingBackfills(
                                                        config.getMaxSize());

    stats.mem_low_wat.store(config.getMemLowWat());
    config.addValueChangedListener("mem_low_wat",
                                   new StatsValueChangeListener(stats, *this));
    stats.mem_low_wat_percent.store(
                (double)(stats.mem_low_wat.load()) / stats.getMaxDataSize());

    stats.mem_high_wat.store(config.getMemHighWat());
    config.addValueChangedListener("mem_high_wat",
                                   new StatsValueChangeListener(stats, *this));
    stats.mem_high_wat_percent.store(
                (double)(stats.mem_high_wat.load()) / stats.getMaxDataSize());

    setCursorDroppingLowerUpperThresholds(config.getMaxSize());

    stats.replicationThrottleThreshold.store(static_cast<double>
                                    (config.getReplicationThrottleThreshold())
                                     / 100.0);
    config.addValueChangedListener("replication_throttle_threshold",
                                   new StatsValueChangeListener(stats, *this));

    stats.replicationThrottleWriteQueueCap.store(
                                    config.getReplicationThrottleQueueCap());
    config.addValueChangedListener("replication_throttle_queue_cap",
                                   new EPStoreValueChangeListener(*this));
    config.addValueChangedListener("replication_throttle_cap_pcnt",
                                   new EPStoreValueChangeListener(*this));

    setBGFetchDelay(config.getBgFetchDelay());
    config.addValueChangedListener("bg_fetch_delay",
                                   new EPStoreValueChangeListener(*this));

    stats.warmupMemUsedCap.store(static_cast<double>
                               (config.getWarmupMinMemoryThreshold()) / 100.0);
    config.addValueChangedListener("warmup_min_memory_threshold",
                                   new StatsValueChangeListener(stats, *this));
    stats.warmupNumReadCap.store(static_cast<double>
                                (config.getWarmupMinItemsThreshold()) / 100.0);
    config.addValueChangedListener("warmup_min_items_threshold",
                                   new StatsValueChangeListener(stats, *this));

    double mem_threshold = static_cast<double>
                                      (config.getMutationMemThreshold()) / 100;
    StoredValue::setMutationMemoryThreshold(mem_threshold);
    config.addValueChangedListener("mutation_mem_threshold",
                                   new EPStoreValueChangeListener(*this));

    double backfill_threshold = static_cast<double>
                                      (config.getBackfillMemThreshold()) / 100;
    setBackfillMemoryThreshold(backfill_threshold);
    config.addValueChangedListener("backfill_mem_threshold",
                                   new EPStoreValueChangeListener(*this));

    config.addValueChangedListener("bfilter_enabled",
                                   new EPStoreValueChangeListener(*this));

    bfilterResidencyThreshold = config.getBfilterResidencyThreshold();
    config.addValueChangedListener("bfilter_residency_threshold",
                                   new EPStoreValueChangeListener(*this));

    compactionExpMemThreshold = config.getCompactionExpMemThreshold();
    config.addValueChangedListener("compaction_exp_mem_threshold",
                                   new EPStoreValueChangeListener(*this));

    compactionWriteQueueCap = config.getCompactionWriteQueueCap();
    config.addValueChangedListener("compaction_write_queue_cap",
                                   new EPStoreValueChangeListener(*this));

    config.addValueChangedListener("dcp_min_compression_ratio",
                                   new EPStoreValueChangeListener(*this));

    const std::string &policy = config.getItemEvictionPolicy();
    if (policy.compare("value_only") == 0) {
        eviction_policy = VALUE_ONLY;
    } else {
        eviction_policy = FULL_EVICTION;
    }

    warmupTask = new Warmup(*this, config);
}

bool EPBucket::initialize() {
    // We should nuke everything unless we want warmup
    Configuration &config = engine.getConfiguration();
    if (!config.isWarmup()) {
        reset();
    }

    if (!startFlusher()) {
        LOG(EXTENSION_LOG_WARNING,
            "FATAL: Failed to create and start flushers");
        return false;
    }
    if (!startBgFetcher()) {
        LOG(EXTENSION_LOG_WARNING,
           "FATAL: Failed to create and start bgfetchers");
        return false;
    }

    warmupTask->start();

    itmpTask = new ItemPager(&engine, stats);
    ExecutorPool::get()->schedule(itmpTask, NONIO_TASK_IDX);

    LockHolder elh(expiryPager.mutex);
    expiryPager.enabled = config.isExpPagerEnabled();
    elh.unlock();

    size_t expiryPagerSleeptime = config.getExpPagerStime();
    setExpiryPagerSleeptime(expiryPagerSleeptime);
    config.addValueChangedListener("exp_pager_stime",
                                   new EPStoreValueChangeListener(*this));
    config.addValueChangedListener("exp_pager_enabled",
                                   new EPStoreValueChangeListener(*this));
    config.addValueChangedListener("exp_pager_initial_run_time",
                                   new EPStoreValueChangeListener(*this));

    ExTask htrTask = new HashtableResizerTask(this, 10);
    ExecutorPool::get()->schedule(htrTask, NONIO_TASK_IDX);

    size_t checkpointRemoverInterval = config.getChkRemoverStime();
    chkTask = new ClosedUnrefCheckpointRemoverTask(&engine, stats,
                                                   checkpointRemoverInterval);
    ExecutorPool::get()->schedule(chkTask, NONIO_TASK_IDX);

    ExTask workloadMonitorTask = new WorkLoadMonitor(&engine, false);
    ExecutorPool::get()->schedule(workloadMonitorTask, NONIO_TASK_IDX);

#if HAVE_JEMALLOC
    /* Only create the defragmenter task if we have an underlying memory
     * allocator which can facilitate defragmenting memory.
     */
    defragmenterTask = new DefragmenterTask(&engine, stats);
    ExecutorPool::get()->schedule(defragmenterTask, NONIO_TASK_IDX);
#endif

    return true;
}

void EPBucket::deinitialize() {
    stopWarmup();
    stopBgFetcher();
    ExecutorPool::get()->stopTaskGroup(engine.getTaskable().getGID(),
                                       NONIO_TASK_IDX, stats.forceShutdown);

    ExecutorPool::get()->cancel(statsSnapshotTaskId);

    LockHolder lh(accessScanner.mutex);
    ExecutorPool::get()->cancel(accessScanner.task);
    lh.unlock();

    stopFlusher();

    ExecutorPool::get()->unregisterTaskable(engine.getTaskable(),
                                            stats.forceShutdown);
}

EPBucket::~EPBucket() {
    delete [] vb_mutexes;
    delete [] stats.schedulingHisto;
    delete [] stats.taskRuntimeHisto;
    delete warmupTask;
    defragmenterTask.reset();

    std::vector<MutationLog*>::iterator it;
    for (it = accessLog.begin(); it != accessLog.end(); it++) {
        delete *it;
    }
}

const Flusher* EPBucket::getFlusher(uint16_t shardId) {
    return vbMap.shards[shardId]->getFlusher();
}

uint16_t EPBucket::getCommitInterval(uint16_t shardId) {
    Flusher *flusher = vbMap.shards[shardId]->getFlusher();
    return flusher->getCommitInterval();
}

uint16_t EPBucket::decrCommitInterval(uint16_t shardId) {
    Flusher *flusher = vbMap.shards[shardId]->getFlusher();
    return flusher->decrCommitInterval();
}

Warmup* EPBucket::getWarmup(void) const {
    return warmupTask;
}

bool EPBucket::startFlusher() {
    for (auto* shard : vbMap.shards) {
        shard->getFlusher()->start();
    }
    return true;
}

void EPBucket::stopFlusher() {
    for (uint16_t i = 0; i < vbMap.shards.size(); i++) {
        Flusher *flusher = vbMap.shards[i]->getFlusher();
        LOG(EXTENSION_LOG_NOTICE, "Attempting to stop the flusher for "
            "shard:%" PRIu16, i);
        bool rv = flusher->stop(stats.forceShutdown);
        if (rv && !stats.forceShutdown) {
            flusher->wait();
        }
    }
}

bool EPBucket::pauseFlusher() {
    bool rv = true;
    for (uint16_t i = 0; i < vbMap.shards.size(); i++) {
        Flusher *flusher = vbMap.shards[i]->getFlusher();
        if (!flusher->pause()) {
            LOG(EXTENSION_LOG_WARNING, "Attempted to pause flusher in state "
                "[%s], shard = %d", flusher->stateName(), i);
            rv = false;
        }
    }
    return rv;
}

bool EPBucket::resumeFlusher() {
    bool rv = true;
    for (uint16_t i = 0; i < vbMap.shards.size(); i++) {
        Flusher *flusher = vbMap.shards[i]->getFlusher();
        if (!flusher->resume()) {
            LOG(EXTENSION_LOG_WARNING,
                    "Attempted to resume flusher in state [%s], "
                    "shard = %d", flusher->stateName(), i);
            rv = false;
        }
    }
    return rv;
}

void EPBucket::wakeUpFlusher() {
    if (stats.diskQueueSize.load() == 0) {
        for (uint16_t i = 0; i < vbMap.shards.size(); i++) {
            Flusher *flusher = vbMap.shards[i]->getFlusher();
            flusher->wake();
        }
    }
}

bool EPBucket::startBgFetcher() {
    for (uint16_t i = 0; i < vbMap.shards.size(); i++) {
        BgFetcher *bgfetcher = vbMap.shards[i]->getBgFetcher();
        if (bgfetcher == NULL) {
            LOG(EXTENSION_LOG_WARNING,
                "Failed to start bg fetcher for shard %d", i);
            return false;
        }
        bgfetcher->start();
    }
    return true;
}

void EPBucket::stopBgFetcher() {
    for (uint16_t i = 0; i < vbMap.shards.size(); i++) {
        BgFetcher *bgfetcher = vbMap.shards[i]->getBgFetcher();
        if (multiBGFetchEnabled() && bgfetcher->pendingJob()) {
            LOG(EXTENSION_LOG_WARNING,
                "Shutting down engine while there are still pending data "
                "read for shard %d from database storage", i);
        }
        LOG(EXTENSION_LOG_NOTICE, "Stopping bg fetcher for shard:%" PRIu16, i);
        bgfetcher->stop();
    }
}

void EPBucket::deleteExpiredItem(uint16_t vbid, std::string &key,
                                 time_t startTime, uint64_t revSeqno,
                                 exp_type_t source) {
    RCPtr<VBucket> vb = getVBucket(vbid);
    if (vb) {
        // Obtain reader access to the VB state change lock so that
        // the VB can't switch state whilst we're processing
        ReaderLockHolder rlh(vb->getStateLock());
        if (vb->getState() == vbucket_state_active) {
            int bucket_num(0);
            LockHolder lh = vb->ht.getLockedBucket(key, &bucket_num);
            StoredValue *v = vb->ht.unlocked_find(key, bucket_num, true, false);
            if (v) {
                if (v->isTempNonExistentItem() || v->isTempDeletedItem()) {
                    // This is a temporary item whose background fetch for metadata
                    // has completed.
                    bool deleted = vb->ht.unlocked_del(key, bucket_num);
                    if (!deleted) {
                        throw std::logic_error("EPStore::deleteExpiredItem: "
                                "Failed to delete key '" + key + "' from bucket "
                                + std::to_string(bucket_num));
                    }
                } else if (v->isExpired(startTime) && !v->isDeleted()) {
                    vb->ht.unlocked_softDelete(v, 0, getItemEvictionPolicy());
                    queueDirty(vb, v, &lh, NULL);
                }
            } else {
                if (eviction_policy == FULL_EVICTION) {
                    // Create a temp item and delete and push it
                    // into the checkpoint queue, only if the bloomfilter
                    // predicts that the item may exist on disk.
                    if (vb->maybeKeyExistsInFilter(key)) {
                        add_type_t rv = vb->ht.unlocked_addTempItem(bucket_num, key,
                                                                    eviction_policy);
                        if (rv == ADD_NOMEM) {
                            return;
                        }
                        v = vb->ht.unlocked_find(key, bucket_num, true, false);
                        v->setDeleted();
                        v->setRevSeqno(revSeqno);
                        vb->ht.unlocked_softDelete(v, 0, eviction_policy);
                        queueDirty(vb, v, &lh, NULL);
                    }
                }
            }
            incExpirationStat(vb, source);
        }
    }
}

void EPBucket::deleteExpiredItems(std::list<std::pair<uint16_t,
                                  std::string> > &keys, exp_type_t source) {
    std::list<std::pair<uint16_t, std::string> >::iterator it;
    time_t startTime = ep_real_time();
    for (it = keys.begin(); it != keys.end(); it++) {
        deleteExpiredItem(it->first, it->second, startTime, 0, source);
    }
}

StoredValue *EPBucket::fetchValidValue(RCPtr<VBucket> &vb,
                                       const std::string &key,
                                       int bucket_num,
                                       bool wantDeleted,
                                       bool trackReference,
                                       bool queueExpired) {
    StoredValue *v = vb->ht.unlocked_find(key, bucket_num, wantDeleted,
                                          trackReference);
    if (v && !v->isDeleted() && !v->isTempItem()) {
        // In the deleted case, we ignore expiration time.
        if (v->isExpired(ep_real_time())) {
            if (vb->getState() != vbucket_state_active) {
                return wantDeleted ? v : NULL;
            }

            // queueDirty only allowed on active VB
            if (queueExpired && vb->getState() == vbucket_state_active) {
                incExpirationStat(vb, EXP_BY_ACCESS);
                vb->ht.unlocked_softDelete(v, 0, eviction_policy);
                queueDirty(vb, v, NULL, NULL);
            }
            return wantDeleted ? v : NULL;
        }
    }
    return v;
}

bool EPBucket::isMetaDataResident(RCPtr<VBucket> &vb, const std::string &key) {

    if (!vb) {
        throw std::invalid_argument("EPStore::isMetaDataResident: vb is NULL");
    }

    int bucket_num(0);
    LockHolder lh = vb->ht.getLockedBucket(key, &bucket_num);
    StoredValue *v = vb->ht.unlocked_find(key, bucket_num, false, false);

    if (v && !v->isTempItem()) {
        return true;
    } else {
        return false;
    }
}

protocol_binary_response_status EPBucket::evictKey(const std::string &key,
                                                   uint16_t vbucket,
                                                   const char **msg,
                                                   size_t *msg_size) {
    RCPtr<VBucket> vb = getVBucket(vbucket);
    if (!vb || (vb->getState() != vbucket_state_active)) {
        return PROTOCOL_BINARY_RESPONSE_NOT_MY_VBUCKET;
    }

    int bucket_num(0);
    LockHolder lh = vb->ht.getLockedBucket(key, &bucket_num);
    StoredValue *v = fetchValidValue(vb, key, bucket_num, /*wantDeleted*/ false,
                                     /*trackReference*/ false);

    protocol_binary_response_status rv(PROTOCOL_BINARY_RESPONSE_SUCCESS);

    *msg_size = 0;
    if (v) {
        if (v->isResident()) {
            if (vb->ht.unlocked_ejectItem(v, eviction_policy)) {
                *msg = "Ejected.";

                // Add key to bloom filter incase of full eviction mode
                if (getItemEvictionPolicy() == FULL_EVICTION) {
                    vb->addToFilter(key);
                }
            } else {
                *msg = "Can't eject: Dirty object.";
                rv = PROTOCOL_BINARY_RESPONSE_KEY_EEXISTS;
            }
        } else {
            *msg = "Already ejected.";
        }
    } else {
        if (eviction_policy == VALUE_ONLY) {
            *msg = "Not found.";
            rv = PROTOCOL_BINARY_RESPONSE_KEY_ENOENT;
        } else {
            *msg = "Already ejected.";
        }
    }

    return rv;
}

ENGINE_ERROR_CODE EPBucket::addTempItemForBgFetch(LockHolder &lock,
                                                  int bucket_num,
                                                  const std::string &key,
                                                  RCPtr<VBucket> &vb,
                                                  const void *cookie,
                                                  bool metadataOnly,
                                                  bool isReplication) {

    add_type_t rv = vb->ht.unlocked_addTempItem(bucket_num, key,
                                                eviction_policy,
                                                isReplication);
    switch(rv) {
        case ADD_NOMEM:
            return ENGINE_ENOMEM;
        case ADD_EXISTS:
        case ADD_UNDEL:
        case ADD_SUCCESS:
        case ADD_TMP_AND_BG_FETCH:
            // Since the hashtable bucket is locked, we shouldn't get here
            abort();
        case ADD_BG_FETCH:
            lock.unlock();
            bgFetch(key, vb->getId(), cookie, metadataOnly);
    }
    return ENGINE_EWOULDBLOCK;
}

ENGINE_ERROR_CODE EPBucket::set(Item &itm, const void *cookie) {

    RCPtr<VBucket> vb = getVBucket(itm.getVBucketId());
    if (!vb) {
        ++stats.numNotMyVBuckets;
        return ENGINE_NOT_MY_VBUCKET;
    }

    // Obtain read-lock on VB state to ensure VB state changes are interlocked
    // with this set
    ReaderLockHolder rlh(vb->getStateLock());
    if (vb->getState() == vbucket_state_dead) {
        ++stats.numNotMyVBuckets;
        return ENGINE_NOT_MY_VBUCKET;
    } else if (vb->getState() == vbucket_state_replica) {
        ++stats.numNotMyVBuckets;
        return ENGINE_NOT_MY_VBUCKET;
    } else if (vb->getState() == vbucket_state_pending) {
        if (vb->addPendingOp(cookie)) {
            return ENGINE_EWOULDBLOCK;
        }
    } else if (vb->isTakeoverBackedUp()) {
        LOG(EXTENSION_LOG_DEBUG, "(vb %u) Returned TMPFAIL to a set op"
                ", becuase takeover is lagging", vb->getId());
        return ENGINE_TMPFAIL;
    }

    bool cas_op = (itm.getCas() != 0);
    int bucket_num(0);
    LockHolder lh = vb->ht.getLockedBucket(itm.getKey(), &bucket_num);
    StoredValue *v = vb->ht.unlocked_find(itm.getKey(), bucket_num,
                                          /*wantsDeleted*/true,
                                          /*trackReference*/false);
    if (v && v->isLocked(ep_current_time()) &&
        (vb->getState() == vbucket_state_replica ||
         vb->getState() == vbucket_state_pending)) {
        v->unlock();
    }

    bool maybeKeyExists = true;
    // If we didn't find a valid item, check Bloomfilter's prediction if in
    // full eviction policy and for a CAS operation.
    if ((v == nullptr || v->isTempInitialItem()) &&
        (eviction_policy == FULL_EVICTION) &&
        (itm.getCas() != 0)) {
        // Check Bloomfilter's prediction
        if (!vb->maybeKeyExistsInFilter(itm.getKey())) {
            maybeKeyExists = false;
        }
    }

    mutation_type_t mtype = vb->ht.unlocked_set(v, itm, itm.getCas(), true, false,
                                                eviction_policy,
                                                maybeKeyExists);

    uint64_t seqno = 0;
    ENGINE_ERROR_CODE ret = ENGINE_SUCCESS;
    switch (mtype) {
    case NOMEM:
        ret = ENGINE_ENOMEM;
        break;
    case INVALID_CAS:
    case IS_LOCKED:
        ret = ENGINE_KEY_EEXISTS;
        break;
    case NOT_FOUND:
        if (cas_op) {
            ret = ENGINE_KEY_ENOENT;
            break;
        }
        // FALLTHROUGH
    case WAS_DIRTY:
        // Even if the item was dirty, push it into the vbucket's open
        // checkpoint.
    case WAS_CLEAN:
        // We keep lh held as we need to do v->getCas()
        queueDirty(vb, v, nullptr, &seqno);
        itm.setBySeqno(seqno);
        itm.setCas(v->getCas());
        break;
    case NEED_BG_FETCH:
    {   // CAS operation with non-resident item + full eviction.
        if (v) {
            // temp item is already created. Simply schedule a bg fetch job
            lh.unlock();
            bgFetch(itm.getKey(), vb->getId(), cookie, true);
            return ENGINE_EWOULDBLOCK;
        }
        ret = addTempItemForBgFetch(lh, bucket_num, itm.getKey(), vb,
                                    cookie, true);
        break;
    }
    case INVALID_VBUCKET:
        ret = ENGINE_NOT_MY_VBUCKET;
        break;
    }

    return ret;
}

ENGINE_ERROR_CODE EPBucket::add(Item &itm, const void *cookie)
{
    RCPtr<VBucket> vb = getVBucket(itm.getVBucketId());
    if (!vb) {
        ++stats.numNotMyVBuckets;
        return ENGINE_NOT_MY_VBUCKET;
    }

    // Obtain read-lock on VB state to ensure VB state changes are interlocked
    // with this add
    ReaderLockHolder rlh(vb->getStateLock());
    if (vb->getState() == vbucket_state_dead ||
        vb->getState() == vbucket_state_replica) {
        ++stats.numNotMyVBuckets;
        return ENGINE_NOT_MY_VBUCKET;
    } else if (vb->getState() == vbucket_state_pending) {
        if (vb->addPendingOp(cookie)) {
            return ENGINE_EWOULDBLOCK;
        }
    } else if (vb->isTakeoverBackedUp()) {
        LOG(EXTENSION_LOG_DEBUG, "(vb %u) Returned TMPFAIL to a add op"
                ", becuase takeover is lagging", vb->getId());
        return ENGINE_TMPFAIL;
    }

    if (itm.getCas() != 0) {
        // Adding with a cas value doesn't make sense..
        return ENGINE_NOT_STORED;
    }

    int bucket_num(0);
    LockHolder lh = vb->ht.getLockedBucket(itm.getKey(), &bucket_num);
    StoredValue *v = vb->ht.unlocked_find(itm.getKey(), bucket_num, true,
                                          false);

    bool maybeKeyExists = true;
    if ((v == nullptr || v->isTempInitialItem()) &&
        (eviction_policy == FULL_EVICTION)) {
        // Check bloomfilter's prediction
        if (!vb->maybeKeyExistsInFilter(itm.getKey())) {
            maybeKeyExists = false;
        }
    }

    add_type_t atype = vb->ht.unlocked_add(bucket_num, v, itm,
                                           eviction_policy,
                                           /*isDirty*/true,
                                           maybeKeyExists,
                                           /*isReplication*/false);


    Item& it = const_cast<Item&>(itm);
    uint64_t seqno = 0;
    switch (atype) {
    case ADD_NOMEM:
        return ENGINE_ENOMEM;
    case ADD_EXISTS:
        return ENGINE_NOT_STORED;
    case ADD_TMP_AND_BG_FETCH:
        return addTempItemForBgFetch(lh, bucket_num, it.getKey(), vb,
                                     cookie, true);
    case ADD_BG_FETCH:
        lh.unlock();
        bgFetch(it.getKey(), vb->getId(), cookie, true);
        return ENGINE_EWOULDBLOCK;
    case ADD_SUCCESS:
    case ADD_UNDEL:
        // We need to keep lh as we will do v->getCas()
        queueDirty(vb, v, nullptr, &seqno);
        it.setBySeqno(seqno);
        it.setCas(v->getCas());
        break;
    }

    return ENGINE_SUCCESS;
}

ENGINE_ERROR_CODE EPBucket::replace(Item &itm, const void *cookie) {
    RCPtr<VBucket> vb = getVBucket(itm.getVBucketId());
    if (!vb) {
        ++stats.numNotMyVBuckets;
        return ENGINE_NOT_MY_VBUCKET;
    }

    // Obtain read-lock on VB state to ensure VB state changes are interlocked
    // with this replace
    ReaderLockHolder rlh(vb->getStateLock());
    if (vb->getState() == vbucket_state_dead ||
        vb->getState() == vbucket_state_replica) {
        ++stats.numNotMyVBuckets;
        return ENGINE_NOT_MY_VBUCKET;
    } else if (vb->getState() == vbucket_state_pending) {
        if (vb->addPendingOp(cookie)) {
            return ENGINE_EWOULDBLOCK;
        }
    }

    int bucket_num(0);
    LockHolder lh = vb->ht.getLockedBucket(itm.getKey(), &bucket_num);
    StoredValue *v = vb->ht.unlocked_find(itm.getKey(), bucket_num, true,
                                          false);
    if (v) {
        if (v->isDeleted() || v->isTempDeletedItem() ||
            v->isTempNonExistentItem()) {
            return ENGINE_KEY_ENOENT;
        }

        mutation_type_t mtype;
        if (eviction_policy == FULL_EVICTION && v->isTempInitialItem()) {
            mtype = NEED_BG_FETCH;
        } else {
            mtype = vb->ht.unlocked_set(v, itm, 0, true, false, eviction_policy);
        }

        uint64_t seqno = 0;
        ENGINE_ERROR_CODE ret = ENGINE_SUCCESS;
        switch (mtype) {
            case NOMEM:
                ret = ENGINE_ENOMEM;
                break;
            case IS_LOCKED:
                ret = ENGINE_KEY_EEXISTS;
                break;
            case INVALID_CAS:
            case NOT_FOUND:
                ret = ENGINE_NOT_STORED;
                break;
                // FALLTHROUGH
            case WAS_DIRTY:
                // Even if the item was dirty, push it into the vbucket's open
                // checkpoint.
            case WAS_CLEAN:
                // Keep lh as we need to do v->getCas()
                queueDirty(vb, v, nullptr, &seqno);
                itm.setBySeqno(seqno);
                itm.setCas(v->getCas());
                break;
            case NEED_BG_FETCH:
            {
                // temp item is already created. Simply schedule a bg fetch job
                lh.unlock();
                bgFetch(itm.getKey(), vb->getId(), cookie, true);
                ret = ENGINE_EWOULDBLOCK;
                break;
            }
            case INVALID_VBUCKET:
                ret = ENGINE_NOT_MY_VBUCKET;
                break;
        }

        return ret;
    } else {
        if (eviction_policy == VALUE_ONLY) {
            return ENGINE_KEY_ENOENT;
        }

        if (vb->maybeKeyExistsInFilter(itm.getKey())) {
            return addTempItemForBgFetch(lh, bucket_num, itm.getKey(), vb,
                                         cookie, false);
        } else {
            // As bloomfilter predicted that item surely doesn't exist
            // on disk, return ENOENT for replace().
            return ENGINE_KEY_ENOENT;
        }
    }
}

ENGINE_ERROR_CODE EPBucket::addTAPBackfillItem(Item &itm, bool genBySeqno,
                                               ExtendedMetaData *emd) {

    RCPtr<VBucket> vb = getVBucket(itm.getVBucketId());
    if (!vb) {
        ++stats.numNotMyVBuckets;
        return ENGINE_NOT_MY_VBUCKET;
    }

    // Obtain read-lock on VB state to ensure VB state changes are interlocked
    // with this add-tapbackfill
    ReaderLockHolder rlh(vb->getStateLock());
    if (vb->getState() == vbucket_state_dead ||
        vb->getState() == vbucket_state_active) {
        ++stats.numNotMyVBuckets;
        return ENGINE_NOT_MY_VBUCKET;
    }

    //check for the incoming item's CAS validity
    if (!Item::isValidCas(itm.getCas())) {
        return ENGINE_KEY_EEXISTS;
    }

    int bucket_num(0);
    LockHolder lh = vb->ht.getLockedBucket(itm.getKey(), &bucket_num);
    StoredValue *v = vb->ht.unlocked_find(itm.getKey(), bucket_num, true,
                                          false);

    // Note that this function is only called on replica or pending vbuckets.
    if (v && v->isLocked(ep_current_time())) {
        v->unlock();
    }
    mutation_type_t mtype = vb->ht.unlocked_set(v, itm, 0, true, true,
                                                eviction_policy);

    ENGINE_ERROR_CODE ret = ENGINE_SUCCESS;
    switch (mtype) {
    case NOMEM:
        ret = ENGINE_ENOMEM;
        break;
    case INVALID_CAS:
    case IS_LOCKED:
        ret = ENGINE_KEY_EEXISTS;
        break;
    case WAS_DIRTY:
        // FALLTHROUGH, to ensure the bySeqno for the hashTable item is
        // set correctly, and also the sequence numbers are ordered correctly.
        // (MB-14003)
    case NOT_FOUND:
        // FALLTHROUGH
    case WAS_CLEAN:
        vb->setMaxCas(v->getCas());
        tapQueueDirty(*vb, v, lh, NULL,
                      genBySeqno ? GenerateBySeqno::Yes : GenerateBySeqno::No);
        break;
    case INVALID_VBUCKET:
        ret = ENGINE_NOT_MY_VBUCKET;
        break;
    case NEED_BG_FETCH:
        // SET on a non-active vbucket should not require a bg_metadata_fetch.
        abort();
    }

    return ret;
}

<<<<<<< HEAD
ENGINE_ERROR_CODE EPBucket::setVBucketState(uint16_t vbid,
                                            vbucket_state_t to,
                                            bool transfer,
                                            bool notify_dcp) {
    // Lock to prevent a race condition between a failed update and add.
=======
class KVStatsCallback : public Callback<kvstats_ctx> {
    public:
        KVStatsCallback(EventuallyPersistentStore *store)
            : epstore(store) { }

       void callback(kvstats_ctx &ctx) {
            RCPtr<VBucket> vb = epstore->getVBucket(ctx.vbucket);
            if (vb) {
                vb->fileSpaceUsed = ctx.fileSpaceUsed;
                vb->fileSize = ctx.fileSize;
            }
        }

    private:
        EventuallyPersistentStore *epstore;
};

ENGINE_ERROR_CODE EventuallyPersistentStore::setVBucketState(uint16_t vbid,
                                                           vbucket_state_t to,
                                                           bool transfer,
                                                           bool notify_dcp) {
>>>>>>> fd43a40d
    LockHolder lh(vbsetMutex);
    return setVBucketState_UNLOCKED(vbid, to, transfer, notify_dcp, lh);
}

ENGINE_ERROR_CODE EventuallyPersistentStore::setVBucketState_UNLOCKED(uint16_t vbid,
                                                           vbucket_state_t to,
                                                           bool transfer,
                                                           bool notify_dcp,
                                                           LockHolder& vbset) {
    RCPtr<VBucket> vb = vbMap.getBucket(vbid);
    if (vb && to == vb->getState()) {
        return ENGINE_SUCCESS;
    }

    if (vb) {
        vbucket_state_t oldstate = vb->getState();

        vb->setState(to);

        if (oldstate != to && notify_dcp) {
            bool closeInboundStreams = false;
            if (to == vbucket_state_active && !transfer) {
                /**
                 * Close inbound (passive) streams into the vbucket
                 * only in case of a failover.
                 */
                closeInboundStreams = true;
            }
            engine.getDcpConnMap().vbucketStateChanged(vbid, to,
                                                       closeInboundStreams);
        }

        if (to == vbucket_state_active && oldstate == vbucket_state_replica) {
            /**
             * Update snapshot range when vbucket goes from being a replica
             * to active, to maintain the correct snapshot sequence numbers
             * even in a failover scenario.
             */
            vb->checkpointManager.resetSnapshotRange();
        }

        if (to == vbucket_state_active && !transfer) {
            const snapshot_range_t range = vb->getPersistedSnapshot();
            if (range.end == vbMap.getPersistenceSeqno(vbid)) {
                vb->failovers->createEntry(range.end);
            } else {
                vb->failovers->createEntry(range.start);
            }
        }

        if (oldstate == vbucket_state_pending &&
            to == vbucket_state_active) {
            ExTask notifyTask = new PendingOpsNotification(engine, vb);
            ExecutorPool::get()->schedule(notifyTask, NONIO_TASK_IDX);
        }
        scheduleVBStatePersist(vbid);
    } else if (vbid < vbMap.getSize()) {
        FailoverTable* ft = new FailoverTable(engine.getMaxFailoverEntries());
        KVShard* shard = vbMap.getShardByVbId(vbid);
        std::shared_ptr<Callback<uint16_t> > cb(new NotifyFlusherCB(shard));
        Configuration& config = engine.getConfiguration();
        RCPtr<VBucket> newvb(new VBucket(vbid, to, stats,
                                         engine.getCheckpointConfig(),
                                         shard, 0, 0, 0, ft, cb,
                                         config));

        if (config.isBfilterEnabled()) {
            // Initialize bloom filters upon vbucket creation during
            // bucket creation and rebalance
            newvb->createFilter(config.getBfilterKeyCount(),
                                config.getBfilterFpProb());
        }

        // The first checkpoint for active vbucket should start with id 2.
        uint64_t start_chk_id = (to == vbucket_state_active) ? 2 : 0;
        newvb->checkpointManager.setOpenCheckpointId(start_chk_id);
        if (vbMap.addBucket(newvb) == ENGINE_ERANGE) {
            return ENGINE_ERANGE;
        }
        vbMap.setPersistenceCheckpointId(vbid, 0);
        vbMap.setPersistenceSeqno(vbid, 0);
        vbMap.setBucketCreation(vbid, true);
        scheduleVBStatePersist(vbid);
    } else {
        return ENGINE_ERANGE;
    }
    return ENGINE_SUCCESS;
}

void EPBucket::scheduleVBStatePersist() {
    for (auto vbid : vbMap.getBuckets()) {
        scheduleVBStatePersist(vbid);
    }
}

void EPBucket::scheduleVBStatePersist(VBucket::id_type vbid) {
    RCPtr<VBucket> vb = getVBucket(vbid);

    if (!vb) {
        LOG(EXTENSION_LOG_WARNING,
            "EPStore::scheduleVBStatePersist: vb:%" PRIu16
            " does not not exist. Unable to schedule persistence.", vbid);
        return;
    }

    vb->checkpointManager.queueSetVBState(*vb);
}

bool EPBucket::completeVBucketDeletion(uint16_t vbid, const void* cookie) {
    LockHolder lh(vbsetMutex);

    hrtime_t start_time(gethrtime());
    RCPtr<VBucket> vb = vbMap.getBucket(vbid);
    if (!vb || vb->getState() == vbucket_state_dead ||
         vbMap.isBucketDeletion(vbid)) {
        lh.unlock();
        LockHolder vlh(vb_mutexes[vbid]);
        if (!getRWUnderlying(vbid)->delVBucket(vbid)) {
            return false;
        }
        vbMap.setBucketDeletion(vbid, false);
        vbMap.setBucketCreation(vbid, false);
        vbMap.setPersistenceSeqno(vbid, 0);
        ++stats.vbucketDeletions;
    }

    hrtime_t spent(gethrtime() - start_time);
    hrtime_t wall_time = spent / 1000;
    BlockTimer::log(spent, "disk_vb_del", stats.timingLog);
    stats.diskVBDelHisto.add(wall_time);
    atomic_setIfBigger(stats.vbucketDelMaxWalltime, wall_time);
    stats.vbucketDelTotWalltime.fetch_add(wall_time);
    if (cookie) {
        engine.notifyIOComplete(cookie, ENGINE_SUCCESS);
    }

    return true;
}

void EPBucket::scheduleVBDeletion(RCPtr<VBucket> &vb, const void* cookie,
                                  double delay) {
    ExTask delTask = new VBucketMemoryDeletionTask(engine, vb, delay);
    ExecutorPool::get()->schedule(delTask, NONIO_TASK_IDX);

    if (vbMap.setBucketDeletion(vb->getId(), true)) {
        ExTask task = new VBDeleteTask(&engine, vb->getId(), cookie);
        ExecutorPool::get()->schedule(task, WRITER_TASK_IDX);
    }
}

ENGINE_ERROR_CODE EPBucket::deleteVBucket(uint16_t vbid, const void* c) {
    // Lock to prevent a race condition between a failed update and add
    // (and delete).
    LockHolder lh(vbsetMutex);

    RCPtr<VBucket> vb = vbMap.getBucket(vbid);
    if (!vb) {
        return ENGINE_NOT_MY_VBUCKET;
    }

    vb->setState(vbucket_state_dead);
    engine.getDcpConnMap().vbucketStateChanged(vbid, vbucket_state_dead);
    vbMap.removeBucket(vbid);
    lh.unlock();
    scheduleVBDeletion(vb, c);
    if (c) {
        return ENGINE_EWOULDBLOCK;
    }
    return ENGINE_SUCCESS;
}

ENGINE_ERROR_CODE EPBucket::checkForDBExistence(DBFileId db_file_id) {
    std::string backend = engine.getConfiguration().getBackend();
    if (backend.compare("couchdb") == 0) {
        RCPtr<VBucket> vb = vbMap.getBucket(db_file_id);
        if (!vb) {
            return ENGINE_NOT_MY_VBUCKET;
        }
    } else if (backend.compare("forestdb") == 0) {
        if (db_file_id > (vbMap.getNumShards() - 1)) {
            //TODO: find a better error code
            return ENGINE_EINVAL;
        }
    } else {
        LOG(EXTENSION_LOG_WARNING,
            "Unknown backend specified for db file id: %d", db_file_id);
        return ENGINE_FAILED;
    }

    return ENGINE_SUCCESS;
}

ENGINE_ERROR_CODE EPBucket::scheduleCompaction(uint16_t vbid, compaction_ctx c,
                                               const void *cookie) {
    ENGINE_ERROR_CODE errCode = checkForDBExistence(c.db_file_id);
    if (errCode != ENGINE_SUCCESS) {
        return errCode;
    }

    /* Obtain the vbucket so we can get the previous purge seqno */
    RCPtr<VBucket> vb = vbMap.getBucket(vbid);
    if (!vb) {
        return ENGINE_NOT_MY_VBUCKET;
    }

    /* Update the compaction ctx with the previous purge seqno */
    c.max_purged_seq[vbid] = vb->getPurgeSeqno();

    LockHolder lh(compactionLock);
    ExTask task = new CompactTask(&engine, c, cookie);
    compactionTasks.push_back(std::make_pair(c.db_file_id, task));
    if (compactionTasks.size() > 1) {
        if ((stats.diskQueueSize > compactionWriteQueueCap &&
            compactionTasks.size() > (vbMap.getNumShards() / 2)) ||
            engine.getWorkLoadPolicy().getWorkLoadPattern() == READ_HEAVY) {
            // Snooze a new compaction task.
            // We will wake it up when one of the existing compaction tasks is done.
            task->snooze(60);
        }
    }

    ExecutorPool::get()->schedule(task, WRITER_TASK_IDX);

    LOG(EXTENSION_LOG_DEBUG,
        "Scheduled compaction task %" PRIu64 " on db %d,"
        "purge_before_ts = %" PRIu64 ", purge_before_seq = %" PRIu64
        ", dropdeletes = %d",
        uint64_t(task->getId()),c.db_file_id, c.purge_before_ts,
        c.purge_before_seq, c.drop_deletes);

   return ENGINE_EWOULDBLOCK;
}

uint16_t EPBucket::getDBFileId(const protocol_binary_request_compact_db& req) {
    KVStore *store = vbMap.shards[0]->getROUnderlying();
    return store->getDBFileId(req);
}

void EPBucket::compactInternal(compaction_ctx *ctx) {
    BloomFilterCBPtr filter(new BloomFilterCallback(*this));
    ctx->bloomFilterCallback = filter;

    ExpiredItemsCBPtr expiry(new ExpiredItemsCallback(*this));
    ctx->expiryCallback = expiry;

    KVShard* shard = vbMap.getShardByVbId(ctx->db_file_id);
    KVStore* store = shard->getRWUnderlying();
    bool result = store->compactDB(ctx);

    Configuration& config = getEPEngine().getConfiguration();
    /* Iterate over all the vbucket ids set in max_purged_seq map. If there is an entry
     * in the map for a vbucket id, then it was involved in compaction and thus can
     * be used to update the associated bloom filters and purge sequence numbers
     */
    for (auto& it : ctx->max_purged_seq) {
        const uint16_t vbid = it.first;
        RCPtr<VBucket> vb = getVBucket(vbid);
        if (!vb) {
            continue;
        }

        if (config.isBfilterEnabled() && result) {
            vb->swapFilter();
        } else {
            vb->clearFilter();
        }
        vb->setPurgeSeqno(it.second);
    }
}

bool EPBucket::doCompact(compaction_ctx *ctx, const void *cookie) {
    ENGINE_ERROR_CODE err = ENGINE_SUCCESS;
    StorageProperties storeProp = getStorageProperties();
    bool concWriteCompact = storeProp.hasConcWriteCompact();
    uint16_t vbid = ctx->db_file_id;

    /**
     * Check if the underlying storage engine allows writes concurrently
     * as the database file is being compacted. If not, a lock needs to
     * be held in order to serialize access to the database file between
     * the writer and compactor threads
     */
    if (concWriteCompact == false) {
        RCPtr<VBucket> vb = getVBucket(vbid);
        if (!vb) {
            err = ENGINE_NOT_MY_VBUCKET;
            engine.storeEngineSpecific(cookie, NULL);
            /**
             * Decrement session counter here, as memcached thread wouldn't
             * visit the engine interface in case of a NOT_MY_VB notification
             */
            engine.decrementSessionCtr();
        } else {
            LockHolder lh(vb_mutexes[vbid], true);
            if (!lh.islocked()) {
                return true;
            }

            compactInternal(ctx);
        }
    } else {
        compactInternal(ctx);
    }

    updateCompactionTasks(ctx->db_file_id);

    if (cookie) {
        engine.notifyIOComplete(cookie, err);
    }
    --stats.pendingCompactions;
    return false;
}

void EPBucket::updateCompactionTasks(DBFileId db_file_id) {
    LockHolder lh(compactionLock);
    bool erased = false, woke = false;
    std::list<CompTaskEntry>::iterator it = compactionTasks.begin();
    while (it != compactionTasks.end()) {
        if ((*it).first == db_file_id) {
            it = compactionTasks.erase(it);
            erased = true;
        } else {
            ExTask &task = (*it).second;
            if (task->getState() == TASK_SNOOZED) {
                ExecutorPool::get()->wake(task->getId());
                woke = true;
            }
            ++it;
        }
        if (erased && woke) {
            break;
        }
    }
}

bool EPBucket::resetVBucket(uint16_t vbid) {
    LockHolder lh(vbsetMutex);
    return resetVBucket_UNLOCKED(vbid, lh);
}

bool EventuallyPersistentStore::resetVBucket_UNLOCKED(uint16_t vbid, LockHolder& vbset) {
    bool rv(false);

    RCPtr<VBucket> vb = vbMap.getBucket(vbid);
    if (vb) {
        vbucket_state_t vbstate = vb->getState();

        vbMap.removeBucket(vbid);

        checkpointCursorInfoList cursors =
                                        vb->checkpointManager.getAllCursors();
        // Delete and recreate the vbucket database file
        scheduleVBDeletion(vb, NULL, 0);
        setVBucketState_UNLOCKED(vbid, vbstate,
                                 false/*transfer*/, true/*notifyDcp*/, vbset);

        // Copy the all cursors from the old vbucket into the new vbucket
        RCPtr<VBucket> newvb = vbMap.getBucket(vbid);
        newvb->checkpointManager.resetCursors(cursors);

        rv = true;
    }
    return rv;
}

extern "C" {

    typedef struct {
        EventuallyPersistentEngine* engine;
        std::map<std::string, std::string> smap;
    } snapshot_stats_t;

    static void add_stat(const char *key, const uint16_t klen,
                         const char *val, const uint32_t vlen,
                         const void *cookie) {
        if (cookie == nullptr) {
            throw std::invalid_argument("add_stat: cookie is NULL");
        }
        void *ptr = const_cast<void *>(cookie);
        snapshot_stats_t* snap = static_cast<snapshot_stats_t*>(ptr);
        ObjectRegistry::onSwitchThread(snap->engine);

        std::string k(key, klen);
        std::string v(val, vlen);
        snap->smap.insert(std::pair<std::string, std::string>(k, v));
    }
}

void EPBucket::snapshotStats() {
    snapshot_stats_t snap;
    snap.engine = &engine;
    bool rv = engine.getStats(&snap, NULL, 0, add_stat) == ENGINE_SUCCESS &&
              engine.getStats(&snap, "tap", 3, add_stat) == ENGINE_SUCCESS &&
              engine.getStats(&snap, "dcp", 3, add_stat) == ENGINE_SUCCESS;

    if (rv && stats.isShutdown) {
        snap.smap["ep_force_shutdown"] = stats.forceShutdown ?
                                                              "true" : "false";
        std::stringstream ss;
        ss << ep_real_time();
        snap.smap["ep_shutdown_time"] = ss.str();
    }
    getOneRWUnderlying()->snapshotStats(snap.smap);
}

DBFileInfo EPBucket::getFileStats(const void *cookie) {
    uint16_t numShards = vbMap.getNumShards();
    DBFileInfo totalInfo;

    for (uint16_t shardId = 0; shardId < numShards; shardId++) {
        KVStore *store = getRWUnderlyingByShard(shardId);
        DBFileInfo dbInfo = store->getAggrDbFileInfo();
        totalInfo.spaceUsed += dbInfo.spaceUsed;
        totalInfo.fileSize += dbInfo.fileSize;
    }

    return totalInfo;
}


void EPBucket::updateBGStats(const hrtime_t init, const hrtime_t start,
                             const hrtime_t stop) {
    if (stop >= start && start >= init) {
        // skip the measurement if the counter wrapped...
        ++stats.bgNumOperations;
        hrtime_t w = (start - init) / 1000;
        BlockTimer::log(start - init, "bgwait", stats.timingLog);
        stats.bgWaitHisto.add(w);
        stats.bgWait.fetch_add(w);
        atomic_setIfLess(stats.bgMinWait, w);
        atomic_setIfBigger(stats.bgMaxWait, w);

        hrtime_t l = (stop - start) / 1000;
        BlockTimer::log(stop - start, "bgload", stats.timingLog);
        stats.bgLoadHisto.add(l);
        stats.bgLoad.fetch_add(l);
        atomic_setIfLess(stats.bgMinLoad, l);
        atomic_setIfBigger(stats.bgMaxLoad, l);
    }
}

void EPBucket::completeBGFetch(const std::string &key, uint16_t vbucket,
                               const void *cookie, hrtime_t init, bool isMeta) {
    hrtime_t start(gethrtime());
    // Go find the data
    RememberingCallback<GetValue> gcb;
    if (isMeta) {
        gcb.val.setPartial();
    }
    getROUnderlying(vbucket)->get(key, vbucket, gcb);
    gcb.waitForValue();

    // Lock to prevent a race condition between a fetch for restore and delete
    LockHolder lh(vbsetMutex);

    RCPtr<VBucket> vb = getVBucket(vbucket);
    if (vb) {
        VBucketBGFetchItem item{gcb.val, cookie, init, isMeta};
        completeBGFetchForSingleItem(vb, key, start, item);
    } else {
        LOG(EXTENSION_LOG_INFO, "VBucket %d's file was deleted in the middle of"
            " a bg fetch for key %s\n", vbucket, key.c_str());
        engine.notifyIOComplete(cookie, ENGINE_NOT_MY_VBUCKET);
    }

    lh.unlock();

    bgFetchQueue--;

    delete gcb.val.getValue();
}

void EPBucket::completeBGFetchMulti(
                                uint16_t vbId,
                                std::vector<bgfetched_item_t> &fetchedItems,
                                hrtime_t startTime)
{
    RCPtr<VBucket> vb = getVBucket(vbId);
    if (vb) {
        for (const auto& item : fetchedItems) {
            auto& key = item.first;
            auto* fetched_item = item.second;
            completeBGFetchForSingleItem(vb, key, startTime, *fetched_item);
        }
        LOG(EXTENSION_LOG_DEBUG,
            "EP Store completes %" PRIu64 " of batched background fetch "
            "for vBucket = %d endTime = %" PRIu64,
            uint64_t(fetchedItems.size()), vbId, gethrtime()/1000000);
    } else {
        for (const auto& item : fetchedItems) {
            engine.notifyIOComplete(item.second->cookie,
                                    ENGINE_NOT_MY_VBUCKET);
        }
        LOG(EXTENSION_LOG_WARNING,
            "EP Store completes %d of batched background fetch for "
            "for vBucket = %d that is already deleted\n",
            (int)fetchedItems.size(), vbId);

    }
}

void EPBucket::bgFetch(const std::string &key, uint16_t vbucket,
                       const void *cookie, bool isMeta) {
    if (multiBGFetchEnabled()) {
        RCPtr<VBucket> vb = getVBucket(vbucket);
        if (!vb) {
            throw std::invalid_argument("EPStore::bgFetch: vbucket (which is " +
                                        std::to_string(vbucket) +
                                        ") is not present in vbMap");
        }
        KVShard *myShard = vbMap.getShardByVbId(vbucket);

        // schedule to the current batch of background fetch of the given
        // vbucket
        VBucketBGFetchItem * fetchThis = new VBucketBGFetchItem(cookie,
                                                                isMeta);
        size_t bgfetch_size = vb->queueBGFetchItem(key, fetchThis,
                                                   myShard->getBgFetcher());
        myShard->getBgFetcher()->notifyBGEvent();
        LOG(EXTENSION_LOG_DEBUG, "Queued a background fetch, now at %" PRIu64,
            uint64_t(bgfetch_size));
    } else {
        bgFetchQueue++;
        stats.maxRemainingBgJobs = std::max(stats.maxRemainingBgJobs,
                                            bgFetchQueue.load());
        ExecutorPool* iom = ExecutorPool::get();
        ExTask task = new SingleBGFetcherTask(&engine, key, vbucket, cookie,
                                              isMeta, bgFetchDelay, false);
        iom->schedule(task, READER_TASK_IDX);
        LOG(EXTENSION_LOG_DEBUG, "Queued a background fetch, now at %" PRIu64,
            uint64_t(bgFetchQueue.load()));
    }
}

GetValue EPBucket::getInternal(const std::string &key, uint16_t vbucket,
                               const void *cookie, vbucket_state_t allowedState,
                               get_options_t options) {

    vbucket_state_t disallowedState = (allowedState == vbucket_state_active) ?
        vbucket_state_replica : vbucket_state_active;
    RCPtr<VBucket> vb = getVBucket(vbucket);
    if (!vb) {
        ++stats.numNotMyVBuckets;
        return GetValue(NULL, ENGINE_NOT_MY_VBUCKET);
    }

    const bool honorStates = (options & HONOR_STATES);

    ReaderLockHolder rlh(vb->getStateLock());
    if (honorStates) {
        vbucket_state_t vbState = vb->getState();
        if (vbState == vbucket_state_dead) {
            ++stats.numNotMyVBuckets;
            return GetValue(NULL, ENGINE_NOT_MY_VBUCKET);
        } else if (vbState == disallowedState) {
            ++stats.numNotMyVBuckets;
            return GetValue(NULL, ENGINE_NOT_MY_VBUCKET);
        } else if (vbState == vbucket_state_pending) {
            if (vb->addPendingOp(cookie)) {
                return GetValue(NULL, ENGINE_EWOULDBLOCK);
            }
        }
    }

    const bool trackReference = (options & TRACK_REFERENCE);

    int bucket_num(0);
    LockHolder lh = vb->ht.getLockedBucket(key, &bucket_num);
    StoredValue *v = fetchValidValue(vb, key, bucket_num, true,
                                     trackReference);
    if (v) {
        if (v->isDeleted()) {
            GetValue rv;
            return rv;
        }
        if (v->isTempDeletedItem() || v->isTempNonExistentItem()) {
            // Delete a temp non-existent item to ensure that
            // if the get were issued over an item that doesn't
            // exist, then we dont preserve a temp item.
            if (options & DELETE_TEMP) {
                vb->ht.unlocked_del(key, bucket_num);
            }
            GetValue rv;
            return rv;
        }

        // If the value is not resident, wait for it...
        if (!v->isResident()) {
            if (options & QUEUE_BG_FETCH) {
                bgFetch(key, vbucket, cookie);
            }
            return GetValue(NULL, ENGINE_EWOULDBLOCK, v->getBySeqno(),
                            true, v->getNRUValue());
        }

        // Should we hide (return -1) for the items' CAS?
        const bool hide_cas = (options & HIDE_LOCKED_CAS) &&
                              v->isLocked(ep_current_time());
        GetValue rv(v->toItem(hide_cas, vbucket), ENGINE_SUCCESS,
                    v->getBySeqno(), false, v->getNRUValue());
        return rv;
    } else {
        if (eviction_policy == VALUE_ONLY || diskFlushAll) {
            GetValue rv;
            return rv;
        }

        if (vb->maybeKeyExistsInFilter(key)) {
            ENGINE_ERROR_CODE ec = ENGINE_EWOULDBLOCK;
            if (options & QUEUE_BG_FETCH) { // Full eviction and need a bg fetch.
                ec = addTempItemForBgFetch(lh, bucket_num, key, vb,
                                           cookie, false);
            }
            return GetValue(NULL, ec, -1, true);
        } else {
            // As bloomfilter predicted that item surely doesn't exist
            // on disk, return ENONET, for getInternal().
            GetValue rv;
            return rv;
        }
    }
}

GetValue EPBucket::getRandomKey() {
    VBucketMap::id_type max = vbMap.getSize();

    const long start = random() % max;
    long curr = start;
    Item *itm = NULL;

    while (itm == NULL) {
        RCPtr<VBucket> vb = getVBucket(curr++);
        while (!vb || vb->getState() != vbucket_state_active) {
            if (curr == start) {
                return GetValue(NULL, ENGINE_KEY_ENOENT);
            }
            if (curr == max) {
                curr = 0;
            }

            vb = getVBucket(curr++);
        }

        if ((itm = vb->ht.getRandomKey(random())) != NULL) {
            GetValue rv(itm, ENGINE_SUCCESS);
            return rv;
        }

        if (curr == max) {
            curr = 0;
        }

        if (curr == start) {
            return GetValue(NULL, ENGINE_KEY_ENOENT);
        }
        // Search next vbucket
    }

    return GetValue(NULL, ENGINE_KEY_ENOENT);
}


ENGINE_ERROR_CODE EPBucket::getMetaData(const std::string &key,
                                        uint16_t vbucket,
                                        const void *cookie,
                                        ItemMetaData &metadata,
                                        uint32_t &deleted)
{
    (void) cookie;
    RCPtr<VBucket> vb = getVBucket(vbucket);

    if (!vb) {
        ++stats.numNotMyVBuckets;
        return ENGINE_NOT_MY_VBUCKET;
    }

    ReaderLockHolder rlh(vb->getStateLock());
    if (vb->getState() == vbucket_state_dead ||
        vb->getState() == vbucket_state_replica) {
        ++stats.numNotMyVBuckets;
        return ENGINE_NOT_MY_VBUCKET;
    }

    int bucket_num(0);
    deleted = 0;
    LockHolder lh = vb->ht.getLockedBucket(key, &bucket_num);
    StoredValue *v = vb->ht.unlocked_find(key, bucket_num, true,
                                          /*trackReference*/false);

    if (v) {
        stats.numOpsGetMeta++;
        if (v->isTempInitialItem()) { // Need bg meta fetch.
            bgFetch(key, vbucket, cookie, true);
            return ENGINE_EWOULDBLOCK;
        } else if (v->isTempNonExistentItem()) {
            metadata.cas = v->getCas();
            return ENGINE_KEY_ENOENT;
        } else {
            if (v->isTempDeletedItem() || v->isDeleted() ||
                v->isExpired(ep_real_time())) {
                deleted |= GET_META_ITEM_DELETED_FLAG;
            }

            if (v->isLocked(ep_current_time())) {
                metadata.cas = static_cast<uint64_t>(-1);
            } else {
                metadata.cas = v->getCas();
            }
            metadata.flags = v->getFlags();
            metadata.exptime = v->getExptime();
            metadata.revSeqno = v->getRevSeqno();
            return ENGINE_SUCCESS;
        }
    } else {
        // The key wasn't found. However, this may be because it was previously
        // deleted or evicted with the full eviction strategy.
        // So, add a temporary item corresponding to the key to the hash table
        // and schedule a background fetch for its metadata from the persistent
        // store. The item's state will be updated after the fetch completes.
        //
        // Schedule this bgFetch only if the key is predicted to be may-be
        // existent on disk by the bloomfilter.

        if (vb->maybeKeyExistsInFilter(key)) {
            return addTempItemForBgFetch(lh, bucket_num, key, vb, cookie, true);
        } else {
            stats.numOpsGetMeta++;
            return ENGINE_KEY_ENOENT;
        }
    }
}

ENGINE_ERROR_CODE EPBucket::setWithMeta(Item &itm,
                                        uint64_t cas,
                                        uint64_t *seqno,
                                        const void *cookie,
                                        bool force,
                                        bool allowExisting,
                                        bool genBySeqno,
                                        ExtendedMetaData *emd,
                                        bool isReplication)
{
    RCPtr<VBucket> vb = getVBucket(itm.getVBucketId());
    if (!vb) {
        ++stats.numNotMyVBuckets;
        return ENGINE_NOT_MY_VBUCKET;
    }

    ReaderLockHolder rlh(vb->getStateLock());
    if (vb->getState() == vbucket_state_dead) {
        ++stats.numNotMyVBuckets;
        return ENGINE_NOT_MY_VBUCKET;
    } else if (vb->getState() == vbucket_state_replica && !force) {
        ++stats.numNotMyVBuckets;
        return ENGINE_NOT_MY_VBUCKET;
    } else if (vb->getState() == vbucket_state_pending && !force) {
        if (vb->addPendingOp(cookie)) {
            return ENGINE_EWOULDBLOCK;
        }
    } else if (vb->isTakeoverBackedUp()) {
        LOG(EXTENSION_LOG_DEBUG, "(vb %u) Returned TMPFAIL to a setWithMeta op"
                ", becuase takeover is lagging", vb->getId());
        return ENGINE_TMPFAIL;
    }

    //check for the incoming item's CAS validity
    if (!Item::isValidCas(itm.getCas())) {
        return ENGINE_KEY_EEXISTS;
    }

    int bucket_num(0);
    LockHolder lh = vb->ht.getLockedBucket(itm.getKey(), &bucket_num);
    StoredValue *v = vb->ht.unlocked_find(itm.getKey(), bucket_num, true,
                                          false);

    bool maybeKeyExists = true;
    if (!force) {
        if (v)  {
            if (v->isTempInitialItem()) {
                bgFetch(itm.getKey(), itm.getVBucketId(), cookie, true);
                return ENGINE_EWOULDBLOCK;
            }

            if (!conflictResolver->resolve(*v, itm.getMetaData(), false)) {
                ++stats.numOpsSetMetaResolutionFailed;
                return ENGINE_KEY_EEXISTS;
            }
        } else {
            if (vb->maybeKeyExistsInFilter(itm.getKey())) {
                return addTempItemForBgFetch(lh, bucket_num, itm.getKey(), vb,
                                             cookie, true, isReplication);
            } else {
                maybeKeyExists = false;
            }
        }
    } else {
        if (eviction_policy == FULL_EVICTION) {
            // Check Bloomfilter's prediction
            if (!vb->maybeKeyExistsInFilter(itm.getKey())) {
                maybeKeyExists = false;
            }
        }
    }

    if (v && v->isLocked(ep_current_time()) &&
        (vb->getState() == vbucket_state_replica ||
         vb->getState() == vbucket_state_pending)) {
        v->unlock();
    }

    mutation_type_t mtype = vb->ht.unlocked_set(v, itm, cas, allowExisting,
                                                true, eviction_policy,
                                                maybeKeyExists, isReplication);

    ENGINE_ERROR_CODE ret = ENGINE_SUCCESS;
    switch (mtype) {
    case NOMEM:
        ret = ENGINE_ENOMEM;
        break;
    case INVALID_CAS:
    case IS_LOCKED:
        ret = ENGINE_KEY_EEXISTS;
        break;
    case INVALID_VBUCKET:
        ret = ENGINE_NOT_MY_VBUCKET;
        break;
    case WAS_DIRTY:
    case WAS_CLEAN:
        vb->setMaxCasAndTrackDrift(v->getCas());
        queueDirty(vb, v, &lh, seqno,
                   genBySeqno ? GenerateBySeqno::Yes : GenerateBySeqno::No,
                   GenerateCas::No);
        break;
    case NOT_FOUND:
        ret = ENGINE_KEY_ENOENT;
        break;
    case NEED_BG_FETCH:
        {            // CAS operation with non-resident item + full eviction.
            if (v) { // temp item is already created. Simply schedule a
                lh.unlock(); // bg fetch job.
                bgFetch(itm.getKey(), vb->getId(), cookie, true);
                return ENGINE_EWOULDBLOCK;
            }

            ret = addTempItemForBgFetch(lh, bucket_num, itm.getKey(), vb,
                                        cookie, true, isReplication);
        }
    }

    return ret;
}

GetValue EPBucket::getAndUpdateTtl(const std::string &key, uint16_t vbucket,
                                   const void *cookie, time_t exptime)
{
    RCPtr<VBucket> vb = getVBucket(vbucket);
    if (!vb) {
        ++stats.numNotMyVBuckets;
        return GetValue(NULL, ENGINE_NOT_MY_VBUCKET);
    }

    ReaderLockHolder rlh(vb->getStateLock());
    if (vb->getState() == vbucket_state_dead) {
        ++stats.numNotMyVBuckets;
        return GetValue(NULL, ENGINE_NOT_MY_VBUCKET);
    } else if (vb->getState() == vbucket_state_replica) {
        ++stats.numNotMyVBuckets;
        return GetValue(NULL, ENGINE_NOT_MY_VBUCKET);
    } else if (vb->getState() == vbucket_state_pending) {
        if (vb->addPendingOp(cookie)) {
            return GetValue(NULL, ENGINE_EWOULDBLOCK);
        }
    }

    int bucket_num(0);
    LockHolder lh = vb->ht.getLockedBucket(key, &bucket_num);
    StoredValue *v = fetchValidValue(vb, key, bucket_num, true);

    if (v) {
        if (v->isDeleted() || v->isTempDeletedItem() ||
            v->isTempNonExistentItem()) {
            GetValue rv;
            return rv;
        }

        if (!v->isResident()) {
            bgFetch(key, vbucket, cookie);
            return GetValue(NULL, ENGINE_EWOULDBLOCK, v->getBySeqno());
        }
        if (v->isLocked(ep_current_time())) {
            GetValue rv(NULL, ENGINE_KEY_EEXISTS, 0);
            return rv;
        }

        const bool exptime_mutated = exptime != v->getExptime();
        if (exptime_mutated) {
            v->markDirty();
            v->setExptime(exptime);
            v->setRevSeqno(v->getRevSeqno()+1);
        }

        GetValue rv(v->toItem(v->isLocked(ep_current_time()), vbucket),
                    ENGINE_SUCCESS, v->getBySeqno());

        if (exptime_mutated) {
            queueDirty(vb, v, &lh, NULL);
        }

        return rv;
    } else {
        if (eviction_policy == VALUE_ONLY) {
            GetValue rv;
            return rv;
        } else {
            if (vb->maybeKeyExistsInFilter(key)) {
                ENGINE_ERROR_CODE ec = addTempItemForBgFetch(lh, bucket_num,
                                                             key, vb, cookie,
                                                             false);
                return GetValue(NULL, ec, -1, true);
            } else {
                // As bloomfilter predicted that item surely doesn't exist
                // on disk, return ENOENT for getAndUpdateTtl().
                GetValue rv;
                return rv;
            }
        }
    }
}

ENGINE_ERROR_CODE EPBucket::statsVKey(const std::string &key, uint16_t vbucket,
                                      const void *cookie) {
    RCPtr<VBucket> vb = getVBucket(vbucket);
    if (!vb) {
        return ENGINE_NOT_MY_VBUCKET;
    }

    int bucket_num(0);
    LockHolder lh = vb->ht.getLockedBucket(key, &bucket_num);
    StoredValue *v = fetchValidValue(vb, key, bucket_num, true);

    if (v) {
        if (v->isDeleted() || v->isTempDeletedItem() ||
            v->isTempNonExistentItem()) {
            return ENGINE_KEY_ENOENT;
        }
        bgFetchQueue++;
        ExecutorPool* iom = ExecutorPool::get();
        ExTask task = new VKeyStatBGFetchTask(&engine, key, vbucket,
                                           v->getBySeqno(), cookie,
                                           bgFetchDelay, false);
        iom->schedule(task, READER_TASK_IDX);
        return ENGINE_EWOULDBLOCK;
    } else {
        if (eviction_policy == VALUE_ONLY) {
            return ENGINE_KEY_ENOENT;
        } else {
            add_type_t rv = vb->ht.unlocked_addTempItem(bucket_num, key,
                                                        eviction_policy);
            switch(rv) {
            case ADD_NOMEM:
                return ENGINE_ENOMEM;
            case ADD_EXISTS:
            case ADD_UNDEL:
            case ADD_SUCCESS:
            case ADD_TMP_AND_BG_FETCH:
                // Since the hashtable bucket is locked, we shouldn't get here
                abort();
            case ADD_BG_FETCH:
                {
                    ++bgFetchQueue;
                    ExecutorPool* iom = ExecutorPool::get();
                    ExTask task = new VKeyStatBGFetchTask(&engine, key,
                                                          vbucket, -1, cookie,
                                                          bgFetchDelay, false);
                    iom->schedule(task, READER_TASK_IDX);
                }
            }
            return ENGINE_EWOULDBLOCK;
        }
    }
}

void EPBucket::completeStatsVKey(const void* cookie, std::string &key,
                                 uint16_t vbid, uint64_t bySeqNum) {
    RememberingCallback<GetValue> gcb;

    getROUnderlying(vbid)->get(key, vbid, gcb);
    gcb.waitForValue();

    if (eviction_policy == FULL_EVICTION) {
        RCPtr<VBucket> vb = getVBucket(vbid);
        if (vb) {
            int bucket_num(0);
            LockHolder hlh = vb->ht.getLockedBucket(key, &bucket_num);
            StoredValue *v = fetchValidValue(vb, key, bucket_num, true);
            if (v && v->isTempInitialItem()) {
                if (gcb.val.getStatus() == ENGINE_SUCCESS) {
                    v->unlocked_restoreValue(gcb.val.getValue(), vb->ht);
                    if (!v->isResident()) {
                        throw std::logic_error("EPStore::completeStatsVKey: "
                            "storedvalue (which has key " + v->getKey() +
                            ") should be resident after calling restoreValue()");
                    }
                } else if (gcb.val.getStatus() == ENGINE_KEY_ENOENT) {
                    v->setNonExistent();
                } else {
                    // underlying kvstore couldn't fetch requested data
                    // log returned error and notify TMPFAIL to client
                    LOG(EXTENSION_LOG_WARNING,
                        "Failed background fetch for vb=%d "
                        "seq=%" PRId64 " key=%s", vbid, v->getBySeqno(),
                        key.c_str());
                }
            }
        }
    }

    if (gcb.val.getStatus() == ENGINE_SUCCESS) {
        engine.addLookupResult(cookie, gcb.val.getValue());
    } else {
        engine.addLookupResult(cookie, NULL);
    }

    bgFetchQueue--;
    engine.notifyIOComplete(cookie, ENGINE_SUCCESS);
}

GetValue EPBucket::getLocked(const std::string &key, uint16_t vbucket,
                             rel_time_t currentTime, uint32_t lockTimeout,
                             const void *cookie) {
    RCPtr<VBucket> vb = getVBucket(vbucket);
    if (!vb || vb->getState() != vbucket_state_active) {
        ++stats.numNotMyVBuckets;
        return GetValue(NULL, ENGINE_NOT_MY_VBUCKET);
    }

    int bucket_num(0);
    LockHolder lh = vb->ht.getLockedBucket(key, &bucket_num);
    StoredValue *v = fetchValidValue(vb, key, bucket_num, true);

    if (v) {
        if (v->isDeleted() || v->isTempNonExistentItem() ||
            v->isTempDeletedItem()) {
            return GetValue(NULL, ENGINE_KEY_ENOENT);
        }

        // if v is locked return error
        if (v->isLocked(currentTime)) {
            return GetValue(NULL, ENGINE_TMPFAIL);
        }

        // If the value is not resident, wait for it...
        if (!v->isResident()) {
            if (cookie) {
                bgFetch(key, vbucket, cookie);
            }
            return GetValue(NULL, ENGINE_EWOULDBLOCK, -1, true);
        }

        // acquire lock and increment cas value
        v->lock(currentTime + lockTimeout);

        Item *it = v->toItem(false, vbucket);
        it->setCas(vb->nextHLCCas());
        v->setCas(it->getCas());

        return GetValue(it);

    } else {
        // No value found in the hashtable.
        switch (eviction_policy) {
        case VALUE_ONLY:
            return GetValue(NULL, ENGINE_KEY_ENOENT);

        case FULL_EVICTION:
            if (vb->maybeKeyExistsInFilter(key)) {
                ENGINE_ERROR_CODE ec = addTempItemForBgFetch(lh, bucket_num,
                                                             key, vb, cookie,
                                                             false);
                return GetValue(NULL, ec, -1, true);
            } else {
                // As bloomfilter predicted that item surely doesn't exist
                // on disk, return ENOENT for getLocked().
                return GetValue(NULL, ENGINE_KEY_ENOENT);
            }
        default:
            throw std::logic_error("Unknown eviction policy");
        }
    }
}

ENGINE_ERROR_CODE EPBucket::unlockKey(const std::string &key,
                                      uint16_t vbucket,
                                      uint64_t cas,
                                      rel_time_t currentTime)
{

    RCPtr<VBucket> vb = getVBucket(vbucket);
    if (!vb || vb->getState() != vbucket_state_active) {
        ++stats.numNotMyVBuckets;
        return ENGINE_NOT_MY_VBUCKET;
    }

    int bucket_num(0);
    LockHolder lh = vb->ht.getLockedBucket(key, &bucket_num);
    StoredValue *v = fetchValidValue(vb, key, bucket_num, true);

    if (v) {
        if (v->isDeleted() || v->isTempNonExistentItem() ||
            v->isTempDeletedItem()) {
            return ENGINE_KEY_ENOENT;
        }
        if (v->isLocked(currentTime)) {
            if (v->getCas() == cas) {
                v->unlock();
                return ENGINE_SUCCESS;
            }
        }
        return ENGINE_TMPFAIL;
    } else {
        if (eviction_policy == VALUE_ONLY) {
            return ENGINE_KEY_ENOENT;
        } else {
            // With the full eviction, an item's lock is automatically
            // released when the item is evicted from memory. Therefore,
            // we simply return ENGINE_TMPFAIL when we receive unlockKey
            // for an item that is not in memocy cache. Note that we don't
            // spawn any bg fetch job to figure out if an item actually
            // exists in disk or not.
            return ENGINE_TMPFAIL;
        }
    }
}


ENGINE_ERROR_CODE EPBucket::getKeyStats(const std::string &key,
                                        uint16_t vbucket,
                                        const void *cookie,
                                        struct key_stats &kstats,
                                        bool wantsDeleted)
{
    RCPtr<VBucket> vb = getVBucket(vbucket);
    if (!vb) {
        return ENGINE_NOT_MY_VBUCKET;
    }

    int bucket_num(0);
    LockHolder lh = vb->ht.getLockedBucket(key, &bucket_num);
    StoredValue *v = fetchValidValue(vb, key, bucket_num, true);

    if (v) {
        if ((v->isDeleted() && !wantsDeleted) ||
            v->isTempNonExistentItem() || v->isTempDeletedItem()) {
            return ENGINE_KEY_ENOENT;
        }
        if (eviction_policy == FULL_EVICTION && v->isTempInitialItem()) {
            lh.unlock();
            bgFetch(key, vbucket, cookie, true);
            return ENGINE_EWOULDBLOCK;
        }
        kstats.logically_deleted = v->isDeleted();
        kstats.dirty = v->isDirty();
        kstats.exptime = v->getExptime();
        kstats.flags = v->getFlags();
        kstats.cas = v->getCas();
        kstats.vb_state = vb->getState();
        return ENGINE_SUCCESS;
    } else {
        if (eviction_policy == VALUE_ONLY) {
            return ENGINE_KEY_ENOENT;
        } else {
            if (vb->maybeKeyExistsInFilter(key)) {
                return addTempItemForBgFetch(lh, bucket_num, key, vb,
                                             cookie, true);
            } else {
                // If bgFetch were false, or bloomfilter predicted that
                // item surely doesn't exist on disk, return ENOENT for
                // getKeyStats().
                return ENGINE_KEY_ENOENT;
            }
        }
    }
}

std::string EPBucket::validateKey(const std::string &key, uint16_t vbucket,
                                  Item &diskItem) {
    int bucket_num(0);
    RCPtr<VBucket> vb = getVBucket(vbucket);
    LockHolder lh = vb->ht.getLockedBucket(key, &bucket_num);
    StoredValue *v = fetchValidValue(vb, key, bucket_num, true,
                                     false, true);

    if (v) {
        if (v->isDeleted() || v->isTempNonExistentItem() ||
            v->isTempDeletedItem()) {
            return "item_deleted";
        }

        if (diskItem.getFlags() != v->getFlags()) {
            return "flags_mismatch";
        } else if (v->isResident() && memcmp(diskItem.getData(),
                                             v->getValue()->getData(),
                                             diskItem.getNBytes())) {
            return "data_mismatch";
        } else {
            return "valid";
        }
    } else {
        return "item_deleted";
    }

}

ENGINE_ERROR_CODE EPBucket::deleteItem(const std::string &key,
                                       uint64_t *cas,
                                       uint16_t vbucket,
                                       const void *cookie,
                                       bool force,
                                       ItemMetaData *itemMeta,
                                       mutation_descr_t *mutInfo)
{
    RCPtr<VBucket> vb = getVBucket(vbucket);
    if (!vb || (vb->getState() == vbucket_state_dead && !force)) {
        ++stats.numNotMyVBuckets;
        return ENGINE_NOT_MY_VBUCKET;
    } else if (vb->getState() == vbucket_state_replica && !force) {
        ++stats.numNotMyVBuckets;
        return ENGINE_NOT_MY_VBUCKET;
    } else if (vb->getState() == vbucket_state_pending && !force) {
        if (vb->addPendingOp(cookie)) {
            return ENGINE_EWOULDBLOCK;
        }
    } else if (vb->isTakeoverBackedUp()) {
        LOG(EXTENSION_LOG_DEBUG, "(vb %u) Returned TMPFAIL to a delete op"
                ", becuase takeover is lagging", vb->getId());
        return ENGINE_TMPFAIL;
    }

    int bucket_num(0);
    LockHolder lh = vb->ht.getLockedBucket(key, &bucket_num);
    StoredValue *v = vb->ht.unlocked_find(key, bucket_num, true, false);
    if (!v || v->isDeleted() || v->isTempItem()) {
        if (eviction_policy == VALUE_ONLY) {
            return ENGINE_KEY_ENOENT;
        } else { // Full eviction.
            if (!force) {
                if (!v) { // Item might be evicted from cache.
                    if (vb->maybeKeyExistsInFilter(key)) {
                        return addTempItemForBgFetch(lh, bucket_num, key, vb,
                                                     cookie, true);
                    } else {
                        // As bloomfilter predicted that item surely doesn't
                        // exist on disk, return ENOENT for deleteItem().
                        return ENGINE_KEY_ENOENT;
                    }
                } else if (v->isTempInitialItem()) {
                    lh.unlock();
                    bgFetch(key, vbucket, cookie, true);
                    return ENGINE_EWOULDBLOCK;
                } else { // Non-existent or deleted key.
                    if (v->isTempNonExistentItem() || v->isTempDeletedItem()) {
                        // Delete a temp non-existent item to ensure that
                        // if a delete were issued over an item that doesn't
                        // exist, then we don't preserve a temp item.
                        vb->ht.unlocked_del(key, bucket_num);
                    }
                    return ENGINE_KEY_ENOENT;
                }
            } else {
                if (!v) { // Item might be evicted from cache.
                    // Create a temp item and delete it below as it is a
                    // force deletion, only if bloomfilter predicts that
                    // item may exist on disk.
                    if (vb->maybeKeyExistsInFilter(key)) {
                        add_type_t rv = vb->ht.unlocked_addTempItem(
                                                               bucket_num,
                                                               key,
                                                               eviction_policy);
                        if (rv == ADD_NOMEM) {
                            return ENGINE_ENOMEM;
                        }
                        v = vb->ht.unlocked_find(key, bucket_num, true, false);
                        v->setDeleted();
                    } else {
                        return ENGINE_KEY_ENOENT;
                    }
                } else if (v->isTempInitialItem()) {
                    v->setDeleted();
                } else { // Non-existent or deleted key.
                    if (v->isTempNonExistentItem() || v->isTempDeletedItem()) {
                        // Delete a temp non-existent item to ensure that
                        // if a delete were issued over an item that doesn't
                        // exist, then we don't preserve a temp item.
                        vb->ht.unlocked_del(key, bucket_num);
                    }
                    return ENGINE_KEY_ENOENT;
                }
            }
        }
    }

    if (v && v->isLocked(ep_current_time()) &&
        (vb->getState() == vbucket_state_replica ||
         vb->getState() == vbucket_state_pending)) {
        v->unlock();
    }
    mutation_type_t delrv;
    delrv = vb->ht.unlocked_softDelete(v, *cas, eviction_policy);
    if (v && (delrv == NOT_FOUND || delrv == WAS_DIRTY || delrv == WAS_CLEAN)) {
        if (itemMeta != nullptr) {
            itemMeta->revSeqno = v->getRevSeqno();
            itemMeta->cas = v->getCas();
            itemMeta->flags = v->getFlags();
            itemMeta->exptime = v->getExptime();
        }
    }

    uint64_t seqno = 0;
    ENGINE_ERROR_CODE ret = ENGINE_SUCCESS;
    switch (delrv) {
    case NOMEM:
        ret = ENGINE_ENOMEM;
        break;
    case INVALID_VBUCKET:
        ret = ENGINE_NOT_MY_VBUCKET;
        break;
    case INVALID_CAS:
        ret = ENGINE_KEY_EEXISTS;
        break;
    case IS_LOCKED:
        ret = ENGINE_TMPFAIL;
        break;
    case NOT_FOUND:
        ret = ENGINE_KEY_ENOENT;
    case WAS_CLEAN:
    case WAS_DIRTY:
        if (v) {
            // Keep lh as we need to do v->getCas
            queueDirty(vb, v, nullptr, &seqno);
            *cas = v->getCas();
        }

        if (delrv != NOT_FOUND) {
            mutInfo->seqno = seqno;
            mutInfo->vbucket_uuid = vb->failovers->getLatestUUID();
            if (itemMeta != nullptr) {
                itemMeta->cas = v->getCas();
            }
        }
        break;
    case NEED_BG_FETCH:
        // We already figured out if a bg fetch is requred for a full-evicted
        // item above.
        abort();
    }
    return ret;
}

ENGINE_ERROR_CODE EPBucket::deleteWithMeta(const std::string &key,
                                           uint64_t *cas,
                                           uint64_t *seqno,
                                           uint16_t vbucket,
                                           const void *cookie,
                                           bool force,
                                           ItemMetaData *itemMeta,
                                           bool tapBackfill,
                                           bool genBySeqno,
                                           uint64_t bySeqno,
                                           ExtendedMetaData *emd,
                                           bool isReplication)
{
    RCPtr<VBucket> vb = getVBucket(vbucket);

    if (!vb) {
        ++stats.numNotMyVBuckets;
        return ENGINE_NOT_MY_VBUCKET;
    }

    ReaderLockHolder rlh(vb->getStateLock());
    if (vb->getState() == vbucket_state_dead) {
        ++stats.numNotMyVBuckets;
        return ENGINE_NOT_MY_VBUCKET;
    } else if (vb->getState() == vbucket_state_replica && !force) {
        ++stats.numNotMyVBuckets;
        return ENGINE_NOT_MY_VBUCKET;
    } else if (vb->getState() == vbucket_state_pending && !force) {
        if (vb->addPendingOp(cookie)) {
            return ENGINE_EWOULDBLOCK;
        }
    } else if (vb->isTakeoverBackedUp()) {
        LOG(EXTENSION_LOG_DEBUG, "(vb %u) Returned TMPFAIL to a deleteWithMeta "
                "op, because takeover is lagging", vb->getId());
        return ENGINE_TMPFAIL;
    }

    //check for the incoming item's CAS validity
    if (!Item::isValidCas(itemMeta->cas)) {
        return ENGINE_KEY_EEXISTS;
    }

    int bucket_num(0);
    LockHolder lh = vb->ht.getLockedBucket(key, &bucket_num);
    StoredValue *v = vb->ht.unlocked_find(key, bucket_num, true, false);
    if (!force) { // Need conflict resolution.
        if (v)  {
            if (v->isTempInitialItem()) {
                bgFetch(key, vbucket, cookie, true);
                return ENGINE_EWOULDBLOCK;
            }

            if (!conflictResolver->resolve(*v, *itemMeta, true)) {
                ++stats.numOpsDelMetaResolutionFailed;
                return ENGINE_KEY_EEXISTS;
            }
        } else {
            // Item is 1) deleted or not existent in the value eviction case OR
            // 2) deleted or evicted in the full eviction.
            if (vb->maybeKeyExistsInFilter(key)) {
                return addTempItemForBgFetch(lh, bucket_num, key, vb,
                                             cookie, true, isReplication);
            } else {
                // Even though bloomfilter predicted that item doesn't exist
                // on disk, we must put this delete on disk if the cas is valid.
                add_type_t rv = vb->ht.unlocked_addTempItem(bucket_num, key,
                                                            eviction_policy,
                                                            isReplication);
                if (rv == ADD_NOMEM) {
                    return ENGINE_ENOMEM;
                }
                v = vb->ht.unlocked_find(key, bucket_num, true, false);
                v->setDeleted();
            }
        }
    } else {
        if (!v) {
            // We should always try to persist a delete here.
            add_type_t rv = vb->ht.unlocked_addTempItem(bucket_num, key,
                                                        eviction_policy,
                                                        isReplication);
            if (rv == ADD_NOMEM) {
                return ENGINE_ENOMEM;
            }
            v = vb->ht.unlocked_find(key, bucket_num, true, false);
            v->setDeleted();
            v->setCas(*cas);
        } else if (v->isTempInitialItem()) {
            v->setDeleted();
            v->setCas(*cas);
        }
    }

    if (v && v->isLocked(ep_current_time()) &&
        (vb->getState() == vbucket_state_replica ||
         vb->getState() == vbucket_state_pending)) {
        v->unlock();
    }
    mutation_type_t delrv;
    delrv = vb->ht.unlocked_softDelete(v, *cas, *itemMeta,
                                       eviction_policy, true);
    *cas = v ? v->getCas() : 0;

    ENGINE_ERROR_CODE ret = ENGINE_SUCCESS;
    switch (delrv) {
    case NOMEM:
        ret = ENGINE_ENOMEM;
        break;
    case INVALID_VBUCKET:
        ret = ENGINE_NOT_MY_VBUCKET;
        break;
    case INVALID_CAS:
        ret = ENGINE_KEY_EEXISTS;
        break;
    case IS_LOCKED:
        ret = ENGINE_TMPFAIL;
        break;
    case NOT_FOUND:
        ret = ENGINE_KEY_ENOENT;
        break;
    case WAS_DIRTY:
    case WAS_CLEAN:
        if (!genBySeqno) {
            v->setBySeqno(bySeqno);
        }

        vb->setMaxCasAndTrackDrift(v->getCas());

        if (tapBackfill) {
            tapQueueDirty(*vb, v, lh, seqno,
                          genBySeqno ? GenerateBySeqno::Yes : GenerateBySeqno::No);
        } else {
            queueDirty(vb, v, &lh, seqno,
                       genBySeqno ? GenerateBySeqno::Yes : GenerateBySeqno::No,
                       GenerateCas::No);
        }
        break;
    case NEED_BG_FETCH:
        lh.unlock();
        bgFetch(key, vbucket, cookie, true);
        ret = ENGINE_EWOULDBLOCK;
    }

    return ret;
}

void EPBucket::reset() {
    auto buckets = vbMap.getBuckets();
    for (auto vbid : buckets) {
        RCPtr<VBucket> vb = getVBucket(vbid);
        if (vb) {
            LockHolder lh(vb_mutexes[vb->getId()]);
            vb->ht.clear();
            vb->checkpointManager.clear(vb->getState());
            vb->resetStats();
            vb->setPersistedSnapshot(0, 0);
        }
    }

    ++stats.diskQueueSize;
    bool inverse = true;
    flushAllTaskCtx.delayFlushAll.compare_exchange_strong(inverse, false);
    // Waking up (notifying) one flusher is good enough for diskFlushAll
    vbMap.shards[EP_PRIMARY_SHARD]->getFlusher()->notifyFlushEvent();
}

/**
 * Callback invoked after persisting an item from memory to disk.
 *
 * This class exists to create a closure around a few variables within
 * EPBucket::flushOne so that an object can be
 * requeued in case of failure to store in the underlying layer.
 */
class PersistenceCallback : public Callback<mutation_result>,
                            public Callback<int> {
public:

    PersistenceCallback(const queued_item &qi, RCPtr<VBucket> &vb,
                        EPBucket& st, EPStats& s, uint64_t c)
        : queuedItem(qi), vbucket(vb), store(st), stats(s), cas(c) {
        if (!vb) {
            throw std::invalid_argument("PersistenceCallback(): vb is NULL");
        }
    }

    // This callback is invoked for set only.
    void callback(mutation_result &value) {
        if (value.first == 1) {
            int bucket_num(0);
            LockHolder lh = vbucket->ht.getLockedBucket(queuedItem->getKey(),
                                                        &bucket_num);
            StoredValue *v = store.fetchValidValue(vbucket,
                                                   queuedItem->getKey(),
                                                   bucket_num, true, false);
            if (v) {
                if (v->getCas() == cas) {
                    // mark this item clean only if current and stored cas
                    // value match
                    v->markClean();
                }
                if (v->isNewCacheItem()) {
                    if (value.second) {
                        // Insert in value-only or full eviction mode.
                        ++vbucket->opsCreate;
                        vbucket->incrMetaDataDisk(*queuedItem);
                    } else { // Update in full eviction mode.
                        ++vbucket->opsUpdate;
                    }

                    v->setNewCacheItem(false);
                } else { // Update in value-only or full eviction mode.
                    ++vbucket->opsUpdate;
                }
            }

            vbucket->doStatsForFlushing(*queuedItem, queuedItem->size());
            stats.decrDiskQueueSize(1);
            stats.totalPersisted++;
        } else {
            // If the return was 0 here, we're in a bad state because
            // we do not know the rowid of this object.
            if (value.first == 0) {
                int bucket_num(0);
                LockHolder lh = vbucket->ht.getLockedBucket(
                                           queuedItem->getKey(), &bucket_num);
                StoredValue *v = store.fetchValidValue(vbucket,
                                                       queuedItem->getKey(),
                                                       bucket_num, true,
                                                       false);
                if (v) {
                    std::stringstream ss;
                    ss << "Persisting ``" << queuedItem->getKey() << "'' on vb"
                       << queuedItem->getVBucketId() << " (rowid="
                       << v->getBySeqno() << ") returned 0 updates\n";
                    LOG(EXTENSION_LOG_WARNING, "%s", ss.str().c_str());
                } else {
                    LOG(EXTENSION_LOG_WARNING,
                        "Error persisting now missing ``%s'' from vb%d",
                        queuedItem->getKey().c_str(),
                        queuedItem->getVBucketId());
                }

                vbucket->doStatsForFlushing(*queuedItem, queuedItem->size());
                stats.decrDiskQueueSize(1);
            } else {
                std::stringstream ss;
                ss <<
                "Fatal error in persisting SET ``" <<
                queuedItem->getKey() << "'' on vb "
                   << queuedItem->getVBucketId() << "!!! Requeue it...\n";
                LOG(EXTENSION_LOG_WARNING, "%s", ss.str().c_str());
                redirty();
            }
        }
    }

    // This callback is invoked for deletions only.
    //
    // The boolean indicates whether the underlying storage
    // successfully deleted the item.
    void callback(int &value) {
        // > 1 would be bad.  We were only trying to delete one row.
        if (value > 1) {
            throw std::logic_error("PersistenceCallback::callback: value "
                    "(which is " + std::to_string(value) +
                    ") should be <= 1 for deletions");
        }
        // -1 means fail
        // 1 means we deleted one row
        // 0 means we did not delete a row, but did not fail (did not exist)
        if (value >= 0) {
            // We have successfully removed an item from the disk, we
            // may now remove it from the hash table.
            int bucket_num(0);
            LockHolder lh = vbucket->ht.getLockedBucket(queuedItem->getKey(),
                                                        &bucket_num);
            StoredValue *v = store.fetchValidValue(vbucket,
                                                   queuedItem->getKey(),
                                                   bucket_num, true, false);
            // Delete the item in the hash table iff:
            //  1. Item is existent in hashtable, and deleted flag is true
            //  2. rev seqno of queued item matches rev seqno of hash table item
            if (v && v->isDeleted() &&
                (queuedItem->getRevSeqno() == v->getRevSeqno())) {
                bool deleted = vbucket->ht.unlocked_del(queuedItem->getKey(),
                                                        bucket_num);
                if (!deleted) {
                    throw std::logic_error("PersistenceCallback:callback: "
                            "Failed to delete key '" + queuedItem->getKey() +
                            "' from bucket " + std::to_string(bucket_num));
                }

                /**
                 * Deleted items are to be added to the bloomfilter,
                 * in either eviction policy.
                 */
                vbucket->addToFilter(queuedItem->getKey());
            }

            if (value > 0) {
                ++stats.totalPersisted;
                ++vbucket->opsDelete;
            }
            vbucket->doStatsForFlushing(*queuedItem, queuedItem->size());
            stats.decrDiskQueueSize(1);
            vbucket->decrMetaDataDisk(*queuedItem);
        } else {
            std::stringstream ss;
            ss << "Fatal error in persisting DELETE ``" <<
            queuedItem->getKey() << "'' on vb "
               << queuedItem->getVBucketId() << "!!! Requeue it...\n";
            LOG(EXTENSION_LOG_WARNING, "%s", ss.str().c_str());
            redirty();
        }
    }

    RCPtr<VBucket>& getVBucket() {
        return vbucket;
    }

private:

    void redirty() {
        if (store.vbMap.isBucketDeletion(vbucket->getId())) {
            vbucket->doStatsForFlushing(*queuedItem, queuedItem->size());
            stats.decrDiskQueueSize(1);
            return;
        }
        ++stats.flushFailed;
        store.invokeOnLockedStoredValue(queuedItem->getKey(),
                                         queuedItem->getVBucketId(),
                                         &StoredValue::reDirty);
        vbucket->rejectQueue.push(queuedItem);
        ++vbucket->opsReject;
    }

    const queued_item queuedItem;
    RCPtr<VBucket> vbucket;
    EPBucket& store;
    EPStats& stats;
    uint64_t cas;
    DISALLOW_COPY_AND_ASSIGN(PersistenceCallback);
};

bool EPBucket::scheduleFlushAllTask(const void* cookie, time_t when) {
    bool inverse = false;
    if (diskFlushAll.compare_exchange_strong(inverse, true)) {
        flushAllTaskCtx.cookie = cookie;
        flushAllTaskCtx.delayFlushAll.compare_exchange_strong(inverse, true);
        ExTask task = new FlushAllTask(&engine, static_cast<double>(when));
        ExecutorPool::get()->schedule(task, NONIO_TASK_IDX);
        return true;
    } else {
        return false;
    }
}

void EPBucket::setFlushAllComplete() {
    // Notify memcached about flushAll task completion, and
    // set diskFlushall flag to false
    if (flushAllTaskCtx.cookie) {
        engine.notifyIOComplete(flushAllTaskCtx.cookie, ENGINE_SUCCESS);
    }
    bool inverse = false;
    flushAllTaskCtx.delayFlushAll.compare_exchange_strong(inverse, true);
    inverse = true;
    diskFlushAll.compare_exchange_strong(inverse, false);
}

void EPBucket::flushOneDeleteAll() {
    for (VBucketMap::id_type i = 0; i < vbMap.getSize(); ++i) {
        RCPtr<VBucket> vb = getVBucket(i);
        // Reset the vBucket if it's non-null and not already in the middle of
        // being created / destroyed.
        if (vb &&
            !(vbMap.isBucketCreation(i) || vbMap.isBucketDeletion(i))) {
            LockHolder lh(vb_mutexes[vb->getId()]);
            getRWUnderlying(vb->getId())->reset(i);
        }
    }

    stats.decrDiskQueueSize(1);
    setFlushAllComplete();
}

int EPBucket::flushVBucket(uint16_t vbid) {
    KVShard *shard = vbMap.getShardByVbId(vbid);
    if (diskFlushAll && !flushAllTaskCtx.delayFlushAll) {
        if (shard->getId() == EP_PRIMARY_SHARD) {
            flushOneDeleteAll();
        } else {
            // disk flush is pending just return
            return 0;
        }
    }

    int items_flushed = 0;
    const hrtime_t flush_start = gethrtime();

    RCPtr<VBucket> vb = vbMap.getBucket(vbid);
    if (vb) {
        LockHolder lh(vb_mutexes[vbid], true /*tryLock*/);
        if (!lh.islocked()) { // Try another bucket if this one is locked
            return RETRY_FLUSH_VBUCKET; // to avoid blocking flusher
        }

        std::vector<queued_item> items;
        KVStore *rwUnderlying = getRWUnderlying(vbid);

        while (!vb->rejectQueue.empty()) {
            items.push_back(vb->rejectQueue.front());
            vb->rejectQueue.pop();
        }

        // Append any 'backfill' items (mutations added by a TAP stream).
        vb->getBackfillItems(items);

        // Append all items outstanding for the persistence cursor.
        snapshot_range_t range;
        hrtime_t _begin_ = gethrtime();
        range = vb->checkpointManager.getAllItemsForCursor(
                CheckpointManager::pCursorName, items);
        stats.persistenceCursorGetItemsHisto.add((gethrtime() - _begin_) / 1000);

        if (!items.empty()) {
            while (!rwUnderlying->begin()) {
                ++stats.beginFailed;
                LOG(EXTENSION_LOG_WARNING, "Failed to start a transaction!!! "
                    "Retry in 1 sec ...");
                sleep(1);
            }
            rwUnderlying->optimizeWrites(items);

            Item *prev = NULL;
            auto vbstate = vb->getVBucketState();
            uint64_t maxSeqno = 0;
            range.start = std::max(range.start, vbstate.lastSnapStart);

            bool mustCheckpointVBState = false;
            std::list<PersistenceCallback*>& pcbs = rwUnderlying->getPersistenceCbList();

            for (const auto& item : items) {

                if (!item->shouldPersist()) {
                    continue;
                }

                if (item->getOperation() == queue_op::set_vbucket_state) {
                    // No actual item explicitly persisted to (this op exists
                    // to ensure a commit occurs with the current vbstate);
                    // flag that we must trigger a snapshot even if there are
                    // no 'real' items in the checkpoint.
                    mustCheckpointVBState = true;

                    // Update maxSeqno to ensure the snap {start,end} range
                    // is correct if no other normal item is included in this
                    // checkpoint.
                    maxSeqno = std::max(maxSeqno, (uint64_t)item->getBySeqno());

                    // Update queuing stats how this item has logically been
                    // processed.
                    stats.decrDiskQueueSize(1);
                    vb->doStatsForFlushing(*item, item->size());

                } else if (!prev || prev->getKey() != item->getKey()) {
                    prev = item.get();
                    ++items_flushed;
                    PersistenceCallback *cb = flushOneDelOrSet(item, vb);
                    if (cb) {
                        pcbs.push_back(cb);
                    }

                    maxSeqno = std::max(maxSeqno, (uint64_t)item->getBySeqno());
                    vbstate.maxCas = std::max(vbstate.maxCas, item->getCas());
                    if (item->isDeleted()) {
                        vbstate.maxDeletedSeqno =
                                std::max(vbstate.maxDeletedSeqno,
                                         item->getRevSeqno());
                    }
                    ++stats.flusher_todo;

                } else {
                    // Item is the same key as the previous[1] one - don't need
                    // to flush to disk.
                    // [1] Previous here really means 'next' - optimizeWrites()
                    //     above has actually re-ordered items such that items
                    //     with the same key are ordered from high->low seqno.
                    //     This means we only write the highest (i.e. newest)
                    //     item for a given key, and discard any duplicate,
                    //     older items.
                    stats.decrDiskQueueSize(1);
                    vb->doStatsForFlushing(*item, item->size());
                }
            }


            {
                ReaderLockHolder rlh(vb->getStateLock());
                if (vb->getState() == vbucket_state_active) {
                    if (maxSeqno) {
                        range.start = maxSeqno;
                        range.end = maxSeqno;
                    }
                }

                // Update VBstate based on the changes we have just made,
                // then tell the rwUnderlying the 'new' state
                // (which will persisted as part of the commit() below).
                vbstate.lastSnapStart = range.start;
                vbstate.lastSnapEnd = range.end;

                // Do we need to trigger a persist of the state?
                // If there are no "real" items to flush, and we encountered
                // a set_vbucket_state meta-item.
                auto options = VBStatePersist::VBSTATE_CACHE_UPDATE_ONLY;
                if ((items_flushed == 0) && mustCheckpointVBState) {
                    options = VBStatePersist::VBSTATE_PERSIST_WITH_COMMIT;
                }

                if (rwUnderlying->snapshotVBucket(vb->getId(), vbstate,
                                                  options) != true) {
                    return RETRY_FLUSH_VBUCKET;
                }

                if (vbMap.setBucketCreation(vbid, false)) {
                    LOG(EXTENSION_LOG_INFO, "VBucket %" PRIu16 " created", vbid);
                }
            }

            /* Perform an explicit commit to disk if the commit
             * interval reaches zero and if there is a non-zero number
             * of items to flush.
             * The commit interval varies based on the underlying store. For couchstore,
             * the commit interval is set 1, so a commit is performed on every
             * flushVBucket call. For forestdb, in order to be more optimized for SSDs,
             * a larger commit interval is set, so that there is a bigger batch of
             * writes perfomed. Hence, a commit is not explicitly performed on
             * each flushVBucket call.
             */
            if ((items_flushed > 0) &&
                (decrCommitInterval(shard->getId()) == 0)) {

                commit(shard->getId());

                // Now the commit is complete, vBucket file must exist.
                if (vbMap.setBucketCreation(vbid, false)) {
                    LOG(EXTENSION_LOG_INFO, "VBucket %" PRIu16 " created", vbid);
                }
            }

            hrtime_t flush_end = gethrtime();
            uint64_t trans_time = (flush_end - flush_start) / 1000000;

            lastTransTimePerItem.store((items_flushed == 0) ? 0 :
                                       static_cast<double>(trans_time) /
                                       static_cast<double>(items_flushed));
            stats.cumulativeFlushTime.fetch_add(trans_time);
            stats.flusher_todo.store(0);
            stats.totalPersistVBState++;

            if (vb->rejectQueue.empty()) {
                vb->setPersistedSnapshot(range.start, range.end);
                uint64_t highSeqno = rwUnderlying->getLastPersistedSeqno(vbid);
                if (highSeqno > 0 &&
                    highSeqno != vbMap.getPersistenceSeqno(vbid)) {
                    vbMap.setPersistenceSeqno(vbid, highSeqno);
                }
            }
        }

        rwUnderlying->pendingTasks();

        if (vb->checkpointManager.getNumCheckpoints() > 1) {
            wakeUpCheckpointRemover();
        }

        if (vb->rejectQueue.empty()) {
            vb->checkpointManager.itemsPersisted();
            uint64_t seqno = vbMap.getPersistenceSeqno(vbid);
            uint64_t chkid = vb->checkpointManager.getPersistenceCursorPreChkId();
            vb->notifyOnPersistence(engine, seqno, true);
            vb->notifyOnPersistence(engine, chkid, false);
            if (chkid > 0 && chkid != vbMap.getPersistenceCheckpointId(vbid)) {
                vbMap.setPersistenceCheckpointId(vbid, chkid);
            }
        } else {
            return RETRY_FLUSH_VBUCKET;
        }
    }

    return items_flushed;
}

void EPBucket::commit(uint16_t shardId) {
    KVStore *rwUnderlying = getRWUnderlyingByShard(shardId);
    std::list<PersistenceCallback *>& pcbs = rwUnderlying->getPersistenceCbList();
    BlockTimer timer(&stats.diskCommitHisto, "disk_commit", stats.timingLog);
    hrtime_t commit_start = gethrtime();

    while (!rwUnderlying->commit()) {
        ++stats.commitFailed;
        LOG(EXTENSION_LOG_WARNING, "Flusher commit failed!!! Retry in "
            "1 sec...\n");
        sleep(1);
    }

    //Update the total items in the case of full eviction
    if (getItemEvictionPolicy() == FULL_EVICTION) {
        std::unordered_set<uint16_t> vbSet;
        for (auto pcbIter : pcbs) {
            PersistenceCallback *pcb = pcbIter;
            RCPtr<VBucket>& vb = pcb->getVBucket();
            uint16_t vbid = vb->getId();
            auto found = vbSet.find(vbid);
            if (found == vbSet.end()) {
                vbSet.insert(vbid);
                KVStore *rwUnderlying = getRWUnderlying(vbid);
                size_t numTotalItems = rwUnderlying->getItemCount(vbid);
                vb->ht.setNumTotalItems(numTotalItems);
            }
        }
    }

    while (!pcbs.empty()) {
         delete pcbs.front();
         pcbs.pop_front();
    }

    ++stats.flusherCommits;
    hrtime_t commit_end = gethrtime();
    uint64_t commit_time = (commit_end - commit_start) / 1000000;
    stats.commit_time.store(commit_time);
    stats.cumulativeCommitTime.fetch_add(commit_time);
}

PersistenceCallback* EPBucket::flushOneDelOrSet(const queued_item &qi,
                                                RCPtr<VBucket> &vb) {

    if (!vb) {
        stats.decrDiskQueueSize(1);
        return NULL;
    }

    int64_t bySeqno = qi->getBySeqno();
    bool deleted = qi->isDeleted();
    rel_time_t queued(qi->getQueuedTime());

    int dirtyAge = ep_current_time() - queued;
    stats.dirtyAgeHisto.add(dirtyAge * 1000000);
    stats.dirtyAge.store(dirtyAge);
    stats.dirtyAgeHighWat.store(std::max(stats.dirtyAge.load(),
                                         stats.dirtyAgeHighWat.load()));

    KVStore *rwUnderlying = getRWUnderlying(qi->getVBucketId());
    if (!deleted) {
        // TODO: Need to separate disk_insert from disk_update because
        // bySeqno doesn't give us that information.
        BlockTimer timer(bySeqno == -1 ?
                         &stats.diskInsertHisto : &stats.diskUpdateHisto,
                         bySeqno == -1 ? "disk_insert" : "disk_update",
                         stats.timingLog);
        PersistenceCallback *cb =
            new PersistenceCallback(qi, vb, *this, stats, qi->getCas());
        rwUnderlying->set(*qi, *cb);
        return cb;
    } else {
        BlockTimer timer(&stats.diskDelHisto, "disk_delete",
                         stats.timingLog);
        PersistenceCallback *cb =
            new PersistenceCallback(qi, vb, *this, stats, 0);
        rwUnderlying->del(*qi, *cb);
        return cb;
    }
}

void EPBucket::queueDirty(RCPtr<VBucket> &vb,
                          StoredValue* v,
                          LockHolder *plh,
                          uint64_t *seqno,
                          const GenerateBySeqno generateBySeqno,
                          const GenerateCas generateCas) {
    if (vb) {
        queued_item qi(v->toItem(false, vb->getId()));

        bool rv = vb->checkpointManager.queueDirty(*vb, qi,
                                                   generateBySeqno, generateCas);
        v->setBySeqno(qi->getBySeqno());

        if (seqno) {
            *seqno = v->getBySeqno();
        }

        if (GenerateCas::Yes == generateCas) {
            v->setCas(qi->getCas());
        }

        if (plh) {
            plh->unlock();
        }

        if (rv) {
            KVShard* shard = vbMap.getShardByVbId(vb->getId());
            shard->getFlusher()->notifyFlushEvent();
        }

        // Now notify replication
        engine.getTapConnMap().notifyVBConnections(vb->getId());
        engine.getDcpConnMap().notifyVBConnections(vb->getId(),
                                                   qi->getBySeqno());
    }
}

void EPBucket::tapQueueDirty(VBucket &vb,
                                              StoredValue* v,
                                              LockHolder& plh,
                                              uint64_t *seqno,
                                              const GenerateBySeqno generateBySeqno) {
    queued_item qi(v->toItem(false, vb.getId()));

    bool queued = vb.queueBackfillItem(qi, generateBySeqno);

    v->setBySeqno(qi->getBySeqno());

    /* During backfill on a TAP receiver we need to update the snapshot
       range in the checkpoint. Has to be done here because in case of TAP
       backfill, above, we use vb.queueBackfillItem() instead of
       vb.checkpointManager.queueDirty() */
    if (GenerateBySeqno::Yes == generateBySeqno) {
        vb.checkpointManager.resetSnapshotRange();
    }

    if (seqno) {
        *seqno = v->getBySeqno();
    }

    plh.unlock();

    if (queued) {
        KVShard* shard = vbMap.getShardByVbId(vb.getId());
        shard->getFlusher()->notifyFlushEvent();
    }
}

std::vector<vbucket_state *> EPBucket::loadVBucketState()
{
    return getOneROUnderlying()->listPersistedVbuckets();
}

void EPBucket::warmupCompleted() {
    // Snapshot VBucket state after warmup to ensure Failover table is
    // persisted.
    scheduleVBStatePersist();

    if (engine.getConfiguration().getAlogPath().length() > 0) {

        if (engine.getConfiguration().isAccessScannerEnabled()) {
            LockHolder lh(accessScanner.mutex);
            accessScanner.enabled = true;
            lh.unlock();
            LOG(EXTENSION_LOG_NOTICE, "Access Scanner task enabled");
            size_t smin = engine.getConfiguration().getAlogSleepTime();
            setAccessScannerSleeptime(smin, true);
        } else {
            LockHolder lh(accessScanner.mutex);
            accessScanner.enabled = false;
            LOG(EXTENSION_LOG_NOTICE, "Access Scanner task disabled");
        }

        Configuration &config = engine.getConfiguration();
        config.addValueChangedListener("access_scanner_enabled",
                                       new EPStoreValueChangeListener(*this));
        config.addValueChangedListener("alog_sleep_time",
                                       new EPStoreValueChangeListener(*this));
        config.addValueChangedListener("alog_task_time",
                                       new EPStoreValueChangeListener(*this));
    }

    // "0" sleep_time means that the first snapshot task will be executed
    // right after warmup. Subsequent snapshot tasks will be scheduled every
    // 60 sec by default.
    ExecutorPool *iom = ExecutorPool::get();
    ExTask task = new StatSnap(&engine, 0, false);
    statsSnapshotTaskId = iom->schedule(task, WRITER_TASK_IDX);
}

bool EPBucket::maybeEnableTraffic()
{
    // @todo rename.. skal vaere isTrafficDisabled elns
    double memoryUsed = static_cast<double>(stats.getTotalMemoryUsed());
    double maxSize = static_cast<double>(stats.getMaxDataSize());

    if (memoryUsed  >= stats.mem_low_wat) {
        LOG(EXTENSION_LOG_NOTICE,
            "Total memory use reached to the low water mark, stop warmup"
            ": memoryUsed (%f) >= low water mark (%" PRIu64 ")",
            memoryUsed, uint64_t(stats.mem_low_wat.load()));
        return true;
    } else if (memoryUsed > (maxSize * stats.warmupMemUsedCap)) {
        LOG(EXTENSION_LOG_NOTICE,
                "Enough MB of data loaded to enable traffic"
                ": memoryUsed (%f) > (maxSize(%f) * warmupMemUsedCap(%f))",
                 memoryUsed, maxSize, stats.warmupMemUsedCap.load());
        return true;
    } else if (eviction_policy == VALUE_ONLY &&
               stats.warmedUpValues >=
                               (stats.warmedUpKeys * stats.warmupNumReadCap)) {
        // Let ep-engine think we're done with the warmup phase
        // (we should refactor this into "enableTraffic")
        LOG(EXTENSION_LOG_NOTICE,
            "Enough number of items loaded to enable traffic (value eviction)"
            ": warmedUpValues(%" PRIu64 ") >= (warmedUpKeys(%" PRIu64 ") * "
            "warmupNumReadCap(%f))",  uint64_t(stats.warmedUpValues.load()),
            uint64_t(stats.warmedUpKeys.load()), stats.warmupNumReadCap.load());
        return true;
    } else if (eviction_policy == FULL_EVICTION &&
               stats.warmedUpValues >=
                            (warmupTask->getEstimatedItemCount() *
                             stats.warmupNumReadCap)) {
        // In case of FULL EVICTION, warmed up keys always matches the number
        // of warmed up values, therefore for honoring the min_item threshold
        // in this scenario, we can consider warmup's estimated item count.
        LOG(EXTENSION_LOG_NOTICE,
            "Enough number of items loaded to enable traffic (full eviction)"
            ": warmedUpValues(%" PRIu64 ") >= (warmup est items(%" PRIu64 ") * "
            "warmupNumReadCap(%f))",  uint64_t(stats.warmedUpValues.load()),
            uint64_t(warmupTask->getEstimatedItemCount()),
            stats.warmupNumReadCap.load());
        return true;
    }
    return false;
}

bool EPBucket::isWarmingUp() {
    return !warmupTask->isComplete();
}

bool EPBucket::isWarmupOOMFailure() {
    return warmupTask->hasOOMFailure();
}

void EPBucket::stopWarmup(void)
{
    // forcefully stop current warmup task
    if (isWarmingUp()) {
        LOG(EXTENSION_LOG_NOTICE, "Stopping warmup while engine is loading "
            "data from underlying storage, shutdown = %s\n",
            stats.isShutdown ? "yes" : "no");
        warmupTask->stop();
    }
}

void EPBucket::completeBGFetchForSingleItem(RCPtr<VBucket> vb,
                                            const std::string& key,
                                            const hrtime_t startTime,
                                            VBucketBGFetchItem& fetched_item)
{
    ENGINE_ERROR_CODE status = fetched_item.value.getStatus();
    Item *fetchedValue = fetched_item.value.getValue();
    {   //locking scope
        ReaderLockHolder rlh(vb->getStateLock());
        int bucket = 0;
        LockHolder blh = vb->ht.getLockedBucket(key, &bucket);
        StoredValue *v = fetchValidValue(vb, key, bucket, true);
        if (fetched_item.metaDataOnly) {
            if ((v && v->unlocked_restoreMeta(fetchedValue, status, vb->ht))
                || ENGINE_KEY_ENOENT == status) {
                /* If ENGINE_KEY_ENOENT is the status from storage and the temp
                 key is removed from hash table by the time bgfetch returns
                 (in case multiple bgfetch is scheduled for a key), we still
                 need to return ENGINE_SUCCESS to the memcached worker thread,
                 so that the worker thread can visit the ep-engine and figure
                 out the correct flow */
                status = ENGINE_SUCCESS;
            }
        } else {
            bool restore = false;
            if (v && v->isResident()) {
                status = ENGINE_SUCCESS;
            } else if (v && v->isDeleted()) {
                status = ENGINE_KEY_ENOENT;
            } else {
                switch (eviction_policy) {
                    case VALUE_ONLY:
                        if (v && !v->isResident() && !v->isDeleted()) {
                            restore = true;
                        }
                        break;
                    case FULL_EVICTION:
                        if (v) {
                            if (v->isTempInitialItem() ||
                                (!v->isResident() && !v->isDeleted())) {
                                restore = true;
                            }
                        }
                        break;
                    default:
                        throw std::logic_error("Unknown eviction policy");
                }
            }

            if (restore) {
                if (status == ENGINE_SUCCESS) {
                    v->unlocked_restoreValue(fetchedValue, vb->ht);
                    if (!v->isResident()) {
                        throw std::logic_error("EPStore::completeBGFetchForSingleItem: "
                            "storedvalue (which has key " + v->getKey() +
                            ") should be resident after calling restoreValue()");
                    }
                    if (vb->getState() == vbucket_state_active &&
                        v->getExptime() != fetchedValue->getExptime() &&
                        v->getCas() == fetchedValue->getCas()) {
                        // MB-9306: It is possible that by the time
                        // bgfetcher returns, the item may have been
                        // updated and queued
                        // Hence test the CAS value to be the same first.
                        // exptime mutated, schedule it into new checkpoint
                        queueDirty(vb, v, &blh, NULL, GenerateBySeqno::Yes,
                                                      GenerateCas::No);
                    }
                } else if (status == ENGINE_KEY_ENOENT) {
                    v->setNonExistent();
                    if (eviction_policy == FULL_EVICTION) {
                        // For the full eviction, we should notify
                        // ENGINE_SUCCESS to the memcached worker thread,
                        // so that the worker thread can visit the
                        // ep-engine and figure out the correct error
                        // code.
                        status = ENGINE_SUCCESS;
                    }
                } else {
                    // underlying kvstore couldn't fetch requested data
                    // log returned error and notify TMPFAIL to client
                    LOG(EXTENSION_LOG_WARNING,
                        "Failed background fetch for vb=%d "
                        "key=%s", vb->getId(), key.c_str());
                    status = ENGINE_TMPFAIL;
                }
            }
        }
    } // locked scope ends

    if (fetched_item.metaDataOnly) {
        ++stats.bg_meta_fetched;
    } else {
        ++stats.bg_fetched;
    }

    hrtime_t endTime = gethrtime();
    updateBGStats(fetched_item.initTime, startTime, endTime);
    engine.notifyIOComplete(fetched_item.cookie, status);
}

bool EPBucket::isMemoryUsageTooHigh() {
    double memoryUsed = static_cast<double>(stats.getTotalMemoryUsed());
    double maxSize = static_cast<double>(stats.getMaxDataSize());
    return memoryUsed > (maxSize * backfillMemoryThreshold);
}

void EPBucket::setBackfillMemoryThreshold(double threshold) {
    backfillMemoryThreshold = threshold;
}

void EPBucket::setExpiryPagerSleeptime(size_t val) {
    LockHolder lh(expiryPager.mutex);

    ExecutorPool::get()->cancel(expiryPager.task);

    expiryPager.sleeptime = val;
    if (expiryPager.enabled) {
        ExTask expTask = new ExpiredItemPager(&engine, stats,
                                              expiryPager.sleeptime);
        expiryPager.task = ExecutorPool::get()->schedule(expTask, NONIO_TASK_IDX);
    } else {
        LOG(EXTENSION_LOG_DEBUG, "Expiry pager disabled, "
                                 "enabling it will make exp_pager_stime (%lu)"
                                 "to go into effect!", val);
    }
}

void EPBucket::setExpiryPagerTasktime(ssize_t val) {
    LockHolder lh(expiryPager.mutex);
    if (expiryPager.enabled) {
        ExecutorPool::get()->cancel(expiryPager.task);
        ExTask expTask = new ExpiredItemPager(&engine, stats,
                                              expiryPager.sleeptime,
                                              val);
        expiryPager.task = ExecutorPool::get()->schedule(expTask,
                                                         NONIO_TASK_IDX);
    } else {
        LOG(EXTENSION_LOG_DEBUG, "Expiry pager disabled, "
                                 "enabling it will make exp_pager_stime (%lu)"
                                 "to go into effect!", val);
    }
}

void EPBucket::enableExpiryPager() {
    LockHolder lh(expiryPager.mutex);
    if (!expiryPager.enabled) {
        expiryPager.enabled = true;

        ExecutorPool::get()->cancel(expiryPager.task);
        ExTask expTask = new ExpiredItemPager(&engine, stats,
                                              expiryPager.sleeptime);
        expiryPager.task = ExecutorPool::get()->schedule(expTask,
                                                         NONIO_TASK_IDX);
    } else {
        LOG(EXTENSION_LOG_DEBUG, "Expiry Pager already enabled!");
    }
}

void EPBucket::disableExpiryPager() {
    LockHolder lh(expiryPager.mutex);
    if (expiryPager.enabled) {
        ExecutorPool::get()->cancel(expiryPager.task);
        expiryPager.enabled = false;
    } else {
        LOG(EXTENSION_LOG_DEBUG, "Expiry Pager already disabled!");
    }
}

void EPBucket::enableAccessScannerTask() {
    LockHolder lh(accessScanner.mutex);
    if (!accessScanner.enabled) {
        accessScanner.enabled = true;

        if (accessScanner.sleeptime != 0) {
            ExecutorPool::get()->cancel(accessScanner.task);
        }

        size_t alogSleepTime = engine.getConfiguration().getAlogSleepTime();
        accessScanner.sleeptime = alogSleepTime * 60;
        if (accessScanner.sleeptime != 0) {
            ExTask task = new AccessScanner(*this, stats,
                                            accessScanner.sleeptime, true);
            accessScanner.task = ExecutorPool::get()->schedule(task,
                                                               AUXIO_TASK_IDX);
        } else {
            LOG(EXTENSION_LOG_NOTICE, "Did not enable access scanner task, "
                                      "as alog_sleep_time is set to zero!");
        }
    } else {
        LOG(EXTENSION_LOG_DEBUG, "Access scanner already enabled!");
    }
}

void EPBucket::disableAccessScannerTask() {
    LockHolder lh(accessScanner.mutex);
    if (accessScanner.enabled) {
        ExecutorPool::get()->cancel(accessScanner.task);
        accessScanner.sleeptime = 0;
        accessScanner.enabled = false;
    } else {
        LOG(EXTENSION_LOG_DEBUG, "Access scanner already disabled!");
    }
}

void EPBucket::setAccessScannerSleeptime(size_t val, bool useStartTime) {
    LockHolder lh(accessScanner.mutex);

    if (accessScanner.enabled) {
        if (accessScanner.sleeptime != 0) {
            ExecutorPool::get()->cancel(accessScanner.task);
        }

        // store sleeptime in seconds
        accessScanner.sleeptime = val * 60;
        if (accessScanner.sleeptime != 0) {
            ExTask task = new AccessScanner(*this, stats,
                                            accessScanner.sleeptime,
                                            useStartTime);
            accessScanner.task = ExecutorPool::get()->schedule(task,
                                                               AUXIO_TASK_IDX);
        }
    }
}

void EPBucket::resetAccessScannerStartTime() {
    LockHolder lh(accessScanner.mutex);

    if (accessScanner.enabled) {
        if (accessScanner.sleeptime != 0) {
            ExecutorPool::get()->cancel(accessScanner.task);
            // re-schedule task according to the new task start hour
            ExTask task = new AccessScanner(*this, stats,
                                            accessScanner.sleeptime, true);
            accessScanner.task = ExecutorPool::get()->schedule(task,
                                                               AUXIO_TASK_IDX);
        }
    }
}

void EPBucket::setAllBloomFilters(bool to) {
    for (VBucketMap::id_type vbid = 0; vbid < vbMap.getSize(); vbid++) {
        RCPtr<VBucket> vb = vbMap.getBucket(vbid);
        if (vb) {
            if (to) {
                vb->setFilterStatus(BFILTER_ENABLED);
            } else {
                vb->setFilterStatus(BFILTER_DISABLED);
            }
        }
    }
}

void EPBucket::visit(VBucketVisitor &visitor)
{
    for (VBucketMap::id_type vbid = 0; vbid < vbMap.getSize(); ++vbid) {
        RCPtr<VBucket> vb = vbMap.getBucket(vbid);
        if (vb) {
            visitor.visitBucket(vb);
        }
    }
    visitor.complete();
}

EPBucket::Position EPBucket::pauseResumeVisit(
                                            PauseResumeEPStoreVisitor& visitor,
                                            Position& start_pos)
{
    uint16_t vbid = start_pos.vbucket_id;
    for (; vbid < vbMap.getSize(); ++vbid) {
        RCPtr<VBucket> vb = vbMap.getBucket(vbid);
        if (vb) {
            bool paused = !visitor.visit(vbid, vb->ht);
            if (paused) {
                break;
            }
        }
    }

    return EPBucket::Position(vbid);
}

EPBucket::Position EPBucket::startPosition() const
{
    return EPBucket::Position(0);
}

EPBucket::Position EPBucket::endPosition() const
{
    return EPBucket::Position(vbMap.getSize());
}

VBCBAdaptor::VBCBAdaptor(EPBucket* s, TaskId id,
                         std::shared_ptr<VBucketVisitor> v,
                         const char* l, double sleep) :
    GlobalTask(&s->getEPEngine(), id, 0, false), store(s),
    visitor(v), label(l), sleepTime(sleep), currentvb(0)
{
    const VBucketFilter &vbFilter = visitor->getVBucketFilter();
    for (auto vbid : store->vbMap.getBuckets()) {
        RCPtr<VBucket> vb = store->vbMap.getBucket(vbid);
        if (vb && vbFilter(vbid)) {
            vbList.push(vbid);
        }
    }
}

bool VBCBAdaptor::run(void) {
    if (!vbList.empty()) {
        TRACE_EVENT("ep-engine/task", "VBCBAdaptor", vbList.front());
        currentvb.store(vbList.front());
        RCPtr<VBucket> vb = store->vbMap.getBucket(currentvb);
        if (vb) {
            if (visitor->pauseVisitor()) {
                snooze(sleepTime);
                return true;
            }
            visitor->visitBucket(vb);
        }
        vbList.pop();
    }

    bool isdone = vbList.empty();
    if (isdone) {
        visitor->complete();
    }
    return !isdone;
}

VBucketVisitorTask::VBucketVisitorTask(EPBucket* s,
                                       std::shared_ptr<VBucketVisitor> v,
                                       uint16_t sh, const char* l,
                                       double sleep, bool shutdown)
    : GlobalTask(&(s->getEPEngine()), TaskId::VBucketVisitorTask, 0, shutdown),
      store(s), visitor(v), label(l), sleepTime(sleep), currentvb(0),
      shardID(sh) {
    const VBucketFilter &vbFilter = visitor->getVBucketFilter();
    for (auto vbid : store->vbMap.getShard(shardID)->getVBuckets()) {
        RCPtr<VBucket> vb = store->vbMap.getBucket(vbid);
        if (vb && vbFilter(vbid)) {
            vbList.push(vbid);
        }
    }
}

bool VBucketVisitorTask::run() {
    if (!vbList.empty()) {
        TRACE_EVENT("ep-engine/task", "VBucketVisitorTask", vbList.front());
        currentvb = vbList.front();
        RCPtr<VBucket> vb = store->vbMap.getBucket(currentvb);
        if (vb) {
            if (visitor->pauseVisitor()) {
                snooze(sleepTime);
                return true;
            }
            visitor->visitBucket(vb);
        }
        vbList.pop();
    }

    bool isDone = vbList.empty();
    if (isDone) {
        visitor->complete();
    }
    return !isDone;
}

void EPBucket::resetUnderlyingStats(void)
{
    for (size_t i = 0; i < vbMap.shards.size(); i++) {
        KVShard *shard = vbMap.shards[i];
        shard->getRWUnderlying()->resetStats();
        shard->getROUnderlying()->resetStats();
    }

    for (size_t i = 0; i < GlobalTask::allTaskIds.size(); i++) {
        stats.schedulingHisto[i].reset();
        stats.taskRuntimeHisto[i].reset();
    }
}

void EPBucket::addKVStoreStats(ADD_STAT add_stat, const void* cookie) {
    for (size_t i = 0; i < vbMap.shards.size(); i++) {
        /* Add the different KVStore instances into a set and then
         * retrieve the stats from each instance separately. This
         * is because CouchKVStore has separate read only and read
         * write instance whereas ForestKVStore has only instance
         * for both read write and read-only.
         */
        std::set<KVStore *> underlyingSet;
        underlyingSet.insert(vbMap.shards[i]->getRWUnderlying());
        underlyingSet.insert(vbMap.shards[i]->getROUnderlying());

        for (auto* store : underlyingSet) {
            store->addStats(add_stat, cookie);
        }
    }
}

void EPBucket::addKVStoreTimingStats(ADD_STAT add_stat, const void* cookie) {
    for (size_t i = 0; i < vbMap.shards.size(); i++) {
        std::set<KVStore*> underlyingSet;
        underlyingSet.insert(vbMap.shards[i]->getRWUnderlying());
        underlyingSet.insert(vbMap.shards[i]->getROUnderlying());

        for (auto* store : underlyingSet) {
            store->addTimingStats(add_stat, cookie);
        }
    }
}

bool EPBucket::getKVStoreStat(const char* name, size_t& value, KVSOption option)
{
    value = 0;
    bool success = true;
    for (auto* shard : vbMap.shards) {
        size_t per_shard_value;

        if (option == KVSOption::RO || option == KVSOption::BOTH) {
            success &= shard->getROUnderlying()->getStat(name, per_shard_value);
            value += per_shard_value;
        }

        if (option == KVSOption::RW || option == KVSOption::BOTH) {
            success &= shard->getRWUnderlying()->getStat(name, per_shard_value);
            value += per_shard_value;
        }
    }
    return success;
}

KVStore *EPBucket::getOneROUnderlying(void) {
    return vbMap.shards[EP_PRIMARY_SHARD]->getROUnderlying();
}

KVStore *EPBucket::getOneRWUnderlying(void) {
    return vbMap.shards[EP_PRIMARY_SHARD]->getRWUnderlying();
}

class Rollback : public RollbackCB {
public:
    Rollback(EventuallyPersistentEngine& e)
        : RollbackCB(), engine(e) {

    }

    void callback(GetValue& val) {
        if (val.getValue() == nullptr) {
            throw std::invalid_argument("Rollback::callback: val is NULL");
        }
        if (dbHandle == nullptr) {
            throw std::logic_error("Rollback::callback: dbHandle is NULL");
        }
        Item *itm = val.getValue();
        RCPtr<VBucket> vb = engine.getVBucket(itm->getVBucketId());
        int bucket_num(0);
        RememberingCallback<GetValue> gcb;
        engine.getKVBucket()->getROUnderlying(
                    itm->getVBucketId())->getWithHeader(dbHandle,
                                                        itm->getKey(),
                                                        itm->getVBucketId(),
                                                        gcb);
        gcb.waitForValue();
        if (gcb.val.getStatus() == ENGINE_SUCCESS) {
            Item *it = gcb.val.getValue();
            if (it->isDeleted()) {
                LockHolder lh = vb->ht.getLockedBucket(it->getKey(),
                        &bucket_num);
                bool ret = vb->ht.unlocked_del(it->getKey(), bucket_num);
                if(!ret) {
                    setStatus(ENGINE_KEY_ENOENT);
                } else {
                    setStatus(ENGINE_SUCCESS);
                }
            } else {
                mutation_type_t mtype = vb->ht.set(*it, /*cas*/0,
                                                   true, true,
                                                   engine.getKVBucket()->
                                                    getItemEvictionPolicy());

                if (mtype == NOMEM) {
                    setStatus(ENGINE_ENOMEM);
                }
            }
            delete it;
        } else if (gcb.val.getStatus() == ENGINE_KEY_ENOENT) {
            LockHolder lh = vb->ht.getLockedBucket(itm->getKey(), &bucket_num);
            bool ret = vb->ht.unlocked_del(itm->getKey(), bucket_num);
            if (!ret) {
                setStatus(ENGINE_KEY_ENOENT);
            } else {
                setStatus(ENGINE_SUCCESS);
            }
        } else {
            LOG(EXTENSION_LOG_WARNING, "Unexpected Error Status: %d",
                gcb.val.getStatus());
        }
        delete itm;
    }

private:
    EventuallyPersistentEngine& engine;
};

<<<<<<< HEAD
ENGINE_ERROR_CODE EPBucket::rollback(uint16_t vbid, uint64_t rollbackSeqno) {
=======
/*
 * Purge all unpersisted items from the current checkpoint(s) and fixup
 * the hashtable for any that are > the rollbackSeqno.
 */
void EventuallyPersistentStore::rollbackCheckpoint(RCPtr<VBucket> &vb,
                                                   int64_t rollbackSeqno) {
    std::vector<queued_item> items;
    vb->checkpointManager.getAllItemsForCursor(CheckpointManager::pCursorName,
                                               items);
    for (const auto& item : items) {
        if (item->getBySeqno() > rollbackSeqno &&
            !item->isCheckPointMetaItem()) {
            RememberingCallback<GetValue> gcb;
            getROUnderlying(vb->getId())->get(item->getKey(),
                                                    vb->getId(),
                                                    gcb);
            gcb.waitForValue();

            if (gcb.val.getStatus() == ENGINE_SUCCESS) {
                vb->ht.set(*gcb.val.getValue(), 0, true);
            } else {
                vb->ht.del(item->getKey());
            }

            delete gcb.val.getValue();
        }
    }
}

ENGINE_ERROR_CODE
EventuallyPersistentStore::rollback(uint16_t vbid,
                                    uint64_t rollbackSeqno) {
    LockHolder vbset(vbsetMutex);

>>>>>>> fd43a40d
    LockHolder lh(vb_mutexes[vbid], true /*tryLock*/);

    if (!lh.islocked()) {
        return ENGINE_TMPFAIL; // Reschedule a vbucket rollback task.
    }

    RCPtr<VBucket> vb = vbMap.getBucket(vbid);
    ReaderLockHolder rlh(vb->getStateLock());
    if (vb->getState() == vbucket_state_replica) {
        uint64_t prevHighSeqno = static_cast<uint64_t>
                                        (vb->checkpointManager.getHighSeqno());
        if (rollbackSeqno != 0) {
            std::shared_ptr<Rollback> cb(new Rollback(engine));
            KVStore* rwUnderlying = vbMap.getShardByVbId(vbid)->getRWUnderlying();
            RollbackResult result = rwUnderlying->rollback(vbid, rollbackSeqno, cb);

            if (result.success) {
                rollbackCheckpoint(vb, rollbackSeqno);
                vb->failovers->pruneEntries(result.highSeqno);
                vb->checkpointManager.clear(vb, result.highSeqno);
                vb->setPersistedSnapshot(result.snapStartSeqno, result.snapEndSeqno);
                vb->incrRollbackItemCount(prevHighSeqno - result.highSeqno);
                return ENGINE_SUCCESS;
            }
        }

        if (resetVBucket_UNLOCKED(vbid, vbset)) {
            RCPtr<VBucket> newVb = vbMap.getBucket(vbid);
            newVb->incrRollbackItemCount(prevHighSeqno);
            return ENGINE_SUCCESS;
        }
        return ENGINE_NOT_MY_VBUCKET;
    } else {
        return ENGINE_EINVAL;
    }
}

void EPBucket::runDefragmenterTask() {
    defragmenterTask->run();
}

bool EPBucket::runAccessScannerTask() {
    return ExecutorPool::get()->wake(accessScanner.task);
}

void EPBucket::runVbStatePersistTask(int vbid) {
    scheduleVBStatePersist(vbid);
}

void EPBucket::setCursorDroppingLowerUpperThresholds(size_t maxSize) {
    Configuration &config = engine.getConfiguration();
    stats.cursorDroppingLThreshold.store(static_cast<size_t>(maxSize *
                    ((double)(config.getCursorDroppingLowerMark()) / 100)));
    stats.cursorDroppingUThreshold.store(static_cast<size_t>(maxSize *
                    ((double)(config.getCursorDroppingUpperMark()) / 100)));
}

size_t EPBucket::getActiveResidentRatio() const {
    return cachedResidentRatio.activeRatio.load();
}

size_t EPBucket::getReplicaResidentRatio() const {
    return cachedResidentRatio.replicaRatio.load();
}

ENGINE_ERROR_CODE EPBucket::forceMaxCas(uint16_t vbucket, uint64_t cas) {
    RCPtr<VBucket> vb = vbMap.getBucket(vbucket);
    if (vb) {
        vb->forceMaxCas(cas);
        return ENGINE_SUCCESS;
    }
    return ENGINE_NOT_MY_VBUCKET;
}

std::ostream& operator<<(std::ostream& os, const EPBucket::Position& pos) {
    os << "vbucket:" << pos.vbucket_id;
    return os;
}<|MERGE_RESOLUTION|>--- conflicted
+++ resolved
@@ -1193,44 +1193,20 @@
     return ret;
 }
 
-<<<<<<< HEAD
 ENGINE_ERROR_CODE EPBucket::setVBucketState(uint16_t vbid,
                                             vbucket_state_t to,
                                             bool transfer,
                                             bool notify_dcp) {
     // Lock to prevent a race condition between a failed update and add.
-=======
-class KVStatsCallback : public Callback<kvstats_ctx> {
-    public:
-        KVStatsCallback(EventuallyPersistentStore *store)
-            : epstore(store) { }
-
-       void callback(kvstats_ctx &ctx) {
-            RCPtr<VBucket> vb = epstore->getVBucket(ctx.vbucket);
-            if (vb) {
-                vb->fileSpaceUsed = ctx.fileSpaceUsed;
-                vb->fileSize = ctx.fileSize;
-            }
-        }
-
-    private:
-        EventuallyPersistentStore *epstore;
-};
-
-ENGINE_ERROR_CODE EventuallyPersistentStore::setVBucketState(uint16_t vbid,
-                                                           vbucket_state_t to,
-                                                           bool transfer,
-                                                           bool notify_dcp) {
->>>>>>> fd43a40d
     LockHolder lh(vbsetMutex);
     return setVBucketState_UNLOCKED(vbid, to, transfer, notify_dcp, lh);
 }
 
-ENGINE_ERROR_CODE EventuallyPersistentStore::setVBucketState_UNLOCKED(uint16_t vbid,
-                                                           vbucket_state_t to,
-                                                           bool transfer,
-                                                           bool notify_dcp,
-                                                           LockHolder& vbset) {
+ENGINE_ERROR_CODE EPBucket::setVBucketState_UNLOCKED(uint16_t vbid,
+                                                     vbucket_state_t to,
+                                                     bool transfer,
+                                                     bool notify_dcp,
+                                                     LockHolder& vbset) {
     RCPtr<VBucket> vb = vbMap.getBucket(vbid);
     if (vb && to == vb->getState()) {
         return ENGINE_SUCCESS;
@@ -1562,7 +1538,7 @@
     return resetVBucket_UNLOCKED(vbid, lh);
 }
 
-bool EventuallyPersistentStore::resetVBucket_UNLOCKED(uint16_t vbid, LockHolder& vbset) {
+bool EPBucket::resetVBucket_UNLOCKED(uint16_t vbid, LockHolder& vbset) {
     bool rv(false);
 
     RCPtr<VBucket> vb = vbMap.getBucket(vbid);
@@ -3935,15 +3911,12 @@
     EventuallyPersistentEngine& engine;
 };
 
-<<<<<<< HEAD
-ENGINE_ERROR_CODE EPBucket::rollback(uint16_t vbid, uint64_t rollbackSeqno) {
-=======
 /*
  * Purge all unpersisted items from the current checkpoint(s) and fixup
  * the hashtable for any that are > the rollbackSeqno.
  */
-void EventuallyPersistentStore::rollbackCheckpoint(RCPtr<VBucket> &vb,
-                                                   int64_t rollbackSeqno) {
+void EPBucket::rollbackCheckpoint(RCPtr<VBucket> &vb,
+                                  int64_t rollbackSeqno) {
     std::vector<queued_item> items;
     vb->checkpointManager.getAllItemsForCursor(CheckpointManager::pCursorName,
                                                items);
@@ -3967,12 +3940,9 @@
     }
 }
 
-ENGINE_ERROR_CODE
-EventuallyPersistentStore::rollback(uint16_t vbid,
-                                    uint64_t rollbackSeqno) {
+ENGINE_ERROR_CODE EPBucket::rollback(uint16_t vbid, uint64_t rollbackSeqno) {
     LockHolder vbset(vbsetMutex);
 
->>>>>>> fd43a40d
     LockHolder lh(vb_mutexes[vbid], true /*tryLock*/);
 
     if (!lh.islocked()) {

--- conflicted
+++ resolved
@@ -1298,177 +1298,19 @@
     LockHolder lh(queueLock);
     VBucketEvent ev(TAP_PAUSE, 0, vbucket_state_active);
 
-<<<<<<< HEAD
-=======
-    // Check if there are any checkpoint start / end messages to be sent to the TAP client.
-    queued_item checkpoint_msg = nextCheckpointMessage_UNLOCKED();
-    if (checkpoint_msg.get() != NULL) {
-        switch (checkpoint_msg->getOperation()) {
-        case queue_op_checkpoint_start:
-            ret = TAP_CHECKPOINT_START;
-            break;
-        case queue_op_checkpoint_end:
-            ret = TAP_CHECKPOINT_END;
-            break;
-        default:
-            LOG(EXTENSION_LOG_WARNING,
-                "%s Checkpoint start or end msg with incorrect opcode %d",
-                logHeader(), checkpoint_msg->getOperation());
-            ret = TAP_DISCONNECT;
-            return NULL;
-        }
-        *vbucket = checkpoint_msg->getVBucketId();
-        uint64_t cid = htonll(checkpoint_msg->getSeqno());
-        value_t vblob(Blob::New((const char*)&cid, sizeof(cid)));
-        itm = new Item(checkpoint_msg->getKey(), 0, 0, vblob,
-                       0, -1, checkpoint_msg->getVBucketId());
-        return itm;
-    }
-
-    queued_item qi;
-
-    // Check if there are any items fetched from disk for backfill operations.
-    if (hasItemFromDisk_UNLOCKED()) {
-        ret = TAP_MUTATION;
-        itm = nextBgFetchedItem_UNLOCKED();
-        *vbucket = itm->getVBucketId();
-        if (!vbucketFilter(*vbucket)) {
-            LOG(EXTENSION_LOG_WARNING,
-                "%s Drop a backfill item because vbucket %d is no longer valid"
-                " against vbucket filter.\n", logHeader(), *vbucket);
-            // We were going to use the item that we received from
-            // disk, but the filter says not to, so we need to get rid
-            // of it now.
-            delete itm;
-            ret = TAP_NOOP;
-            return NULL;
-        }
-
-        // If there's a better version in memory, grab it,
-        // else go with what we pulled from disk.
-        GetValue gv(engine.getEpStore()->get(itm->getKey(), itm->getVBucketId(),
-                                             c, false, false, false));
-        if (gv.getStatus() == ENGINE_SUCCESS) {
-            delete itm;
-            itm = gv.getValue();
-        } else if (gv.getStatus() == ENGINE_KEY_ENOENT || itm->isExpired(ep_real_time())) {
-            ret = TAP_DELETION;
-        }
-
-        nru = gv.getNRUValue();
-
-        ++stats.numTapBGFetched;
-        qi = queued_item(new QueuedItem(itm->getKey(), itm->getVBucketId(),
-                                        ret == TAP_MUTATION ? queue_op_set : queue_op_del,
-                                        itm->getSeqno()));
-    } else if (hasItemFromVBHashtable_UNLOCKED()) { // Item from memory backfill or checkpoints
-        if (waitForCheckpointMsgAck()) {
-            LOG(EXTENSION_LOG_INFO, "%s Waiting for an ack for "
-                "checkpoint_start/checkpoint_end  messages", logHeader());
-            ret = TAP_PAUSE;
-            return NULL;
-        }
-
-        bool shouldPause = false;
-        qi = nextFgFetched_UNLOCKED(shouldPause);
-        if (qi.get() == NULL) {
-            ret = shouldPause ? TAP_PAUSE : TAP_NOOP;
-            return NULL;
-        }
-        *vbucket = qi->getVBucketId();
-        if (!vbucketFilter(*vbucket)) {
-            ret = TAP_NOOP;
-            return NULL;
-        }
-
-        if (qi->getOperation() == queue_op_set) {
-            GetValue gv(engine.getEpStore()->get(qi->getKey(), qi->getVBucketId(),
-                                                 c, false, false, false));
-            ENGINE_ERROR_CODE r = gv.getStatus();
-            if (r == ENGINE_SUCCESS) {
-                itm = gv.getValue();
-                assert(itm);
-                nru = gv.getNRUValue();
-                ret = TAP_MUTATION;
-            } else if (r == ENGINE_KEY_ENOENT) {
-                // Item was deleted and set a message type to tap_deletion.
-                itm = new Item(qi->getKey().c_str(), qi->getKey().length(), 0,
-                               0, 0, 0, -1, qi->getVBucketId());
-                itm->setSeqno(qi->getSeqno());
-                ret = TAP_DELETION;
-            } else if (r == ENGINE_EWOULDBLOCK) {
-                queueBGFetch_UNLOCKED(qi->getKey(), gv.getId(), *vbucket);
-                // If there's an item ready, return NOOP so we'll come
-                // back immediately, otherwise pause the connection
-                // while we wait.
-                if (hasItemFromVBHashtable_UNLOCKED() || hasItemFromDisk_UNLOCKED()) {
-                    ret = TAP_NOOP;
-                } else {
-                    ret = TAP_PAUSE;
-                }
-                return NULL;
-            } else {
-                if (r == ENGINE_NOT_MY_VBUCKET) {
-                    LOG(EXTENSION_LOG_WARNING, "%s Trying to fetch an item for "
-                        "vbucket %d that doesn't exist on this server",
-                        logHeader(), qi->getVBucketId());
-                    ret = TAP_NOOP;
-                } else {
-                    LOG(EXTENSION_LOG_WARNING, "%s Tap internal error with "
-                        "status %d. Disconnecting", logHeader(), r);
-                    ret = TAP_DISCONNECT;
-                }
-                return NULL;
-            }
-            ++stats.numTapFGFetched;
-        } else if (qi->getOperation() == queue_op_del) {
-            itm = new Item(qi->getKey().c_str(), qi->getKey().length(), 0,
-                           0, 0, 0, -1, qi->getVBucketId());
-            itm->setSeqno(qi->getSeqno());
-            ret = TAP_DELETION;
-            ++stats.numTapDeletes;
-        }
-    }
-
-    if (ret == TAP_MUTATION || ret == TAP_DELETION) {
-        ++queueDrain;
-        addTapLogElement_UNLOCKED(qi);
-        if (!isBackfillCompleted_UNLOCKED() && totalBackfillBacklogs > 0) {
-            --totalBackfillBacklogs;
-        }
-        transmitted[qi->getVBucketId()]++;
-    }
-
-    return itm;
-}
-
-TapVBucketEvent TapProducer::checkDumpOrTakeOverCompletion() {
-    LockHolder lh(queueLock);
-    TapVBucketEvent ev(TAP_PAUSE, 0, vbucket_state_active);
-
->>>>>>> f7806180
     checkBackfillCompletion_UNLOCKED();
     if (mayCompleteDumpOrTakeover_UNLOCKED()) {
         ev = nextVBucketLowPriority_UNLOCKED();
         if (ev.event != TAP_PAUSE) {
-<<<<<<< HEAD
             RCPtr<VBucket> vb = engine_.getVBucket(ev.vbucket);
             vbucket_state_t myState(vb ? vb->getState() : vbucket_state_dead);
             assert(ev.event == TAP_VBUCKET_SET);
             if (ev.state == vbucket_state_active && myState == vbucket_state_active &&
                 ackLog_.size() < MAX_TAKEOVER_TAP_LOG_SIZE) {
-=======
-            RCPtr<VBucket> vb = engine.getVBucket(ev.vbucket);
-            vbucket_state_t myState(vb ? vb->getState() : vbucket_state_dead);
-            assert(ev.event == TAP_VBUCKET_SET);
-            if (ev.state == vbucket_state_active && myState == vbucket_state_active &&
-                tapLog.size() < MAX_TAKEOVER_TAP_LOG_SIZE) {
->>>>>>> f7806180
                 // Set vbucket state to dead if the number of items waiting for
                 // implicit acks is less than the threshold.
                 LOG(EXTENSION_LOG_WARNING, "%s VBucket <%d> is going dead to "
                     "complete vbucket takeover", logHeader(), ev.vbucket);
-<<<<<<< HEAD
                 engine_.getEpStore()->setVBucketState(ev.vbucket, vbucket_state_dead);
                 setTakeOverCompletionPhase(true);
             }
@@ -1481,29 +1323,11 @@
                 ev.event = TAP_PAUSE;
             }
         } else if (!ackLog_.empty()) {
-=======
-                engine.getEpStore()->setVBucketState(ev.vbucket, vbucket_state_dead);
-                setTakeOverCompletionPhase(true);
-            }
-            if (tapLog.size() > 1) {
-                // We're still waiting for acks for regular items.
-                // Pop the tap log for this vbucket_state_active message and requeue it.
-                tapLog.pop_back();
-                TapVBucketEvent lo(TAP_VBUCKET_SET, ev.vbucket, vbucket_state_active);
-                addVBucketLowPriority_UNLOCKED(lo);
-                ev.event = TAP_PAUSE;
-            }
-        } else if (!tapLog.empty()) {
->>>>>>> f7806180
             ev.event = TAP_PAUSE;
         } else {
             LOG(EXTENSION_LOG_WARNING, "%s Disconnecting tap stream.",
                 logHeader());
-<<<<<<< HEAD
             conn_->setDisconnect(true);
-=======
-            setDisconnect(true);
->>>>>>> f7806180
             ev.event = TAP_DISCONNECT;
         }
     }
@@ -1882,7 +1706,6 @@
         value_t vblob(Blob::New((const char*)&cid, sizeof(cid)));
         itm = new Item(checkpoint_msg->getKey(), 0, 0, vblob,
                        0, -1, checkpoint_msg->getVBucketId());
-        transmitted[checkpoint_msg->getVBucketId()]++;
         return itm;
     }
 

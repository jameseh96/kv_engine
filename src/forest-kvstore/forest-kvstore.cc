/* -*- Mode: C++; tab-width: 4; c-basic-offset: 4; indent-tabs-mode: nil -*- */
/*
 *     Copyright 2015 Couchbase, Inc
 *
 *   Licensed under the Apache License, Version 2.0 (the "License");
 *   you may not use this file except in compliance with the License.
 *   You may obtain a copy of the License at
 *
 *       http://www.apache.org/licenses/LICENSE-2.0
 *
 *   Unless required by applicable law or agreed to in writing, software
 *   distributed under the License is distributed on an "AS IS" BASIS,
 *   WITHOUT WARRANTIES OR CONDITIONS OF ANY KIND, either express or implied.
 *   See the License for the specific language governing permissions and
 *   limitations under the License.
 */

#include "forest-kvstore/forest-kvstore.h"

#include "common.h"

#include <sys/stat.h>
#include <platform/cb_malloc.h>
#include <platform/dirutils.h>
#include <vbucket.h>
#include <JSON_checker.h>
#include <locks.h>

#define STATWRITER_NAMESPACE forestdb_engine
#include "statwriter.h"
#undef STATWRITER_NAMESPACE

using namespace CouchbaseDirectoryUtilities;

std::mutex ForestKVStore::initLock;
int ForestKVStore::numGlobalFiles = 0;

extern "C" {
    static fdb_compact_decision compaction_cb_c(fdb_file_handle* fhandle,
                            fdb_compaction_status status, const char* kv_name,
                            fdb_doc* doc, uint64_t old_offset,
                            uint64_t new_offset, void* ctx) {
        return ForestKVStore::compaction_cb(fhandle, status, kv_name, doc,
                                            old_offset, new_offset, ctx);
    }

    static void errorlog_cb(int err_code, const char* err_msg, void* ctx_data) {
        LOG(EXTENSION_LOG_WARNING, "%s with error: %s",
            err_msg, fdb_error_msg(static_cast<fdb_status>(err_code)));
    }
}


void ForestKVStore::initForestDb() {
    LockHolder lh(initLock);
    if (numGlobalFiles == 0) {
        EventuallyPersistentEngine *epe = ObjectRegistry::onSwitchThread(NULL, true);
        fdb_status status = fdb_init(&fileConfig);
        if (status != FDB_RESULT_SUCCESS) {
            throw std::logic_error("ForestKVStore::initForestDb: failed "
                    "with status:" + std::to_string(status));
        }
        ObjectRegistry::onSwitchThread(epe);
    }
    ++numGlobalFiles;
}

void ForestKVStore::shutdownForestDb() {
   LockHolder lh(initLock);
   if (--numGlobalFiles == 0) {
       EventuallyPersistentEngine* epe = ObjectRegistry::onSwitchThread(NULL, true);
       fdb_status status = fdb_shutdown();
       if (status != FDB_RESULT_SUCCESS) {
           LOG(EXTENSION_LOG_WARNING,
               "ForestKVStore::shutdownForestDb: Shutting down forestdb failed "
               "with error: %s", fdb_error_msg(status));
       }
       ObjectRegistry::onSwitchThread(epe);
   }
}

ForestKVStore::ForestKVStore(KVStoreConfig &config) :
    KVStore(config), intransaction(false),
    dbname(config.getDBName()), dbFileRevNum(1), scanCounter(0) {

    /* create the data directory */
    createDataDir(dbname);
    fdb_status status;

    uint16_t shardId = config.getShardId();
    uint16_t maxVbuckets = config.getMaxVBuckets();
    uint16_t maxShards = config.getMaxShards();

    std::stringstream dbFile;
    dbFile << dbname << "/" << shardId << ".fdb";

    std::stringstream prefix;
    prefix << shardId << ".fdb";

    const std::vector<std::string> files = findFilesContaining(dbname,
                                           prefix.str().c_str());

    for (auto& filename : files) {
        size_t secondDot = filename.rfind(".");
        std::string revNumStr = filename.substr(secondDot + 1);
        char *ptr = NULL;
        uint64_t revNum = strtoull(revNumStr.c_str(), &ptr, 10);
        if (revNum == 0) {
            LOG(EXTENSION_LOG_WARNING,
                "Invalid revision number obtained for database file");
            abort();
        }

        if (revNum > dbFileRevNum) {
            dbFileRevNum = revNum;
        }
    }

    dbFileNameStr = dbFile.str();

    dbFile << "." << dbFileRevNum;

    fileConfig = fdb_get_default_config();
    kvsConfig = fdb_get_default_kvs_config();

    /* Set the purge interval to the maximum possible value to ensure
     * that deleted items don't get removed immediately. The tombstone
     * items will be purged in the expiry callback.
     */
    fileConfig.purging_interval = std::numeric_limits<uint32_t>::max();

    /* Since DCP requires sequence based iteration, enable sequence tree
     * indexes in forestdb
     */
    fileConfig.seqtree_opt = FDB_SEQTREE_USE;

    /* Enable compression of document body in order to occupy less
     * space on disk
     */
    fileConfig.compress_document_body = true;

    /* Disable breakpad. The memcached binary already has breakpad
     * initialized. ForestDB is already part of the memcached
     * binary and thus doesn't have to be initialized again
     * for ForestDB.
     */
    fileConfig.breakpad_minidump_dir = nullptr;

    statCollectingFileOps = getForestStatOps(&st.fsStats);

    fileConfig.custom_file_ops = &statCollectingFileOps;

    initForestDb();

    status = fdb_open(&readDBFileHandle, dbFile.str().c_str(), &fileConfig);
    if (status != FDB_RESULT_SUCCESS) {
        throw std::runtime_error("ForestKVStore::ForestKVStore: Opening the "
            "read database file instance failed with error: " +
            std::string(fdb_error_msg(status)));
    }

    status = fdb_open(&writeDBFileHandle, dbFile.str().c_str(), &fileConfig);
    if (status != FDB_RESULT_SUCCESS) {
        throw std::runtime_error("ForestKVStore::ForestKVStore: Opening the "
            "write database file instance failed with error: " +
            std::string(fdb_error_msg(status)));
    }

    fdb_kvs_handle* kvsHandle = NULL;
    /* Initialize the reader and writer handle map for all the vbuckets in
     * the shard
     */
    for (uint16_t i = shardId; i < maxVbuckets; i += maxShards) {
        writeHandleMap.insert(std::make_pair(i, kvsHandle));
        readHandleMap.insert(std::make_pair(i, kvsHandle));
    }

    // Initialize the handle for the vbucket state information
    status = fdb_kvs_open_default(readDBFileHandle,
                                  &readVbStateHandle, &kvsConfig);

    if (status != FDB_RESULT_SUCCESS) {
        throw std::runtime_error("ForestKVStore::ForestKVStore: Opening the "
            "read vbucket state KV store instance failed with error: " +
            std::string(fdb_error_msg(status)));
    }

    status = fdb_set_log_callback(readVbStateHandle, errorlog_cb, nullptr);

    if (status != FDB_RESULT_SUCCESS) {
        throw std::runtime_error("ForestKVStore::ForestKVStore: Setting the "
            "log callback failed with error: " + std::string(fdb_error_msg(status)));
    }

    status = fdb_kvs_open_default(writeDBFileHandle,
                                  &writeVbStateHandle, &kvsConfig);

    if (status != FDB_RESULT_SUCCESS) {
        throw std::runtime_error("ForestKVStore::ForestKVStore: Opening the "
            "write vbucket state KV store instance failed with error: " +
            std::string(fdb_error_msg(status)));
    }

    status = fdb_set_log_callback(writeVbStateHandle, errorlog_cb, nullptr);

    if (status != FDB_RESULT_SUCCESS) {
        throw std::runtime_error("ForestKVStore::ForestKVStore: Setting the "
            "log callback failed with error: " + std::string(fdb_error_msg(status)));
    }

    cachedVBStates.reserve(maxVbuckets);
    cachedValidVBCount = 0;
    for (uint16_t i = 0; i < maxVbuckets; ++i) {
        cachedVBStates.push_back((vbucket_state *)NULL);
        if (i == shardId) {
            if (files.size() != 0) {
                readVBState(i);
                if (cachedVBStates[i] && cachedVBStates[i]->state != vbucket_state_dead) {
                    cachedValidVBCount++;
                    st.numLoadedVb++;
                }

                updateFileInfo();
            }
            shardId += maxShards; // jump to next vbucket in shard
        }
    }

    cachedDocCount.assign(maxVbuckets, Couchbase::RelaxedAtomic<size_t>(-1));
    cachedDeleteCount.assign(maxVbuckets, Couchbase::RelaxedAtomic<size_t>(-1));
}

fdb_config ForestKVStore::getFileConfig() {
    return fileConfig;
}

fdb_kvs_config ForestKVStore::getKVConfig() {
    return kvsConfig;
}

ForestKVStore::ForestKVStore(const ForestKVStore &copyFrom) :
    KVStore(copyFrom), intransaction(false),
    dbname(copyFrom.dbname) {

    /* create the data directory */
    createDataDir(dbname);
    LockHolder lh(initLock);
    ++numGlobalFiles;
}

ForestKVStore::~ForestKVStore() {
   close();

   /* delete all the cached vbucket states */
   std::vector<vbucket_state *>::iterator stateItr;
   for (stateItr = cachedVBStates.begin(); stateItr != cachedVBStates.end();
        stateItr++) {
        vbucket_state* vbstate = *stateItr;
        if (vbstate) {
            delete vbstate;
            *stateItr = NULL;
        }
   }

   /* Close all the KV store instances */
   std::unordered_map<uint16_t, fdb_kvs_handle *>::iterator handleItr;
   for (handleItr = writeHandleMap.begin(); handleItr != writeHandleMap.end();
        handleItr++) {
       fdb_kvs_handle* kvsHandle = handleItr->second;

       if (kvsHandle) {
           fdb_kvs_close(kvsHandle);
       }
   }

   writeHandleMap.clear();

   for (handleItr = readHandleMap.begin(); handleItr != readHandleMap.end();
        handleItr++) {
       fdb_kvs_handle* kvsHandle = handleItr->second;

       if (kvsHandle) {
           fdb_kvs_close(kvsHandle);
       }
   }

   readHandleMap.clear();

   /* Close the database file instance */
   fdb_close(readDBFileHandle);
   fdb_close(writeDBFileHandle);

   shutdownForestDb();
}

void ForestKVStore::reset(uint16_t vbucketId) {
    vbucket_state* state = cachedVBStates[vbucketId];
    if (!state) {
        throw std::invalid_argument("ForestKVStore::reset::No entry "
                "in cached states for vbucket " +
                std::to_string(vbucketId));
    }

    state->reset();

    cachedDocCount[vbucketId] = 0;
    cachedDeleteCount[vbucketId] = 0;

    fdb_kvs_handle* kvsHandle = getKvsHandle(vbucketId, handleType::READER);
    fdb_status status;

    if (kvsHandle != nullptr) {
        status = fdb_kvs_close(kvsHandle);
        if (status != FDB_RESULT_SUCCESS) {
            LOG(EXTENSION_LOG_WARNING,
                "ForestKVStore::reset:fdb_kvs_close API call failed for "
                "vbucket %" PRIu16" with error: %s", vbucketId,
                fdb_error_msg(status));
        }
    }

    readHandleMap[vbucketId] = nullptr;

    kvsHandle = getKvsHandle(vbucketId, handleType::WRITER);

    if (kvsHandle != nullptr) {
        status = fdb_kvs_close(kvsHandle);
        if (status != FDB_RESULT_SUCCESS) {
            LOG(EXTENSION_LOG_WARNING,
                "ForestKVStore::reset:fdb_kvs_close API call failed for "
                "vbucket %" PRIu16" with error: %s", vbucketId,
                fdb_error_msg(status));
        }
    }

    writeHandleMap[vbucketId] = nullptr;

    char kvsName[20];
    sprintf(kvsName,"partition%" PRIu16, vbucketId);

    LockHolder lh(writerLock);

    status = fdb_kvs_remove(writeDBFileHandle, kvsName);
    if (status != FDB_RESULT_SUCCESS) {
        LOG(EXTENSION_LOG_WARNING,
            "ForestKVStore::reset: ForestDB KV Store remove failed for "
            "vbucket :%" PRIu16" with error: %s", vbucketId,
            fdb_error_msg(status));
    }

    std::string stateStr = state->toJSON();

    if (!stateStr.empty()) {
        char keybuf[20];
        fdb_doc statDoc;
        memset(&statDoc, 0, sizeof(statDoc));
        sprintf(keybuf, "partition%d", vbucketId);
        statDoc.key = keybuf;
        statDoc.keylen = strlen(keybuf);
        statDoc.meta = NULL;
        statDoc.metalen = 0;
        statDoc.body = const_cast<char *>(stateStr.c_str());
        statDoc.bodylen = stateStr.length();
        fdb_status status = fdb_set(writeVbStateHandle, &statDoc);

        if (status != FDB_RESULT_SUCCESS) {
            LOG(EXTENSION_LOG_WARNING, "ForestKVStore::reset:Failed to save "
                "vbucket state for vbucket=%" PRIu16" error=%s", vbucketId,
                fdb_error_msg(status));
        }
    }

    updateFileInfo();
}

ForestRequest::ForestRequest(const Item &it, MutationRequestCallback &cb,
                             bool del, size_t itmDataSize = 0)
    : IORequest(it.getVBucketId(), cb, del, it.getKey()),
      status(MUTATION_SUCCESS),
      dataSize(itmDataSize) { }

ForestRequest::~ForestRequest() { }

void ForestKVStore::close() {
    intransaction = false;
}

ENGINE_ERROR_CODE ForestKVStore::readVBState(uint16_t vbId) {
    fdb_status status = FDB_RESULT_SUCCESS;
    vbucket_state_t state = vbucket_state_dead;
    uint64_t checkpointId = 0;
    uint64_t maxDeletedSeqno = 0;
    std::string failovers;
    int64_t highSeqno = 0;
    uint64_t lastSnapStart = 0;
    uint64_t lastSnapEnd = 0;
    uint64_t maxCas = 0;
    int64_t driftCounter = INITIAL_DRIFT;

    fdb_kvs_info kvsInfo;

    std::unique_ptr<ForestKvsHandle> fkvsHandle;
    try {
        fkvsHandle = createKvsHandle(vbId);
    } catch (std::exception& e) {
        LOG(EXTENSION_LOG_WARNING, "ForestKVStore::readVBState: creating a new ForestDB "
            "KVStore handle failed for vbucket: %" PRIu16" with error: %s",
            vbId, e.what());
        return ENGINE_FAILED;
    }

    status = fdb_get_kvs_info(fkvsHandle->getKvsHandle(), &kvsInfo);
    //TODO: Update the purge sequence number
    if (status == FDB_RESULT_SUCCESS) {
        highSeqno = static_cast<int64_t>(kvsInfo.last_seqnum);
    } else {
        LOG(EXTENSION_LOG_WARNING, "ForestKVStore::readVBState: Failed to "
            "read KV Store info for vbucket: %d with error: %s", vbId,
            fdb_error_msg(status));
        return forestErr2EngineErr(status);
    }

    char keybuf[20];
    fdb_doc* statDoc;
    sprintf(keybuf, "partition%d", vbId);
    fdb_doc_create(&statDoc, (void *)keybuf, strlen(keybuf), NULL, 0, NULL, 0);
    status = fdb_get(readVbStateHandle, statDoc);

    if (status != FDB_RESULT_SUCCESS) {
        LOG(EXTENSION_LOG_DEBUG,
            "ForestKVStore::readVBState: Failed to retrieve vbucket state for vBucket=%d "
            "with error=%s", vbId , fdb_error_msg(status));
    } else {
        cJSON* jsonObj = cJSON_Parse((char *)statDoc->body);

        if (!jsonObj) {
            fdb_doc_free(statDoc);
            LOG(EXTENSION_LOG_WARNING, "ForestKVStore::readVBState: Failed to "
                "parse the vbstat json doc for vbucket: %d: %s", vbId,
                (char *)statDoc->body);
            return forestErr2EngineErr(status);
        }

        const std::string vb_state = getJSONObjString(
                                 cJSON_GetObjectItem(jsonObj, "state"));

        const std::string checkpoint_id = getJSONObjString(
                                 cJSON_GetObjectItem(jsonObj,"checkpoint_id"));

        const std::string max_deleted_seqno = getJSONObjString(
                                 cJSON_GetObjectItem(jsonObj, "max_deleted_seqno"));

        const std::string snapStart = getJSONObjString(
                                 cJSON_GetObjectItem(jsonObj, "snap_start"));

        const std::string snapEnd = getJSONObjString(
                                 cJSON_GetObjectItem(jsonObj, "snap_end"));

        const std::string maxCasValue = getJSONObjString(
                                 cJSON_GetObjectItem(jsonObj, "max_cas"));

        const std::string driftCount = getJSONObjString(
                                 cJSON_GetObjectItem(jsonObj, "drift_counter"));

        cJSON* failover_json = cJSON_GetObjectItem(jsonObj, "failover_table");
        if (vb_state.compare("") == 0 || checkpoint_id.compare("") == 0
               || max_deleted_seqno.compare("") == 0) {
             LOG(EXTENSION_LOG_WARNING,
                 "ForestKVStore::readVBState: State JSON "
                 "doc for vbucket: %d is in the wrong format: %s,"
                 "vb state: %s, checkpoint id: %s and max deleted seqno: %s",
                 vbId, (char *)statDoc->body, vb_state.c_str(),
                 checkpoint_id.c_str(), max_deleted_seqno.c_str());
        } else {
            state = VBucket::fromString(vb_state.c_str());
            parseUint64(max_deleted_seqno.c_str(), &maxDeletedSeqno);
            parseUint64(checkpoint_id.c_str(), &checkpointId);

            if (snapStart.compare("")) {
                parseUint64(snapStart.c_str(), &lastSnapStart);
            }

            if (snapEnd.compare("")) {
                parseUint64(snapEnd.c_str(), &lastSnapEnd);
            }

            if (maxCasValue.compare("")) {
                parseUint64(maxCasValue.c_str(), &maxCas);
            }

            if (driftCount.compare("")) {
                parseInt64(driftCount.c_str(), &driftCounter);
            }

            if (failover_json) {
                char* json = cJSON_PrintUnformatted(failover_json);
                failovers.assign(json);
                cJSON_Free(json);
            }
        }

        cJSON_Delete(jsonObj);
    }

    if (failovers.empty()) {
        failovers.assign("[{\"id\":0,\"seq\":0}]");
    }

    delete cachedVBStates[vbId];
    cachedVBStates[vbId] = new vbucket_state(state, checkpointId,
                                             maxDeletedSeqno, highSeqno, 0,
                                             lastSnapStart, lastSnapEnd,
                                             maxCas, driftCounter,
                                             failovers);
    fdb_doc_free(statDoc);
    return forestErr2EngineErr(status);
}

void ForestKVStore::updateFileInfo(void) {
    fdb_file_info finfo;
    fdb_status status = fdb_get_file_info(writeDBFileHandle, &finfo);
    if (status == FDB_RESULT_SUCCESS) {
        cachedFileSize = finfo.file_size;
        cachedSpaceUsed = finfo.space_used;
    } else {
        LOG(EXTENSION_LOG_WARNING,
            "ForestKVStore::updateFileInfo: Getting file info"
            " failed with error: %s for shard id: %" PRIu16,
            fdb_error_msg(status), configuration.getShardId());
    }
}

bool ForestKVStore::delVBucket(uint16_t vbucket) {

    fdb_kvs_handle* kvsHandle = getKvsHandle(vbucket, handleType::READER);
    fdb_status status;

    if (kvsHandle != nullptr) {
        status = fdb_kvs_close(kvsHandle);
        if (status != FDB_RESULT_SUCCESS) {
            LOG(EXTENSION_LOG_WARNING,
                "ForestKVStore::delVBucket: fdb_kvs_close API call failed for "
                "vbucket %" PRIu16 "with error: %s", vbucket, fdb_error_msg(status));
        }
    }

    readHandleMap[vbucket] = nullptr;

    kvsHandle = getKvsHandle(vbucket, handleType::WRITER);

    if (kvsHandle != nullptr) {
        status = fdb_kvs_close(kvsHandle);
        if (status != FDB_RESULT_SUCCESS) {
            LOG(EXTENSION_LOG_WARNING,
                "ForestKVStore::delVBucket: fdb_kvs_close API call failed for "
                "vbucket %" PRIu16 "with error: %s", vbucket, fdb_error_msg(status));
        }
    }

    writeHandleMap[vbucket] = nullptr;

    char kvsName[20];
    sprintf(kvsName,"partition%d", vbucket);

    LockHolder lh(writerLock);

    status = fdb_kvs_remove(writeDBFileHandle, kvsName);
    if (status != FDB_RESULT_SUCCESS) {
        LOG(EXTENSION_LOG_WARNING,
            "ForestKVStore::delVBucket: KV Store remove failed for vbucket "
            "%" PRIu16 "with error: %s", vbucket, fdb_error_msg(status));

        /* If the forestdb handle is busy or fails because compaction is
         * running at the same time, reschedule the vbucket deletion.
         * This is a workaround until forestdb supports this */
        if (status == FDB_RESULT_FAIL_BY_COMPACTION ||
            status == FDB_RESULT_HANDLE_BUSY) {
            LOG(EXTENSION_LOG_WARNING,
                "ForestKVStore::delVBucket: rescheduling vbucket deletion for "
                "vbucket %" PRIu16, vbucket);
            return false;
        }
    }

    updateFileInfo();

    if (cachedVBStates[vbucket]) {
        delete cachedVBStates[vbucket];
    }

    std::string failovers("[{\"id\":0, \"seq\":0}]");
    cachedVBStates[vbucket] = new vbucket_state(vbucket_state_dead, 0, 0, 0, 0,
                                                0, 0, 0, INITIAL_DRIFT,
                                                failovers);

    vbucket_state* state = cachedVBStates[vbucket];
    std::string stateStr = state->toJSON();

    if (!stateStr.empty()) {
        fdb_doc statDoc;
        memset(&statDoc, 0, sizeof(statDoc));
        statDoc.key = kvsName;
        statDoc.keylen = strlen(kvsName);
        statDoc.meta = NULL;
        statDoc.metalen = 0;
        statDoc.body = const_cast<char *>(stateStr.c_str());
        statDoc.bodylen = stateStr.length();
        fdb_status status = fdb_set(writeVbStateHandle, &statDoc);

        if (status != FDB_RESULT_SUCCESS) {
            LOG(EXTENSION_LOG_WARNING, "ForestKVStore::delVBucket: Failed to "
                    "save vbucket state for vbucket=%" PRIu16" error=%s",
                    vbucket, fdb_error_msg(status));
        }
    }

    cachedValidVBCount--;

    return true;
}

ENGINE_ERROR_CODE ForestKVStore::forestErr2EngineErr(fdb_status errCode) {
    switch (errCode) {
    case FDB_RESULT_SUCCESS:
        return ENGINE_SUCCESS;
    case FDB_RESULT_ALLOC_FAIL:
        return ENGINE_ENOMEM;
    case FDB_RESULT_KEY_NOT_FOUND:
        return ENGINE_KEY_ENOENT;
    case FDB_RESULT_NO_SUCH_FILE:
    case FDB_RESULT_NO_DB_HEADERS:
    default:
        // same as the general error return code of
        // EventuallyPersistentStore::getInternal
        return ENGINE_TMPFAIL;
    }
}

void ForestKVStore::getWithHeader(void* handle, const std::string& key,
                                  uint16_t vb, Callback<GetValue>& cb,
                                  bool fetchDelete) {
    fdb_kvs_handle* kvsHandle = static_cast<fdb_kvs_handle*>(handle);
    if (!kvsHandle) {
        throw std::invalid_argument("ForestKVStore::getWithHeader: "
                                    "KVS Handle is NULL for vbucket id:" +
                                    std::to_string(vb));
    }

    hrtime_t start = gethrtime();
    RememberingCallback<GetValue> *rc =
                       dynamic_cast<RememberingCallback<GetValue> *>(&cb);
    bool getMetaOnly = rc && rc->val.isPartial();
    GetValue rv;
    fdb_status status;

    fdb_doc rdoc;
    memset(&rdoc, 0, sizeof(rdoc));
    rdoc.key = const_cast<char *>(key.c_str());
    rdoc.keylen = key.length();

    if (!getMetaOnly) {
        status = fdb_get(kvsHandle, &rdoc);
    } else {
        status = fdb_get_metaonly(kvsHandle, &rdoc);
    }

    if (status != FDB_RESULT_SUCCESS) {
        if (!getMetaOnly) {
            LOG(EXTENSION_LOG_WARNING,
                "ForestKVStore::getWithHeader: Failed to retrieve metadata from "
                "database, vbucketId:%d key:%s error:%s\n",
                vb, key.c_str(), fdb_error_msg(status));
        } else {
            LOG(EXTENSION_LOG_WARNING,
                "ForestKVStore::getWithHeader: Failed to retrieve key value from database,"
                "vbucketId:%d key:%s error:%s deleted:%s", vb, key.c_str(),
                fdb_error_msg(status), rdoc.deleted ? "yes" : "no");
        }
        ++st.numGetFailure;
    } else {
        rv = docToItem(kvsHandle, &rdoc, vb, getMetaOnly, fetchDelete);
    }

    rdoc.key = NULL;
    fdb_free_block(rdoc.meta);
    fdb_free_block(rdoc.body);

    st.readTimeHisto.add((gethrtime() - start) / 1000);
    if (status == FDB_RESULT_SUCCESS) {
        st.readSizeHisto.add(key.length() + rv.getValue()->getNBytes());
    }

    rv.setStatus(forestErr2EngineErr(status));
    cb.callback(rv);
}

static ForestMetaData forestMetaDecode(const fdb_doc *rdoc) {
    char* metadata = static_cast<char *>(rdoc->meta);
    ForestMetaData forestMetaData;

    memcpy(&forestMetaData.cas, metadata + forestMetaOffset(cas),
           sizeof(forestMetaData.cas));
    memcpy(&forestMetaData.rev_seqno, metadata + forestMetaOffset(rev_seqno),
           sizeof(forestMetaData.rev_seqno));
    memcpy(&forestMetaData.exptime, metadata + forestMetaOffset(exptime),
           sizeof(forestMetaData.exptime));
    memcpy(&forestMetaData.texptime, metadata + forestMetaOffset(texptime),
           sizeof(forestMetaData.texptime));
    memcpy(&forestMetaData.flags, metadata + forestMetaOffset(flags),
           sizeof(forestMetaData.flags));
    memcpy(&forestMetaData.ext_meta, metadata + forestMetaOffset(ext_meta),
           EXT_META_LEN);
    memcpy(&forestMetaData.confresmode, metadata + forestMetaOffset(confresmode),
           CONFLICT_RES_META_LEN);

    forestMetaData.cas = ntohll(forestMetaData.cas);
    forestMetaData.rev_seqno = ntohll(forestMetaData.rev_seqno);
    forestMetaData.exptime = ntohl(forestMetaData.exptime);
    forestMetaData.texptime = ntohl(forestMetaData.texptime);

    return forestMetaData;
}

fdb_changes_decision ForestKVStore::recordChanges(fdb_kvs_handle* handle,
                                                  fdb_doc* doc,
                                                  void* ctx) {

    ScanContext* sctx = static_cast<ScanContext*>(ctx);

    const uint64_t byseqno = doc->seqnum;
    const uint16_t vbucketId = sctx->vbid;

    std::string docKey((char*)doc->key, doc->keylen);
    CacheLookup lookup(docKey, byseqno, vbucketId);

    std::shared_ptr<Callback<CacheLookup> > lookup_cb = sctx->lookup;
    lookup_cb->callback(lookup);

    switch (lookup_cb->getStatus()) {
        case ENGINE_SUCCESS:
            /* Go ahead and create an entry */
            break;
        case ENGINE_KEY_EEXISTS:
            /* Key already exists */
            sctx->lastReadSeqno = byseqno;
            return FDB_CHANGES_CLEAN;
        case ENGINE_ENOMEM:
            /* High memory pressure, cancel execution */
            sctx->logger->log(EXTENSION_LOG_WARNING,
                              "ForestKVStore::recordChanges: "
                              "Out of memory, vbucket: %" PRIu16
                              ", cancelling the iteration!", vbucketId);
            return FDB_CHANGES_CANCEL;
        default:
            std::string err("ForestKVStore::recordChanges: Invalid response: "
                            + std::to_string(lookup_cb->getStatus()));
            throw std::logic_error(err);
    }

    ForestMetaData meta = forestMetaDecode(doc);

    void* valuePtr = nullptr;
    size_t valueLen = 0;

    if (sctx->valFilter != ValueFilter::KEYS_ONLY && !doc->deleted) {
        valuePtr = doc->body;
        valueLen = doc->bodylen;
    }

    Item* it = new Item(doc->key, doc->keylen,
                        meta.flags,
                        meta.exptime,
                        valuePtr, valueLen,
                        meta.ext_meta, EXT_META_LEN,
                        meta.cas,
                        byseqno,
                        vbucketId,
                        meta.rev_seqno);
    if (doc->deleted) {
        it->setDeleted();
    }

    it->setConflictResMode(
                static_cast<enum conflict_resolution_mode>(meta.confresmode));

    bool onlyKeys = (sctx->valFilter == ValueFilter::KEYS_ONLY) ? true : false;
    GetValue rv(it, ENGINE_SUCCESS, -1, onlyKeys);

    std::shared_ptr<Callback<GetValue> > getval_cb = sctx->callback;
    getval_cb->callback(rv);

    switch (getval_cb->getStatus()) {
        case ENGINE_SUCCESS:
            /* Success */
            break;
        case ENGINE_KEY_ENOENT:
            /* If in case of rollback's CB, if an item to delete
               isn't in the in-memory hash table, then an ENOENT
               is returned, is benign. */
            break;
        case ENGINE_ENOMEM:
            /* High memory pressure, cancel execution */
            sctx->logger->log(EXTENSION_LOG_WARNING,
                              "ForestKVStore::recordChanges: "
                              "Out of memory, vbucket: %" PRIu16
                              ", cancelling iteration!", vbucketId);
            return FDB_CHANGES_CANCEL;
        default:
            std::string err("ForestKVStore::recordChanges: "
                            "Unexpected error code: " +
                            std::to_string(getval_cb->getStatus()));
            throw std::logic_error(err);
    }

    sctx->lastReadSeqno = byseqno;
    return FDB_CHANGES_CLEAN;
}

GetValue ForestKVStore::docToItem(fdb_kvs_handle* kvsHandle, fdb_doc* rdoc,
                                  uint16_t vbId, bool metaOnly, bool fetchDelete) {
    ForestMetaData forestMetaData;

    //TODO: handle metadata upgrade?
    forestMetaData = forestMetaDecode(rdoc);

    Item* it = NULL;
    if (metaOnly || (fetchDelete && rdoc->deleted)) {
        it = new Item((char *)rdoc->key, rdoc->keylen, forestMetaData.flags,
                      forestMetaData.exptime, NULL, 0, forestMetaData.ext_meta,
                      EXT_META_LEN, forestMetaData.cas,
                      (uint64_t)rdoc->seqnum, vbId);
        if (rdoc->deleted) {
            it->setDeleted();
        }

        /* update ep-engine IO stat read_bytes */
        st.io_read_bytes += rdoc->keylen;
    } else {
        size_t valuelen = rdoc->bodylen;
        void* valuePtr = rdoc->body;
        uint8_t ext_meta[EXT_META_LEN];

        if (checkUTF8JSON((const unsigned char *)valuePtr, valuelen)) {
            ext_meta[0] = PROTOCOL_BINARY_DATATYPE_JSON;
        } else {
            ext_meta[0] = PROTOCOL_BINARY_RAW_BYTES;
        }

        it = new Item((char *)rdoc->key, rdoc->keylen, forestMetaData.flags,
                      forestMetaData.exptime, valuePtr, valuelen,
                      ext_meta, EXT_META_LEN, forestMetaData.cas,
                      (uint64_t)rdoc->seqnum, vbId);

        /* update ep-engine IO stat read_bytes */
        st.io_read_bytes += (rdoc->keylen + valuelen);
    }

    it->setConflictResMode(
            static_cast<enum conflict_resolution_mode>(forestMetaData.confresmode));
    it->setRevSeqno(forestMetaData.rev_seqno);

    /* increment ep-engine IO stat num_read */
    ++st.io_num_read;

    return GetValue(it);
}

vbucket_state* ForestKVStore::getVBucketState(uint16_t vbucketId) {
    return cachedVBStates[vbucketId];
}

void ForestKVStore::commitCallback(std::vector<ForestRequest *> &committedReqs) {
    size_t commitSize = committedReqs.size();

    for (size_t index = 0; index < commitSize; index++) {
        size_t dataSize = committedReqs[index]->getDataSize();
        size_t keySize = committedReqs[index]->getKey().length();
        /* update ep stats */
        ++st.io_num_write;
        st.io_write_bytes += (keySize + dataSize);

        int rv = committedReqs[index]->getStatus();
        if (committedReqs[index]->isDelete()) {
            if (rv != MUTATION_SUCCESS) {
                ++st.numDelFailure;
            } else {
                st.delTimeHisto.add(committedReqs[index]->getDelta() / 1000);
                st.writeSizeHisto.add(keySize + FORESTDB_METADATA_SIZE);
            }
            committedReqs[index]->getDelCallback()->callback(rv);
        } else {
            if (rv != MUTATION_SUCCESS) {
               ++st.numSetFailure;
            } else {
               st.writeTimeHisto.add(committedReqs[index]->getDelta() / 1000);
               st.writeSizeHisto.add(dataSize + keySize);
            }
            //TODO: For now, all mutations are passed in as insertions.
            //This needs to be revisited in order to update stats.
            mutation_result p(rv, true);
            committedReqs[index]->getSetCallback()->callback(p);
        }
    }
}

bool ForestKVStore::save2forestdb() {
    size_t pendingCommitCnt = pendingReqsQ.size();
    if (pendingCommitCnt == 0) {
        return true;
    }

    uint16_t maxVbuckets = configuration.getMaxVBuckets();
    uint16_t numShards = configuration.getMaxShards();
    uint16_t shardId = configuration.getShardId();

    LockHolder lh(writerLock);

    for (uint16_t vbid = shardId; vbid < maxVbuckets; vbid += numShards) {
        vbucket_state* state = cachedVBStates[vbid];
        if (state != nullptr) {
            std::string stateStr = state->toJSON();
            if (!stateStr.empty()) {
                fdb_doc statDoc;
                memset(&statDoc, 0, sizeof(statDoc));
                char kvsName[20];
                int keylen = snprintf(kvsName, sizeof(kvsName),"partition%d", vbid);
                if (keylen <= 0 || keylen >= static_cast<int>(sizeof(kvsName))) {
                    throw std::runtime_error("ForestKVStore::save2forestdb: "
                                                 "Failed to build partition id");
                }
                statDoc.keylen = static_cast<size_t>(keylen);
                statDoc.key = kvsName;
                statDoc.meta = NULL;
                statDoc.metalen = 0;
                statDoc.body = const_cast<char *>(stateStr.c_str());
                statDoc.bodylen = stateStr.length();
                fdb_status status = fdb_set(writeVbStateHandle, &statDoc);

                if (status != FDB_RESULT_SUCCESS) {
                    throw std::runtime_error("ForestKVStore::save2forestdb: "
                        "Failed to save vbucket state for vbucket id: " +
                        std::to_string(vbid) + " with error: " +
                        std::string(fdb_error_msg(status)));
                }
            }
        }
    }

    hrtime_t start = gethrtime();
    fdb_status status = fdb_commit(writeDBFileHandle, FDB_COMMIT_NORMAL);
    if (status != FDB_RESULT_SUCCESS) {
        throw std::runtime_error("ForestKVStore::save2forestdb: "
            "fdb_commit failed for shard id: " + std::to_string(shardId) +
            "with error: " + std::string(fdb_error_msg(status)));
    }

    st.commitHisto.add((gethrtime() - start) / 1000);

    for (uint16_t vbId = shardId; vbId < maxVbuckets; vbId += numShards) {
        fdb_kvs_handle* kvsHandle = getOrCreateKvsHandle(vbId, handleType::WRITER);
        fdb_kvs_info kvsInfo;
        fdb_status status = fdb_get_kvs_info(kvsHandle, &kvsInfo);

        if (status == FDB_RESULT_SUCCESS) {
            cachedDeleteCount[vbId] = kvsInfo.deleted_count;
            cachedDocCount[vbId] = kvsInfo.doc_count;
            vbucket_state* state = cachedVBStates[vbId];
            if (state) {
                state->highSeqno = kvsInfo.last_seqnum;
            }
        } else {
            throw std::runtime_error("ForestKVStore::save2forestdb: "
                "Failed to get KV store info for vbucket id: " +
                std::to_string(vbId) + " with error: " +
                std::string(fdb_error_msg(status)));
        }
    }

    commitCallback(pendingReqsQ);

    for (size_t i = 0; i < pendingCommitCnt; i++) {
        delete pendingReqsQ[i];
    }

    updateFileInfo();

    pendingReqsQ.clear();

    st.docsCommitted = pendingCommitCnt;

    return true;
}

bool ForestKVStore::commit() {
    if (intransaction) {
        if (save2forestdb()) {
            intransaction = false;
        }
    }

    return !intransaction;
}

StorageProperties ForestKVStore::getStorageProperties(void) {
    StorageProperties rv(StorageProperties::EfficientVBDump::Yes,
                         StorageProperties::EfficientVBDeletion::Yes,
                         StorageProperties::PersistedDeletion::Yes,
                         StorageProperties::EfficientGet::Yes,
                         StorageProperties::ConcurrentWriteCompact::Yes);
    return rv;
}

fdb_kvs_handle* ForestKVStore::openKvsHandle(fdb_file_handle& fileHandle, char *kvsName) {
    fdb_status status;
    fdb_kvs_handle* kvsHandle = nullptr;

    status = fdb_kvs_open(&fileHandle, &kvsHandle, kvsName, &kvsConfig);

    if (status != FDB_RESULT_SUCCESS) {
        throw std::runtime_error("ForestKVStore::createKvsHandle: Failed to "
            "create KVStore handle for partition:" + std::string(kvsName));
    }

    status = fdb_set_log_callback(kvsHandle, errorlog_cb, nullptr);
    if (status != FDB_RESULT_SUCCESS) {
        throw std::runtime_error("ForestKVStore::createKvsHandle: Setting the log callback for "
                                 "KV Store instance failed with error:" +
                                 std::string(fdb_error_msg(status)));
    }

    return kvsHandle;
}

std::unique_ptr<ForestKvsHandle> ForestKVStore::createKvsHandle(uint16_t vbucketId) {
    std::stringstream dbFile;
    fdb_file_handle* newDBFileHandle = nullptr;
    fdb_kvs_handle* newKvsHandle = nullptr;
    fdb_status status;

    {
        LockHolder lh(handleLock);

        dbFile << dbFileNameStr << "." << dbFileRevNum;

        status = fdb_open(&newDBFileHandle, dbFile.str().c_str(), &fileConfig);
        if (status != FDB_RESULT_SUCCESS) {
            throw std::runtime_error("ForestKVStore::createKvsHandle: Opening a "
                "database file instance failed with error: " +
                std::string(fdb_error_msg(status)));
        }
    }

    char kvsName[20];
    int len = snprintf(kvsName, sizeof(kvsName),"partition%d", vbucketId);
    if (len < 0) {
        throw std::runtime_error("ForestKVStore::createKvsHandle: Formatting "
            "error in generating the KVStore name for vbucket:" +
            std::to_string(vbucketId));
    }

    newKvsHandle = openKvsHandle(*newDBFileHandle, kvsName);

    return std::unique_ptr<ForestKvsHandle>(new ForestKvsHandle(newDBFileHandle,
                                                                newKvsHandle));
}

fdb_kvs_handle* ForestKVStore::getKvsHandle(uint16_t vbucketId, handleType htype) {

    std::unordered_map<uint16_t, fdb_kvs_handle*>::iterator found;

    switch (htype) {
        case handleType::WRITER:
            found = writeHandleMap.find(vbucketId);
            if (found == writeHandleMap.end()) {
                throw std::invalid_argument("ForestKVStore::getKvsHandle: Failed "
                    "to find vb (which is " + std::to_string(vbucketId) +
                    ") in writeHandleMap");
            }
            break;
        case handleType::READER:
            found = readHandleMap.find(vbucketId);
            if (found == readHandleMap.end()) {
                throw std::invalid_argument("ForestKVStore::getKvsHandle: Failed "
                    "to find vb (which is " + std::to_string(vbucketId) +
                    ") in readHandleMap");
            }
            break;
    }

    return found->second;
}

fdb_kvs_handle* ForestKVStore::getOrCreateKvsHandle(uint16_t vbucketId, handleType htype) {

    fdb_kvs_handle* kvsHandle = getKvsHandle(vbucketId, htype);

    if (!kvsHandle) {
        char kvsName[20];
        sprintf(kvsName, "partition%d", vbucketId);
        if (htype == handleType::READER) {
            kvsHandle = openKvsHandle(*readDBFileHandle, kvsName);
            readHandleMap[vbucketId] = kvsHandle;
        } else {
            kvsHandle = openKvsHandle(*writeDBFileHandle, kvsName);
            writeHandleMap[vbucketId] = kvsHandle;
        }
    }

    return kvsHandle;
}

fdb_kvs_handle* ForestKVStore::getOneRWKvsHandle() {

    std::unordered_map<uint16_t, fdb_kvs_handle*>::iterator it;
    it = writeHandleMap.begin();
    if (it == writeHandleMap.end()) {
        return nullptr;
    } else {
        return it->second;
    }
}

struct stats_cb_ctx {
    std::map<std::string, uint64_t> stats;
};

void statsCallback(fdb_kvs_handle* handle, const char* stat,
                   uint64_t value, void *ctx) {
    stats_cb_ctx *statsCtx = static_cast<stats_cb_ctx*>(ctx);
    statsCtx->stats[stat] = value;
}

bool ForestKVStore::getStat(const char* name, size_t& value) {
    fdb_kvs_handle* handle = getOneRWKvsHandle();
    if (!handle) {
        return false;
    }

    stats_cb_ctx ctx;
    fdb_status status = fdb_fetch_handle_stats(handle, statsCallback, &ctx);
    if (status == FDB_RESULT_SUCCESS) {
        if (ctx.stats.find(name) != ctx.stats.end()) {
            value = static_cast<size_t>(ctx.stats[name]);
            return true;
        }
    }

    return false;
}

static int8_t getMutationStatus(fdb_status errCode) {
    switch(errCode) {
        case FDB_RESULT_SUCCESS:
            return MUTATION_SUCCESS;
        case FDB_RESULT_NO_DB_HEADERS:
        case FDB_RESULT_NO_SUCH_FILE:
        case FDB_RESULT_KEY_NOT_FOUND:
            return DOC_NOT_FOUND;
        default:
            return MUTATION_FAILED;
    }
}

static void populateMetaData(const Item& itm, uint8_t* meta, bool deletion) {
    uint64_t cas = htonll(itm.getCas());
    uint64_t rev_seqno = htonll(itm.getRevSeqno());
    uint32_t flags = itm.getFlags();
    uint32_t exptime = itm.getExptime();
    uint32_t texptime = 0;
    uint8_t confresmode = static_cast<uint8_t>(itm.getConflictResMode());

    if (deletion) {
        texptime = ep_real_time();
    }

    exptime = htonl(exptime);
    texptime = htonl(texptime);

    memcpy(meta, &cas, sizeof(cas));
    memcpy(meta + forestMetaOffset(rev_seqno), &rev_seqno, sizeof(rev_seqno));
    memcpy(meta + forestMetaOffset(exptime), &exptime, sizeof(exptime));
    memcpy(meta + forestMetaOffset(texptime), &texptime, sizeof(texptime));
    memcpy(meta + forestMetaOffset(flags), &flags, sizeof(flags));

    *(meta + forestMetaOffset(flex_meta)) = FLEX_META_CODE;

    if (deletion) {
        *(meta + forestMetaOffset(ext_meta)) = PROTOCOL_BINARY_RAW_BYTES;
    } else {
        memcpy(meta + forestMetaOffset(ext_meta), itm.getExtMeta(),
               itm.getExtMetaLen());
    }

    memcpy(meta + forestMetaOffset(confresmode), &confresmode,
           CONFLICT_RES_META_LEN);
}

void ForestKVStore::set(const Item& itm, Callback<mutation_result>& cb) {
    if (isReadOnly()) {
        throw std::logic_error("ForestKVStore::set: Not valid on a read-only "
                        "object.");
    }
    if (!intransaction) {
        throw std::invalid_argument("ForestKVStore::set: intransaction must be "
                        "true to perform a set operation.");
    }
    MutationRequestCallback requestcb;

    // each req will be de-allocated after commit
    requestcb.setCb = &cb;
    ForestRequest *req = new ForestRequest(itm, requestcb, false,
                                           FORESTDB_METADATA_SIZE + itm.getNBytes());
    fdb_doc setDoc;
    fdb_kvs_handle* kvsHandle = NULL;
    fdb_status status;
    uint8_t meta[FORESTDB_METADATA_SIZE];

    memset(meta, 0, sizeof(meta));
    populateMetaData(itm, meta, false);

    setDoc.key = const_cast<char *>(itm.getKey().c_str());
    setDoc.keylen = itm.getNKey();
    setDoc.meta = meta;
    setDoc.metalen = sizeof(meta);
    setDoc.body = const_cast<char *>(itm.getData());
    setDoc.bodylen = itm.getNBytes();
    setDoc.deleted = false;

    fdb_doc_set_seqnum(&setDoc, itm.getBySeqno());
    kvsHandle = getOrCreateKvsHandle(req->getVBucketId(), handleType::WRITER);
    status = fdb_set(kvsHandle, &setDoc);
    if (status != FDB_RESULT_SUCCESS) {
        LOG(EXTENSION_LOG_WARNING, "ForestKVStore::set: fdb_set failed "
            "for key: %s and vbucketId: %" PRIu16 " with error: %s",
            req->getKey().c_str(), req->getVBucketId(), fdb_error_msg(status));
        req->setStatus(getMutationStatus(status));
    }
    setDoc.body = NULL;
    setDoc.bodylen = 0;

    pendingReqsQ.push_back(req);
}

void ForestKVStore::get(const std::string& key, uint16_t vb,
                        Callback<GetValue>& cb, bool fetchDelete) {
    getWithHeader(getOrCreateKvsHandle(vb, handleType::READER), key, vb,
                  cb, fetchDelete);
}

ENGINE_ERROR_CODE
ForestKVStore::getAllKeys(uint16_t vbid, std::string& start_key, uint32_t count,
                         std::shared_ptr<Callback<uint16_t&, char*&> > cb) {

    std::unique_ptr<ForestKvsHandle> fkvsHandle;
    try {
        fkvsHandle = createKvsHandle(vbid);
    } catch (std::exception& e) {
        LOG(EXTENSION_LOG_WARNING, "ForestKVStore::getAllKeys: creating a new KV handle "
            "failed with error: %s", e.what());
        return ENGINE_FAILED;
    }

    fdb_iterator* fdb_iter = NULL;
    fdb_status status = fdb_iterator_init(fkvsHandle->getKvsHandle(), &fdb_iter,
                                          start_key.c_str(), strlen(start_key.c_str()),
                                          NULL, 0, FDB_ITR_NO_DELETES);
    if (status != FDB_RESULT_SUCCESS) {
        throw std::runtime_error("ForestKVStore::getAllKeys: iterator "
                   "initalization failed for vbucket id " + std::to_string(vbid) +
                   " and start key:" + start_key.c_str());
    }

    fdb_doc* rdoc = NULL;
    status = fdb_doc_create(&rdoc, NULL, 0, NULL, 0, NULL, 0);
    if (status != FDB_RESULT_SUCCESS) {
       fdb_iterator_close(fdb_iter);
       throw std::runtime_error("ForestKVStore::getAllKeys: creating "
                  "the document failed for vbucket id:" +
                  std::to_string(vbid) + " with error:" +
                  fdb_error_msg(status));
    }

    rdoc->key = cb_malloc(MAX_KEY_LENGTH);
    rdoc->meta = cb_malloc(FORESTDB_METADATA_SIZE);

    for (uint32_t curr_count = 0; curr_count < count; curr_count++) {
        status = fdb_iterator_get_metaonly(fdb_iter, &rdoc);
        if (status != FDB_RESULT_SUCCESS) {
            fdb_doc_free(rdoc);
            fdb_iterator_close(fdb_iter);
            throw std::runtime_error("ForestKVStore::getAllKeys: iterator "
                       "get failed for vbucket id " + std::to_string(vbid) +
                       " and start key:" + start_key.c_str());
        }
        uint16_t keylen = static_cast<uint16_t>(rdoc->keylen);
        char* key = static_cast<char *>(rdoc->key);
        cb->callback(keylen, key);

        if (fdb_iterator_next(fdb_iter) != FDB_RESULT_SUCCESS) {
            break;
        }
    }

    fdb_doc_free(rdoc);
    fdb_iterator_close(fdb_iter);

    return ENGINE_SUCCESS;
}

void ForestKVStore::getMulti(uint16_t vb, vb_bgfetch_queue_t& itms) {
    bool meta_only = true;
    vb_bgfetch_queue_t::iterator itr = itms.begin();
    for (; itr != itms.end(); ++itr) {
        vb_bgfetch_item_ctx_t& bg_itm_ctx = (*itr).second;
        meta_only = bg_itm_ctx.isMetaOnly;

        RememberingCallback<GetValue> gcb;
        if (meta_only) {
            gcb.val.setPartial();
        }

        const std::string& key = (*itr).first;
        get(key, vb, gcb);
        ENGINE_ERROR_CODE status = gcb.val.getStatus();
        if (status != ENGINE_SUCCESS) {
            LOG(EXTENSION_LOG_WARNING, "ForestKVStore::getMulti: Failed to "
                "retrieve key: %s", key.c_str());
        }

        std::list<VBucketBGFetchItem *>& fetches = bg_itm_ctx.bgfetched_list;
        std::list<VBucketBGFetchItem *>:: iterator fitr = fetches.begin();

        for (fitr = fetches.begin(); fitr != fetches.end(); ++fitr) {
            (*fitr)->value = gcb.val;
            st.readTimeHisto.add((gethrtime() - (*fitr)->initTime) / 1000);
        }

        if (status == ENGINE_SUCCESS) {
            st.readSizeHisto.add(gcb.val.getValue()->getNKey() +
                                 gcb.val.getValue()->getNBytes());
        }
    }
}

void ForestKVStore::del(const Item& itm, Callback<int>& cb) {
    if (isReadOnly()) {
        throw std::logic_error("ForestKVStore::del: Not valid on a read-only "
                        "object.");
    }
    if (!intransaction) {
        throw std::invalid_argument("ForestKVStore::del: intransaction must be "
                        "true to perform a delete operation.");
    }
    MutationRequestCallback requestcb;
    requestcb.delCb = &cb;
    ForestRequest* req = new ForestRequest(itm, requestcb, true);
    fdb_doc delDoc;
    fdb_kvs_handle* kvsHandle = NULL;
    fdb_status status;
    uint8_t meta[FORESTDB_METADATA_SIZE];

    memset(meta, 0, sizeof(meta));
    populateMetaData(itm, meta, true);

    delDoc.key = const_cast<char *>(itm.getKey().c_str());
    delDoc.keylen = itm.getNKey();
    delDoc.meta = meta;
    delDoc.metalen = sizeof(meta);
    delDoc.deleted = true;

    fdb_doc_set_seqnum(&delDoc, itm.getBySeqno());
    kvsHandle = getOrCreateKvsHandle(req->getVBucketId(), handleType::WRITER);
    status = fdb_del(kvsHandle, &delDoc);
    if (status != FDB_RESULT_SUCCESS) {
        LOG(EXTENSION_LOG_WARNING, "ForesKVStore::del: fdb_del failed "
            "for key: %s and vbucketId: %" PRIu16 " with error: %s",
            req->getKey().c_str(), req->getVBucketId(), fdb_error_msg(status));
        req->setStatus(getMutationStatus(status));
    }

    pendingReqsQ.push_back(req);
}

std::vector<vbucket_state *> ForestKVStore::listPersistedVbuckets(void) {
    return cachedVBStates;
}

size_t ForestKVStore::getNumPersistedDeletes(uint16_t vbid) {
    size_t delCount = cachedDeleteCount[vbid];
    if (delCount != (size_t) -1) {
        return delCount;
    }

    std::unique_ptr<ForestKvsHandle> fkvsHandle;
    try {
        fkvsHandle = createKvsHandle(vbid);
    } catch (std::exception& e) {
        LOG(EXTENSION_LOG_WARNING, "ForestKVStore::getNumPersistedDeletes: creating "
            "a new forestdb handle failed with error: %s", e.what());
        return 0;
    }

    fdb_kvs_info kvsInfo;
    fdb_status status = fdb_get_kvs_info(fkvsHandle->getKvsHandle(), &kvsInfo);
    if (status != FDB_RESULT_SUCCESS) {
        std::string err("ForestKVStore::getNumPersistedDeletes:Failed to "
            "retrieve KV store info with error:" +
            std::string(fdb_error_msg(status)) + " for vbucket id:" +
            std::to_string(static_cast<int>(vbid)));
        throw std::runtime_error(err);
    }

    return kvsInfo.deleted_count;
}

DBFileInfo ForestKVStore::getDbFileInfo(uint16_t vbId) {
    DBFileInfo dbInfo;

    /* In order to get the file size and space used for a particular
     * vbucket on disk, the total file size and space usage for the
     * shard file needs to be divided by the total valid vbucket count and
     * the default KV Store that accounts for the vbucket state information
     */
    dbInfo.fileSize =  cachedFileSize.load()/(cachedValidVBCount.load() + 1);
    dbInfo.spaceUsed = cachedSpaceUsed.load()/(cachedValidVBCount.load() + 1);

    return dbInfo;
}

DBFileInfo ForestKVStore::getAggrDbFileInfo() {
    DBFileInfo dbInfo;

    dbInfo.fileSize = cachedFileSize.load();
    dbInfo.spaceUsed = cachedSpaceUsed.load();

    return dbInfo;
}

bool ForestKVStore::snapshotVBucket(uint16_t vbucketId, vbucket_state& vbstate,
                                    VBStatePersist options) {

    hrtime_t start = gethrtime();

    LockHolder lh(writerLock);

    if (updateCachedVBState(vbucketId, vbstate) &&
         (options == VBStatePersist::VBSTATE_PERSIST_WITHOUT_COMMIT ||
          options == VBStatePersist::VBSTATE_PERSIST_WITH_COMMIT)) {
        std::string stateStr = cachedVBStates[vbucketId]->toJSON();
        char keybuf[20];
        fdb_doc statDoc;
        memset(&statDoc, 0, sizeof(statDoc));
        sprintf(keybuf, "partition%d", vbucketId);
        statDoc.key = keybuf;
        statDoc.keylen = strlen(keybuf);
        statDoc.meta = NULL;
        statDoc.metalen = 0;
        statDoc.body = const_cast<char *>(stateStr.c_str());
        statDoc.bodylen = stateStr.length();

        fdb_status status = fdb_set(writeVbStateHandle, &statDoc);

        if (status != FDB_RESULT_SUCCESS) {
            LOG(EXTENSION_LOG_WARNING, "ForestKVStore::snapshotVBucket: Failed to "
                "save vbucket state for vbucket: %" PRIu16 " with error: %s",
                vbucketId, fdb_error_msg(status));
            return false;
        }

        if (options == VBStatePersist::VBSTATE_PERSIST_WITH_COMMIT) {
            status = fdb_commit(writeDBFileHandle, FDB_COMMIT_NORMAL);

            if (status != FDB_RESULT_SUCCESS) {
                LOG(EXTENSION_LOG_WARNING, "ForestKVStore::snapshotVBucket: Failed "
                    "to commit vbucket state for vbucket: %" PRIu16 " with error: %s",
                    vbucketId, fdb_error_msg(status));
                return false;
            }
        }

        updateFileInfo();
    }

    st.snapshotHisto.add((gethrtime() - start) / 1000);

    return true;
}

ScanContext* ForestKVStore::initScanContext(std::shared_ptr<Callback<GetValue> > cb,
                                           std::shared_ptr<Callback<CacheLookup> > cl,
                                           uint16_t vbid, uint64_t startSeqno,
                                           DocumentFilter options,
                                           ValueFilter valOptions) {
    std::unique_ptr<ForestKvsHandle> fkvsHandle;
    try {
        fkvsHandle = createKvsHandle(vbid);
    } catch (std::exception& e) {
        LOG(EXTENSION_LOG_WARNING, "ForestKVStore::initScanContext: creating a "
            "new forestdb kvstore handle failed with error: %s", e.what());
        return nullptr;
    }

    fdb_kvs_info kvsInfo;
    fdb_status status = fdb_get_kvs_info(fkvsHandle->getKvsHandle(), &kvsInfo);
    if (status != FDB_RESULT_SUCCESS) {
        std::string err("ForestKVStore::initScanContext: Failed to retrieve "
            "KV store info with error:" + std::string(fdb_error_msg(status)) +
            "vbucket id:" + std::to_string(static_cast<int>(vbid)));
        throw std::runtime_error(err);
    }

    size_t scanId = scanCounter++;
    size_t count = getNumItems(fkvsHandle->getKvsHandle(),
                               startSeqno,
                               std::numeric_limits<uint64_t>::max());

    {
        LockHolder lh(scanLock);
        scans[scanId] = std::move(fkvsHandle);
    }

    return new ScanContext(cb, cl, vbid, scanId, startSeqno,
                           (uint64_t)kvsInfo.last_seqnum, options,
                           valOptions, count);
}

<<<<<<< HEAD
scan_error_t ForestKVStore::scan(ScanContext* ctx) {
    if (!ctx) {
        return scan_failed;
    }

    if (ctx->lastReadSeqno == ctx->maxSeqno) {
        return scan_success;
    }

    fdb_kvs_handle* kvsHandle = nullptr;
    {
        LockHolder lh(scanLock);
        auto itr = scans.find(ctx->scanId);
        if (itr == scans.end()) {
            return scan_failed;
        }

        kvsHandle = (itr->second)->getKvsHandle();
    }

    fdb_iterator_opt_t options;

    switch (ctx->docFilter) {
        case DocumentFilter::NO_DELETES:
            options = FDB_ITR_NO_DELETES;
            break;
        case DocumentFilter::ALL_ITEMS:
            options = FDB_ITR_NONE;
            break;
        default:
            std::string err("ForestKVStore::scan: Illegal document filter!" +
                            std::to_string(static_cast<int>(ctx->docFilter)));
            throw std::logic_error(err);
    }

    switch (ctx->valFilter) {
        case ValueFilter::KEYS_ONLY:
            options |= FDB_ITR_NO_VALUES;
            break;
        case ValueFilter::VALUES_COMPRESSED:
            // TODO: NOT SUPPORTED YET (MB-19682)
            LOG(EXTENSION_LOG_WARNING, "ForestKVStore::scan: "
                "Getting compressed data - Not supported yet with forestdb");
            return scan_failed;
        case ValueFilter::VALUES_DECOMPRESSED:
            break;
        default:
            std::string err("ForestKVStore::scan: Illegal value filter!" +
                            std::to_string(static_cast<int>(ctx->valFilter)));
            throw std::logic_error(err);
    }

    fdb_seqnum_t start = ctx->startSeqno;
    if (ctx->lastReadSeqno != 0) {
        start = static_cast<fdb_seqnum_t>(ctx->lastReadSeqno) + 1;
    }

    fdb_status status = fdb_changes_since(kvsHandle, start, options,
            recordChanges,
            static_cast<void*>(ctx));

    switch (status) {
        case FDB_RESULT_SUCCESS:
            /* Success */
            break;
        case FDB_RESULT_CANCELLED:
            /* Retry */
            return scan_again;
        default:
            LOG(EXTENSION_LOG_WARNING, "ForestKVStore::scan: "
                    "fdb_changes_since api failed, error: %s",
                    fdb_error_msg(status));
            return scan_failed;
    }

    return scan_success;
=======
scan_error_t ForestKVStore::scan(ScanContext *ctx) {
     if (!ctx) {
         return scan_failed;
     }

     if (ctx->lastReadSeqno == ctx->maxSeqno) {
         return scan_success;
     }

     LockHolder lh(backfillLock);
     auto itr = backfills.find(ctx->scanId);
     if (itr == backfills.end()) {
         return scan_failed;
     }

     fdb_kvs_handle *kvsHandle = itr->second;
     lh.unlock();

     fdb_iterator_opt_t options;
     fdb_iterator *fdb_iter = NULL;
     fdb_status status;
     fdb_doc *rdoc;

     std::shared_ptr<Callback<GetValue> > cb = ctx->callback;
     std::shared_ptr<Callback<CacheLookup> > cl = ctx->lookup;

     bool validFilter = false;
     switch (ctx->docFilter) {
          case DocumentFilter::NO_DELETES:
              options = FDB_ITR_NO_DELETES;
              validFilter = true;
              break;
          case DocumentFilter::ALL_ITEMS:
              options = FDB_ITR_NONE;
              validFilter = true;
              break;
          case DocumentFilter::ONLY_DELETES:
              break;
     }

     if (!validFilter) {
         std::string err("ForestKVStore::scan: Illegal document filter!" +
                         std::to_string(static_cast<int>(ctx->docFilter)));
         throw std::logic_error(err);
     }

     fdb_seqnum_t start;
     if (ctx->lastReadSeqno != 0) {
         start = static_cast<fdb_seqnum_t>(ctx->lastReadSeqno) + 1;
     } else {
         start = static_cast<fdb_seqnum_t>(ctx->startSeqno);
     }

     status = fdb_iterator_sequence_init(kvsHandle, &fdb_iter, start,
                                         0, options);
     if (status != FDB_RESULT_SUCCESS) {
         LOG(EXTENSION_LOG_WARNING,
             "ForestDB iterator initialization failed with error "
             "message: %s", fdb_error_msg(status));
         return scan_failed;
     }

     status = fdb_doc_create(&rdoc, NULL, 0, NULL, 0, NULL, 0);
     if (status != FDB_RESULT_SUCCESS) {
         LOG(EXTENSION_LOG_WARNING,
             "ForestDB doc creation failed with error: %s",
             fdb_error_msg(status));
         fdb_iterator_close(fdb_iter);
         return scan_failed;
     }
     // Pre-allocate key and meta data as their max sizes are known.
     rdoc->key = cb_malloc(MAX_KEY_LENGTH);
     rdoc->meta = cb_malloc(FORESTDB_METADATA_SIZE);
     // Document body will be allocated by fdb_iterator_get API below.
     rdoc->body = NULL;
     do {
         void *valuePtr = NULL;
         size_t valueLen = 0;

         if (ctx->valFilter != ValueFilter::KEYS_ONLY) {
             status = fdb_iterator_get(fdb_iter, &rdoc);
         } else {
             status = fdb_iterator_get_metaonly(fdb_iter, &rdoc);
         }
         if (status != FDB_RESULT_SUCCESS) {
             LOG(EXTENSION_LOG_WARNING,
                 "fdb_iterator_get failed with error: %s",
                 fdb_error_msg(status));
             fdb_doc_free(rdoc);
             fdb_iterator_close(fdb_iter);
             return scan_failed;
         }
         uint8_t *metadata = (uint8_t *)rdoc->meta;
         std::string docKey((char *)rdoc->key, rdoc->keylen);

         CacheLookup lookup(docKey, (uint64_t) rdoc->seqnum, ctx->vbid);
         cl->callback(lookup);
         if (cl->getStatus() == ENGINE_KEY_EEXISTS) {
             ctx->lastReadSeqno = static_cast<uint64_t>(rdoc->seqnum);
             cb_free(rdoc->body);
             rdoc->body = NULL;
             continue;
         } else if (cl->getStatus() == ENGINE_ENOMEM) {
             fdb_doc_free(rdoc);
             fdb_iterator_close(fdb_iter);
             return scan_again;
         }

         uint64_t cas;
         uint32_t exptime;
         uint32_t texptime;
         uint32_t itemflags;
         uint64_t rev_seqno;
         uint8_t ext_meta[EXT_META_LEN] = {0};
         uint8_t ext_len;
         uint8_t conf_res_mode = 0;

         memcpy(&cas, metadata, 8);
         memcpy(&exptime, metadata + 8, 4);
         memcpy(&texptime, metadata + 12, 4);
         memcpy(&itemflags, metadata + 16, 4);
         memcpy(&rev_seqno, metadata + 20, 8);
         memcpy(ext_meta, metadata + 29, EXT_META_LEN);
         memcpy(&conf_res_mode, metadata + 30, CONFLICT_RES_META_LEN);
         ext_len = EXT_META_LEN;

         cas = ntohll(cas);
         exptime = ntohl(exptime);
         texptime = ntohl(texptime);
         rev_seqno = ntohll(rev_seqno);

         uint64_t bySeqno = static_cast<uint64_t>(rdoc->seqnum);

         if (ctx->valFilter != ValueFilter::KEYS_ONLY && !rdoc->deleted) {
             valuePtr = rdoc->body;
             valueLen = rdoc->bodylen;
         }

         Item *it = new Item(rdoc->key, rdoc->keylen, itemflags, (time_t)exptime,
                             valuePtr, valueLen, ext_meta, ext_len, cas,
                             bySeqno, ctx->vbid, rev_seqno);

         if (rdoc->deleted) {
             it->setDeleted();
         }

         it->setConflictResMode(
                      static_cast<enum conflict_resolution_mode>(conf_res_mode));

         bool onlyKeys = (ctx->valFilter == ValueFilter::KEYS_ONLY) ? true : false;
         GetValue rv(it, ENGINE_SUCCESS, -1, onlyKeys);
         cb->callback(rv);

         cb_free(rdoc->body);
         rdoc->body = NULL;

         if (cb->getStatus() == ENGINE_ENOMEM) {
             fdb_doc_free(rdoc);
             fdb_iterator_close(fdb_iter);
             return scan_again;
         }

         ctx->lastReadSeqno = bySeqno;
     } while (fdb_iterator_next(fdb_iter) == FDB_RESULT_SUCCESS);

     fdb_doc_free(rdoc);
     rdoc = NULL;
     fdb_iterator_close(fdb_iter);

     return scan_success;
>>>>>>> 0d150516
}

void ForestKVStore::destroyScanContext(ScanContext* ctx) {
    if (!ctx) {
        return;
    }

    LockHolder lh(scanLock);
    auto itr = scans.find(ctx->scanId);
    if (itr != scans.end()) {
        scans.erase(itr);
    }

    delete ctx;
}

fdb_compact_decision ForestKVStore::compaction_cb(fdb_file_handle* fhandle,
                                                  fdb_compaction_status comp_status,
                                                  const char* kv_name,
                                                  const fdb_doc* doc, uint64_t old_offset,
                                                  uint64_t new_offset, void* ctx) {
    /**
     * The default KV store holds the vbucket state information for all the vbuckets
     * in the shard.
     */
    if (strcmp(kv_name, "default") == 0) {
        return FDB_CS_KEEP_DOC;
    }

    compaction_ctx* comp_ctx = reinterpret_cast<compaction_ctx *>(ctx);
    ForestKVStore* store = reinterpret_cast<ForestKVStore *>(comp_ctx->store);

    /* Every KV store name for ep-engine has the format "partition<vbucket id>."
     * Extract the vbucket id from the kvstore name */
    std::string kvNameStr(kv_name);
    kvNameStr.erase(kvNameStr.begin(), kvNameStr.begin() + strlen("partition"));

    uint16_t vbid;
    try {
        vbid = std::stoi(kvNameStr);
    } catch (...) {
        LOG(EXTENSION_LOG_WARNING,
            "ForestKVStore::compaction_cb: Failed to convert string to integer "
            "for KV store name: %s", kv_name);
        return FDB_CS_KEEP_DOC;
    }

    std::unique_ptr<ForestKvsHandle> fkvsHandle;
    try {
        fkvsHandle = store->createKvsHandle(vbid);
    } catch (std::exception& e) {
        LOG(EXTENSION_LOG_WARNING,
            "ForestKVStore::compaction_cb: Failed to retrieve handle for "
            "vbucket %" PRIu16" with error: %s", vbid, e.what());
        return FDB_CS_KEEP_DOC;
    }

    fdb_kvs_info kvsInfo;
    fdb_status status = fdb_get_kvs_info(fkvsHandle->getKvsHandle(), &kvsInfo);
    if (status != FDB_RESULT_SUCCESS) {
        LOG(EXTENSION_LOG_WARNING,
            "ForestKVStore::compaction_cb: Failed to retrieve KV store information for "
            "vbucket %" PRIu16 " with error: %s", vbid, fdb_error_msg(status));
        return FDB_CS_KEEP_DOC;
    }

    ForestMetaData forestMetaData = forestMetaDecode(doc);

    std::string key((char *)doc->key, doc->keylen);
    if (doc->deleted) {
        uint64_t max_purge_seq = 0;
        auto it = comp_ctx->max_purged_seq.find(vbid);

        if (it == comp_ctx->max_purged_seq.end()) {
            comp_ctx->max_purged_seq[vbid] = 0;
        } else {
            max_purge_seq = it->second;
        }

        if (doc->seqnum != kvsInfo.last_seqnum) {
            if (comp_ctx->drop_deletes) {
                if (max_purge_seq < doc->seqnum) {
                    comp_ctx->max_purged_seq[vbid] = doc->seqnum;
                }

                return FDB_CS_DROP_DOC;
            }

            if (forestMetaData.texptime < comp_ctx->purge_before_ts &&
                    (!comp_ctx->purge_before_seq ||
                     doc->seqnum <= comp_ctx->purge_before_seq)) {
                if (max_purge_seq < doc->seqnum) {
                    comp_ctx->max_purged_seq[vbid] = doc->seqnum;
                }

                return FDB_CS_DROP_DOC;
            }
        }
    } else if (forestMetaData.exptime) {
        std::vector<vbucket_state *> vbStates = store->listPersistedVbuckets();
        vbucket_state* vbState = vbStates[vbid];
        if (vbState && vbState->state == vbucket_state_active) {
            time_t curr_time = ep_real_time();
            if (forestMetaData.exptime < curr_time) {
                comp_ctx->expiryCallback->callback(vbid, key,
                                                   forestMetaData.rev_seqno,
                                                   curr_time);
            }
        }
    }

    if (comp_ctx->bloomFilterCallback) {
        bool deleted = doc->deleted;
        comp_ctx->bloomFilterCallback->callback(vbid, key, deleted);
    }

    return FDB_CS_KEEP_DOC;
}

bool ForestKVStore::compactDB(compaction_ctx* ctx) {
    hrtime_t start = gethrtime();
    uint16_t shardId = ctx->db_file_id;

    std::string dbFileBase = dbname + "/" + std::to_string(shardId) + ".fdb.";

    std::string prevDbFile = dbFileBase + std::to_string(dbFileRevNum);

    std::string newDbFile = dbFileBase + std::to_string(dbFileRevNum + 1);

    fileConfig.compaction_cb = compaction_cb_c;
    fileConfig.compaction_cb_ctx = ctx;
    fileConfig.compaction_cb_mask = FDB_CS_MOVE_DOC;

    ctx->store = this;

    fdb_file_handle* compactFileHandle = NULL;
    fdb_status status = fdb_open(&compactFileHandle, prevDbFile.c_str(),
                                 &fileConfig);

    if (status != FDB_RESULT_SUCCESS) {
        LOG(EXTENSION_LOG_WARNING,
            "ForestKVStore::compactDB: Failed to open database file: %s"
            " with error: %s", prevDbFile.c_str(), fdb_error_msg(status));
        return false;
    }

    status = fdb_compact(compactFileHandle, newDbFile.c_str());

    if (status != FDB_RESULT_SUCCESS) {
        LOG(EXTENSION_LOG_WARNING,
            "ForestKVStore::compactDB: Failed to compact from database file: %s"
            " to database file: %s with error: %s", prevDbFile.c_str(), newDbFile.c_str(),
            fdb_error_msg(status));
        fdb_close(compactFileHandle);
        return false;
    }

    {
        LockHolder lh(handleLock);

        fdb_close(compactFileHandle);

        /* Compaction is complete at this point. Switch to the new file */
        ++dbFileRevNum;
    }

    st.compactHisto.add((gethrtime() - start) / 1000);

    fdb_file_handle* newDBFileHandle = nullptr;
    fdb_file_info fileInfo;

    status = fdb_open(&newDBFileHandle, newDbFile.c_str(), &fileConfig);
    if (status != FDB_RESULT_SUCCESS) {
        LOG(EXTENSION_LOG_WARNING,
            "ForestKVStore::compactDB: Opening a new file handle after compaction "
            "failed with error: %s", fdb_error_msg(status));
    }
    status = fdb_get_file_info(newDBFileHandle, &fileInfo);
    if (status == FDB_RESULT_SUCCESS) {
        cachedFileSize = fileInfo.file_size;
        cachedSpaceUsed = fileInfo.space_used;
    } else {
        LOG(EXTENSION_LOG_WARNING,
            "ForestKVStore::compactDB: Getting file information failed after compaction "
            "with error: %s", fdb_error_msg(status));
    }

    fdb_close(newDBFileHandle);

    return true;
}

size_t ForestKVStore::getNumItems(uint16_t vbid, uint64_t min_seq,
                                  uint64_t max_seq) {
    fdb_kvs_handle* kvsHandle = NULL;
    kvsHandle = getOrCreateKvsHandle(vbid, handleType::READER);
    return getNumItems(kvsHandle, min_seq, max_seq);
}

size_t ForestKVStore::getNumItems(fdb_kvs_handle* kvsHandle,
                                  uint64_t min_seq,
                                  uint64_t max_seq) {
    // TODO: Replace this API's content with fdb_changes_count(),
    // needs MB-16563.
    size_t totalCount = 0;
    fdb_iterator* fdb_iter = nullptr;
    fdb_status status = fdb_iterator_sequence_init(kvsHandle, &fdb_iter, min_seq,
                                                   max_seq, FDB_ITR_NONE);
    if (status != FDB_RESULT_SUCCESS) {
        std::string err("ForestKVStore::getNumItems: ForestDB iterator "
            "initialization failed with error: " +
             std::string(fdb_error_msg(status)));
        throw std::runtime_error(err);
    }

    do {
        totalCount++;
    } while (fdb_iterator_next(fdb_iter) == FDB_RESULT_SUCCESS);

    fdb_iterator_close(fdb_iter);

    return totalCount;
}

size_t ForestKVStore::getItemCount(uint16_t vbid) {
    if (cachedDocCount.at(vbid) == static_cast<size_t>(-1)) {
        std::unique_ptr<ForestKvsHandle> fkvsHandle;
        fdb_status status;
        fdb_kvs_info kvsInfo;

        try {
            fkvsHandle = createKvsHandle(vbid);
        } catch (std::exception& e) {
            LOG(EXTENSION_LOG_WARNING, "ForestKVStore::getItemCount: creating a ForestDB "
                "KV store handle failed with error: %s", e.what());
            return 0;
        }

        status = fdb_get_kvs_info(fkvsHandle->getKvsHandle(), &kvsInfo);
        if (status != FDB_RESULT_SUCCESS) {
            std::string err("ForestKVStore::getItemCount::Failed to retrieve "
                "KV store info with error:" + std::string(fdb_error_msg(status)) +
                " vbucket id:" + std::to_string(static_cast<int>(vbid)));
            throw std::runtime_error(err);
        }

        cachedDocCount[vbid] = kvsInfo.doc_count;
    }

    return cachedDocCount.at(vbid);
}

RollbackResult ForestKVStore::rollback(uint16_t vbid, uint64_t rollbackSeqno,
                                       std::shared_ptr<RollbackCB> cb) {
    fdb_kvs_handle* kvsHandle = NULL;
    fdb_kvs_info kvsInfo;

    kvsHandle = getOrCreateKvsHandle(vbid, handleType::WRITER);

    fdb_status status = fdb_get_kvs_info(kvsHandle, &kvsInfo);
    if (status != FDB_RESULT_SUCCESS) {
        LOG(EXTENSION_LOG_WARNING, "ForestKVStore::rollback: "
            "Failed to retrieve KV store info with error: %s for "
            "vbucket: %" PRIu16 " and rollback sequence number: %" PRIu64,
            fdb_error_msg(status), vbid, rollbackSeqno);
        return RollbackResult(false, 0, 0 ,0);
    }

    // Get closest available sequence number to rollback to
    uint64_t currentSeqno = fdb_get_available_rollback_seq(kvsHandle,
                                                           rollbackSeqno);
    if (currentSeqno == 0) {
        LOG(EXTENSION_LOG_WARNING, "ForestKVStore::rollback: "
            "Unable to find an available rollback sequence number "
            "for vbucket: %" PRIu16 " with rollback request sequence number:"
            " %" PRIu64, vbid, rollbackSeqno);
        return RollbackResult(false, 0, 0, 0);
    }

    // Create a new snap handle for the persisted snapshot up till the
    // point of rollback. This snapshot is needed to identify the earlier
    // revision of the items that are being rolled back.
    fdb_kvs_handle* snaphandle = NULL;
    status = fdb_snapshot_open(kvsHandle, &snaphandle, currentSeqno);
    if (status != FDB_RESULT_SUCCESS) {
        LOG(EXTENSION_LOG_WARNING, "ForestKVStore::rollback: "
            "Failed to retrieve persisted snapshot handle from the "
            "kvs handle, error: %s for "
            "vbucket: %" PRIu16 " and snapshot sequence number: %" PRIu64,
            fdb_error_msg(status), vbid, currentSeqno + 1);
        return RollbackResult(false, 0, 0 ,0);
    }

    // Set snaphandle as the callback's handle
    cb->setDbHeader(snaphandle);

<<<<<<< HEAD
    std::shared_ptr<Callback<CacheLookup> > cl(new NoLookupCallback);
    ScanContext* ctx = initScanContext(cb, cl, vbid, currentSeqno,
                                       DocumentFilter::ALL_ITEMS,
                                       ValueFilter::KEYS_ONLY);
    scan_error_t error = scan(ctx);
    destroyScanContext(ctx);
=======
   uint64_t rollbackCount = 0;
   std::vector<std::string> rollbackKeys;
   fdb_doc *rdoc = NULL;
   fdb_doc_create(&rdoc, NULL, 0, NULL, 0, NULL, 0);
   rdoc->key = cb_malloc(MAX_KEY_LENGTH);
   rdoc->meta = cb_malloc(FORESTDB_METADATA_SIZE);
   do {
       status = fdb_iterator_get_metaonly(fdb_iter, &rdoc);
       if (status != FDB_RESULT_SUCCESS) {
           LOG(EXTENSION_LOG_WARNING,
               "ForestDB iterator get meta failed with error: %s "
               "for vbucket id: %d and rollback sequence number: %" PRIu64,
               fdb_error_msg(status), vbid, rollbackSeqno);
           fdb_doc_free(rdoc);
           fdb_iterator_close(fdb_iter);
           return RollbackResult(false, 0, 0, 0);
       }
       rollbackCount++;
       std::string str((char *)rdoc->key, rdoc->keylen);
       rollbackKeys.push_back(str);
   } while (fdb_iterator_next(fdb_iter) == FDB_RESULT_SUCCESS);
>>>>>>> 0d150516

    // Close snap handle
    fdb_kvs_close(snaphandle);

    if (error != scan_success) {
        return RollbackResult(false, 0, 0, 0);
    }

    // Initiate disk rollback
    status = fdb_rollback(&kvsHandle, currentSeqno);
    if (status != FDB_RESULT_SUCCESS) {
        LOG(EXTENSION_LOG_WARNING, "ForestKVStore::rollback: "
            "ForestDB rollback failed on vbucket: %" PRIu16 " and rollback "
            "sequence number: %" PRIu64 "with error: %s\n",
            vbid, currentSeqno, fdb_error_msg(status));
        return RollbackResult(false, 0, 0, 0);
    }

    status = fdb_get_kvs_info(kvsHandle, &kvsInfo);
    if (status != FDB_RESULT_SUCCESS) {
        LOG(EXTENSION_LOG_WARNING, "ForestKVStore::rollback: "
            "Failed to retrieve KV store info after rollback with error: %s "
            "for vbucket: %" PRIu16 " and rollback sequence number: %" PRIu64,
            fdb_error_msg(status), vbid, rollbackSeqno);
        return RollbackResult(false, 0, 0 ,0);
    }

    writeHandleMap[vbid] = kvsHandle;

    readVBState(vbid);

    cachedDocCount[vbid] = kvsInfo.doc_count;
    cachedDeleteCount[vbid] = kvsInfo.deleted_count;

    vbucket_state *vb_state = cachedVBStates[vbid];
    return RollbackResult(true, vb_state->highSeqno,
                          vb_state->lastSnapStart, vb_state->lastSnapEnd);
}

extern "C" {
    static fdb_fileops_handle ffs_constructor(void *ctx);
    static fdb_status ffs_open(const char *pathname, fdb_fileops_handle *, int flags,
                               mode_t mode);
    static fdb_ssize_t ffs_pwrite(fdb_fileops_handle fops_handle, void *buf,
                                  size_t count, cs_off_t offset);
    static fdb_ssize_t ffs_pread(fdb_fileops_handle fops_handle, void *buf,
                                 size_t count, cs_off_t offset);
    static int ffs_close(fdb_fileops_handle fops_handle);
    static cs_off_t ffs_goto_eof(fdb_fileops_handle fops_handle);
    static cs_off_t ffs_file_size(fdb_fileops_handle fops_handle, const char *filename);
    static int ffs_fdatasync(fdb_fileops_handle fops_handle);
    static int ffs_fsync(fdb_fileops_handle fops_handle);
    static void ffs_get_errno_str(fdb_fileops_handle fops_handle, char *buf, size_t size);
    static void* ffs_mmap(fdb_fileops_handle fops_handle,
                          size_t length, void **aux);
    static int ffs_munmap(fdb_fileops_handle fops_handle,
                          void *addr, size_t length, void *aux);

    static int ffs_aio_init(fdb_fileops_handle fops_handle, struct async_io_handle *aio_handle);
    static int ffs_aio_prep_read(fdb_fileops_handle fops_handle,
                                 struct async_io_handle *aio_handle, size_t aio_idx,
                                 size_t read_size, uint64_t offset);
    static int ffs_aio_submit(fdb_fileops_handle fops_handle,
                              struct async_io_handle *aio_handle, int num_subs);
    static int ffs_aio_getevents(fdb_fileops_handle fops_handle,
                                 struct async_io_handle *aio_handle, int min,
                                 int max, unsigned int timeout);
    static int ffs_aio_destroy(fdb_fileops_handle fops_handle,
                               struct async_io_handle *aio_handle);
    static int ffs_get_fs_type(fdb_fileops_handle src_fops_handle);
    static int ffs_copy_file_range(int fs_type, fdb_fileops_handle src_fops_handle,
                                   fdb_fileops_handle dst_fops_handle,
                                   uint64_t src_off, uint64_t dst_off, uint64_t len);
    static void ffs_destructor(fdb_fileops_handle fops_handle);
}

fdb_filemgr_ops_t ForestKVStore::getForestStatOps(FileStats* stats) {
    fdb_filemgr_ops_t fileOps = {
        ffs_constructor,
        ffs_open,
        ffs_pwrite,
        ffs_pread,
        ffs_close,
        ffs_goto_eof,
        ffs_file_size,
        ffs_fdatasync,
        ffs_fsync,
        ffs_get_errno_str,
        ffs_mmap,
        ffs_munmap,
        ffs_aio_init,
        ffs_aio_prep_read,
        ffs_aio_submit,
        ffs_aio_getevents,
        ffs_aio_destroy,
        ffs_get_fs_type,
        ffs_copy_file_range,
        ffs_destructor,
        stats,
    };

    return fileOps;
}

struct ForestStatFile {
    ForestStatFile(fdb_filemgr_ops_t *_orig_ops, fdb_fileops_handle _orig_handle,
                   cs_off_t _last_offs) {
        orig_ops = _orig_ops;
        orig_handle = _orig_handle;
        last_offs = _last_offs;
    }
    FileStats *fs_stats;
    const fdb_filemgr_ops_t *orig_ops;
    fdb_fileops_handle orig_handle;
    cs_off_t last_offs;
};

extern "C" {
    static fdb_fileops_handle ffs_constructor(void *ctx) {
        fdb_filemgr_ops_t *orig_ops = fdb_get_default_file_ops();
        ForestStatFile *fsf = new ForestStatFile(orig_ops,
                                                 orig_ops->constructor(orig_ops->ctx), 0);
        fsf->fs_stats = static_cast<FileStats *>(ctx);
        return reinterpret_cast<fdb_fileops_handle>(fsf);
    }

    static fdb_status ffs_open(const char *pathname, fdb_fileops_handle *fops_handle,
                               int flags, mode_t mode) {
        ForestStatFile *fsf = reinterpret_cast<ForestStatFile *>(*fops_handle);
        if (fsf) {
            return fsf->orig_ops->open(pathname, &fsf->orig_handle, flags, mode);
        }

        return FDB_RESULT_INVALID_ARGS;
    }

    static fdb_ssize_t ffs_pwrite(fdb_fileops_handle fops_handle, void *buf,
                                  size_t count, cs_off_t offset) {
        ForestStatFile *fsf = reinterpret_cast<ForestStatFile *>(fops_handle);
        if (fsf) {
            fsf->fs_stats->writeSizeHisto.add(count);
            BlockTimer bt(&fsf->fs_stats->writeTimeHisto);
            ssize_t result = fsf->orig_ops->pwrite(fsf->orig_handle, buf, count,
                                                   offset);
            if (result > 0) {
                fsf->fs_stats->totalBytesWritten += result;
            }

            return result;
        }

        return FDB_RESULT_INVALID_ARGS;
    }

    static fdb_ssize_t ffs_pread(fdb_fileops_handle fops_handle, void *buf,
                                 size_t count, cs_off_t offset) {
        ForestStatFile *fsf = reinterpret_cast<ForestStatFile *>(fops_handle);

        if (fsf) {
            fsf->fs_stats->readSizeHisto.add(count);
            if (fsf->last_offs) {
                fsf->fs_stats->readSeekHisto.add(std::abs(offset - fsf->last_offs));
            }

            fsf->last_offs = offset;
            BlockTimer bt(&fsf->fs_stats->readTimeHisto);
            ssize_t result = fsf->orig_ops->pread(fsf->orig_handle, buf, count,
                                                  offset);
            if (result) {
                fsf->fs_stats->totalBytesRead += result;
            }

            return result;
        }

        return FDB_RESULT_INVALID_ARGS;
    }

    static int ffs_close(fdb_fileops_handle fops_handle) {
        ForestStatFile *fsf = reinterpret_cast<ForestStatFile *>(fops_handle);
        if (fsf) {
            return fsf->orig_ops->close(fsf->orig_handle);
        }

        return FDB_RESULT_INVALID_ARGS;
    }

    static cs_off_t ffs_goto_eof(fdb_fileops_handle fops_handle) {
        ForestStatFile *fsf = reinterpret_cast<ForestStatFile *>(fops_handle);
        if (fsf) {
            return fsf->orig_ops->goto_eof(fsf->orig_handle);
        }

        return FDB_RESULT_INVALID_ARGS;
    }

    static cs_off_t ffs_file_size(fdb_fileops_handle fops_handle, const char *filename) {
        ForestStatFile *fsf = reinterpret_cast<ForestStatFile *>(fops_handle);
        if (fsf) {
            return fsf->orig_ops->file_size(fsf->orig_handle, filename);
        }

        return FDB_RESULT_INVALID_ARGS;
    }

    static int ffs_fdatasync(fdb_fileops_handle fops_handle) {
        ForestStatFile *fsf = reinterpret_cast<ForestStatFile *>(fops_handle);
        if (fsf) {
            return fsf->orig_ops->fdatasync(fsf->orig_handle);
        }

        return FDB_RESULT_INVALID_ARGS;
    }

    static int ffs_fsync(fdb_fileops_handle fops_handle) {
        ForestStatFile *fsf = reinterpret_cast<ForestStatFile *>(fops_handle);
        if (fsf) {
            BlockTimer bt(&fsf->fs_stats->syncTimeHisto);
            return fsf->orig_ops->fsync(fsf->orig_handle);
        }

        return FDB_RESULT_INVALID_ARGS;
    }

    static void ffs_get_errno_str(fdb_fileops_handle fops_handle, char *buf, size_t size) {
        ForestStatFile *fsf = reinterpret_cast<ForestStatFile *>(fops_handle);
        if (fsf) {
            fsf->orig_ops->get_errno_str(fsf->orig_handle, buf, size);
        }
    }

    static void* ffs_mmap(fdb_fileops_handle fops_handle,
                          size_t length, void **aux) {
        ForestStatFile *fsf = reinterpret_cast<ForestStatFile *>(fops_handle);
        if (fsf) {
            return fsf->orig_ops->mmap(fsf->orig_handle, length, aux);
        }
        return nullptr;
    }

    static int ffs_munmap(fdb_fileops_handle fops_handle,
                          void *addr, size_t length, void *aux) {
        ForestStatFile *fsf = reinterpret_cast<ForestStatFile *>(fops_handle);
        if (fsf) {
            return fsf->orig_ops->munmap(fsf->orig_handle, addr, length, aux);
        }
        return FDB_RESULT_INVALID_ARGS;
    }

    static int ffs_aio_init(fdb_fileops_handle fops_handle,
                            struct async_io_handle *aio_handle) {
        ForestStatFile *fsf = reinterpret_cast<ForestStatFile *>(fops_handle);
        if (fsf) {
            return fsf->orig_ops->aio_init(fsf->orig_handle, aio_handle);
        }

        return FDB_RESULT_INVALID_ARGS;
    }

    static int ffs_aio_prep_read(fdb_fileops_handle fops_handle,
                                 struct async_io_handle *aio_handle,
                                 size_t aio_idx, size_t read_size,
                                 uint64_t offset) {
        ForestStatFile *fsf = reinterpret_cast<ForestStatFile *>(fops_handle);
        if (fsf) {
            return fsf->orig_ops->aio_prep_read(fsf->orig_handle, aio_handle,
                                                aio_idx, read_size, offset);
        }

        return FDB_RESULT_INVALID_ARGS;
    }

    static int ffs_aio_submit(fdb_fileops_handle fops_handle,
                              struct async_io_handle *aio_handle,
                              int num_subs) {
        ForestStatFile *fsf = reinterpret_cast<ForestStatFile *>(fops_handle);
        if (fsf) {
            return fsf->orig_ops->aio_submit(fsf->orig_handle, aio_handle,
                                             num_subs);
        }

        return FDB_RESULT_INVALID_ARGS;
    }

    static int ffs_aio_getevents(fdb_fileops_handle fops_handle,
                                 struct async_io_handle *aio_handle,
                                 int min, int max, unsigned int timeout) {
        ForestStatFile *fsf = reinterpret_cast<ForestStatFile *>(fops_handle);
        if (fsf) {
            return fsf->orig_ops->aio_getevents(fsf->orig_handle,
                                                aio_handle, min, max, timeout);
        }

        return FDB_RESULT_INVALID_ARGS;
    }

    static int ffs_aio_destroy(fdb_fileops_handle fops_handle,
                               struct async_io_handle *aio_handle) {
        ForestStatFile *fsf = reinterpret_cast<ForestStatFile *>(fops_handle);
        if (fsf) {
            return fsf->orig_ops->aio_destroy(fsf->orig_handle,
                                              aio_handle);
        }

        return FDB_RESULT_INVALID_ARGS;
    }

    static int ffs_get_fs_type(fdb_fileops_handle src_fileops_handle) {
        ForestStatFile *fsf = reinterpret_cast<ForestStatFile *>(src_fileops_handle);
        if (fsf) {
            return fsf->orig_ops->get_fs_type(fsf->orig_handle);
        }

        return FDB_RESULT_INVALID_ARGS;
    }

    static int ffs_copy_file_range(int fs_type,
                                   fdb_fileops_handle src_fops_handle,
                                   fdb_fileops_handle dst_fops_handle,
                                   uint64_t src_off,
                                   uint64_t dst_off,
                                   uint64_t len) {
        ForestStatFile *src_fsf = reinterpret_cast<ForestStatFile *>(src_fops_handle);
        ForestStatFile *dst_fsf = reinterpret_cast<ForestStatFile *>(dst_fops_handle);

        if (src_fsf && dst_fsf) {
            return src_fsf->orig_ops->copy_file_range(fs_type, src_fsf->orig_handle,
                                                      dst_fsf->orig_handle,
                                                      src_off, dst_off, len);
        }

        return FDB_RESULT_INVALID_ARGS;
    }

    static void ffs_destructor(fdb_fileops_handle fops_handle) {
        ForestStatFile *fsf = reinterpret_cast<ForestStatFile *>(fops_handle);
        fsf->orig_ops->destructor(fsf->orig_handle);
        delete fsf;
    }
}<|MERGE_RESOLUTION|>--- conflicted
+++ resolved
@@ -1524,7 +1524,6 @@
                            valOptions, count);
 }
 
-<<<<<<< HEAD
 scan_error_t ForestKVStore::scan(ScanContext* ctx) {
     if (!ctx) {
         return scan_failed;
@@ -1601,178 +1600,6 @@
     }
 
     return scan_success;
-=======
-scan_error_t ForestKVStore::scan(ScanContext *ctx) {
-     if (!ctx) {
-         return scan_failed;
-     }
-
-     if (ctx->lastReadSeqno == ctx->maxSeqno) {
-         return scan_success;
-     }
-
-     LockHolder lh(backfillLock);
-     auto itr = backfills.find(ctx->scanId);
-     if (itr == backfills.end()) {
-         return scan_failed;
-     }
-
-     fdb_kvs_handle *kvsHandle = itr->second;
-     lh.unlock();
-
-     fdb_iterator_opt_t options;
-     fdb_iterator *fdb_iter = NULL;
-     fdb_status status;
-     fdb_doc *rdoc;
-
-     std::shared_ptr<Callback<GetValue> > cb = ctx->callback;
-     std::shared_ptr<Callback<CacheLookup> > cl = ctx->lookup;
-
-     bool validFilter = false;
-     switch (ctx->docFilter) {
-          case DocumentFilter::NO_DELETES:
-              options = FDB_ITR_NO_DELETES;
-              validFilter = true;
-              break;
-          case DocumentFilter::ALL_ITEMS:
-              options = FDB_ITR_NONE;
-              validFilter = true;
-              break;
-          case DocumentFilter::ONLY_DELETES:
-              break;
-     }
-
-     if (!validFilter) {
-         std::string err("ForestKVStore::scan: Illegal document filter!" +
-                         std::to_string(static_cast<int>(ctx->docFilter)));
-         throw std::logic_error(err);
-     }
-
-     fdb_seqnum_t start;
-     if (ctx->lastReadSeqno != 0) {
-         start = static_cast<fdb_seqnum_t>(ctx->lastReadSeqno) + 1;
-     } else {
-         start = static_cast<fdb_seqnum_t>(ctx->startSeqno);
-     }
-
-     status = fdb_iterator_sequence_init(kvsHandle, &fdb_iter, start,
-                                         0, options);
-     if (status != FDB_RESULT_SUCCESS) {
-         LOG(EXTENSION_LOG_WARNING,
-             "ForestDB iterator initialization failed with error "
-             "message: %s", fdb_error_msg(status));
-         return scan_failed;
-     }
-
-     status = fdb_doc_create(&rdoc, NULL, 0, NULL, 0, NULL, 0);
-     if (status != FDB_RESULT_SUCCESS) {
-         LOG(EXTENSION_LOG_WARNING,
-             "ForestDB doc creation failed with error: %s",
-             fdb_error_msg(status));
-         fdb_iterator_close(fdb_iter);
-         return scan_failed;
-     }
-     // Pre-allocate key and meta data as their max sizes are known.
-     rdoc->key = cb_malloc(MAX_KEY_LENGTH);
-     rdoc->meta = cb_malloc(FORESTDB_METADATA_SIZE);
-     // Document body will be allocated by fdb_iterator_get API below.
-     rdoc->body = NULL;
-     do {
-         void *valuePtr = NULL;
-         size_t valueLen = 0;
-
-         if (ctx->valFilter != ValueFilter::KEYS_ONLY) {
-             status = fdb_iterator_get(fdb_iter, &rdoc);
-         } else {
-             status = fdb_iterator_get_metaonly(fdb_iter, &rdoc);
-         }
-         if (status != FDB_RESULT_SUCCESS) {
-             LOG(EXTENSION_LOG_WARNING,
-                 "fdb_iterator_get failed with error: %s",
-                 fdb_error_msg(status));
-             fdb_doc_free(rdoc);
-             fdb_iterator_close(fdb_iter);
-             return scan_failed;
-         }
-         uint8_t *metadata = (uint8_t *)rdoc->meta;
-         std::string docKey((char *)rdoc->key, rdoc->keylen);
-
-         CacheLookup lookup(docKey, (uint64_t) rdoc->seqnum, ctx->vbid);
-         cl->callback(lookup);
-         if (cl->getStatus() == ENGINE_KEY_EEXISTS) {
-             ctx->lastReadSeqno = static_cast<uint64_t>(rdoc->seqnum);
-             cb_free(rdoc->body);
-             rdoc->body = NULL;
-             continue;
-         } else if (cl->getStatus() == ENGINE_ENOMEM) {
-             fdb_doc_free(rdoc);
-             fdb_iterator_close(fdb_iter);
-             return scan_again;
-         }
-
-         uint64_t cas;
-         uint32_t exptime;
-         uint32_t texptime;
-         uint32_t itemflags;
-         uint64_t rev_seqno;
-         uint8_t ext_meta[EXT_META_LEN] = {0};
-         uint8_t ext_len;
-         uint8_t conf_res_mode = 0;
-
-         memcpy(&cas, metadata, 8);
-         memcpy(&exptime, metadata + 8, 4);
-         memcpy(&texptime, metadata + 12, 4);
-         memcpy(&itemflags, metadata + 16, 4);
-         memcpy(&rev_seqno, metadata + 20, 8);
-         memcpy(ext_meta, metadata + 29, EXT_META_LEN);
-         memcpy(&conf_res_mode, metadata + 30, CONFLICT_RES_META_LEN);
-         ext_len = EXT_META_LEN;
-
-         cas = ntohll(cas);
-         exptime = ntohl(exptime);
-         texptime = ntohl(texptime);
-         rev_seqno = ntohll(rev_seqno);
-
-         uint64_t bySeqno = static_cast<uint64_t>(rdoc->seqnum);
-
-         if (ctx->valFilter != ValueFilter::KEYS_ONLY && !rdoc->deleted) {
-             valuePtr = rdoc->body;
-             valueLen = rdoc->bodylen;
-         }
-
-         Item *it = new Item(rdoc->key, rdoc->keylen, itemflags, (time_t)exptime,
-                             valuePtr, valueLen, ext_meta, ext_len, cas,
-                             bySeqno, ctx->vbid, rev_seqno);
-
-         if (rdoc->deleted) {
-             it->setDeleted();
-         }
-
-         it->setConflictResMode(
-                      static_cast<enum conflict_resolution_mode>(conf_res_mode));
-
-         bool onlyKeys = (ctx->valFilter == ValueFilter::KEYS_ONLY) ? true : false;
-         GetValue rv(it, ENGINE_SUCCESS, -1, onlyKeys);
-         cb->callback(rv);
-
-         cb_free(rdoc->body);
-         rdoc->body = NULL;
-
-         if (cb->getStatus() == ENGINE_ENOMEM) {
-             fdb_doc_free(rdoc);
-             fdb_iterator_close(fdb_iter);
-             return scan_again;
-         }
-
-         ctx->lastReadSeqno = bySeqno;
-     } while (fdb_iterator_next(fdb_iter) == FDB_RESULT_SUCCESS);
-
-     fdb_doc_free(rdoc);
-     rdoc = NULL;
-     fdb_iterator_close(fdb_iter);
-
-     return scan_success;
->>>>>>> 0d150516
 }
 
 void ForestKVStore::destroyScanContext(ScanContext* ctx) {
@@ -2069,36 +1896,12 @@
     // Set snaphandle as the callback's handle
     cb->setDbHeader(snaphandle);
 
-<<<<<<< HEAD
     std::shared_ptr<Callback<CacheLookup> > cl(new NoLookupCallback);
     ScanContext* ctx = initScanContext(cb, cl, vbid, currentSeqno,
                                        DocumentFilter::ALL_ITEMS,
                                        ValueFilter::KEYS_ONLY);
     scan_error_t error = scan(ctx);
     destroyScanContext(ctx);
-=======
-   uint64_t rollbackCount = 0;
-   std::vector<std::string> rollbackKeys;
-   fdb_doc *rdoc = NULL;
-   fdb_doc_create(&rdoc, NULL, 0, NULL, 0, NULL, 0);
-   rdoc->key = cb_malloc(MAX_KEY_LENGTH);
-   rdoc->meta = cb_malloc(FORESTDB_METADATA_SIZE);
-   do {
-       status = fdb_iterator_get_metaonly(fdb_iter, &rdoc);
-       if (status != FDB_RESULT_SUCCESS) {
-           LOG(EXTENSION_LOG_WARNING,
-               "ForestDB iterator get meta failed with error: %s "
-               "for vbucket id: %d and rollback sequence number: %" PRIu64,
-               fdb_error_msg(status), vbid, rollbackSeqno);
-           fdb_doc_free(rdoc);
-           fdb_iterator_close(fdb_iter);
-           return RollbackResult(false, 0, 0, 0);
-       }
-       rollbackCount++;
-       std::string str((char *)rdoc->key, rdoc->keylen);
-       rollbackKeys.push_back(str);
-   } while (fdb_iterator_next(fdb_iter) == FDB_RESULT_SUCCESS);
->>>>>>> 0d150516
 
     // Close snap handle
     fdb_kvs_close(snaphandle);

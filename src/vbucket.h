--- conflicted
+++ resolved
@@ -258,12 +258,7 @@
             return true;
         }
 
-<<<<<<< HEAD
         return false;
-=======
-        cur_snapshot_start.store(start);
-        cur_snapshot_end.store(end);
->>>>>>> 9b194271
     }
 
     time_sync_t getTimeSyncConfig() {
@@ -305,7 +300,6 @@
         return drift_counter;
     }
 
-<<<<<<< HEAD
     void setDriftCounter(int64_t adjustedTime) {
         // Update drift counter only if timeSync is enabled for
         // the vbucket.
@@ -319,15 +313,6 @@
 
     bool isTakeoverBackedUp() {
         return takeover_backed_up.load();
-=======
-    void getCurrentSnapshot_UNLOCKED(uint64_t& start, uint64_t& end) {
-        start = cur_snapshot_start.load();
-        end = cur_snapshot_end.load();
-    }
-
-    void getCurrentSnapshotEnd(uint64_t& end) {
-        end = cur_snapshot_end.load();
->>>>>>> 9b194271
     }
 
     void setTakeoverBackedUpState(bool to) {
@@ -424,7 +409,6 @@
     }
 
     bool getBGFetchItems(vb_bgfetch_queue_t &fetches);
-<<<<<<< HEAD
 
     /* queue a background fetch of the specified item.
      * Returns the number of pending background fetches after
@@ -433,15 +417,6 @@
     size_t queueBGFetchItem(const std::string &key, VBucketBGFetchItem *fetch,
                             BgFetcher *bgFetcher);
 
-=======
-    void queueBGFetchItem(const std::string &key, VBucketBGFetchItem *fetch,
-                          BgFetcher *bgFetcher);
-    size_t numPendingBGFetchItems(void) {
-        LockHolder lh(pendingBGFetchesLock);
-        // do a dirty read of number of fetch items
-        return pendingBGFetches.size();
-    }
->>>>>>> 9b194271
     bool hasPendingBGFetchItems(void) {
         LockHolder lh(pendingBGFetchesLock);
         return !pendingBGFetches.empty();
@@ -616,13 +591,8 @@
     /* snapshotMutex is used to update/read the pair {start, end} atomically,
        but not if reading a single field. */
     Mutex snapshotMutex;
-<<<<<<< HEAD
     uint64_t persisted_snapshot_start;
     uint64_t persisted_snapshot_end;
-=======
-    AtomicValue<uint64_t> cur_snapshot_start;
-    AtomicValue<uint64_t> cur_snapshot_end;
->>>>>>> 9b194271
 
     Mutex hpChksMutex;
     std::list<HighPriorityVBEntry> hpChks;

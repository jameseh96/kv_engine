
/* -*- Mode: C++; tab-width: 4; c-basic-offset: 4; indent-tabs-mode: nil -*- */
/*
 *     Copyright 2010 Couchbase, Inc
 *
 *   Licensed under the Apache License, Version 2.0 (the "License");
 *   you may not use this file except in compliance with the License.
 *   You may obtain a copy of the License at
 *
 *       http://www.apache.org/licenses/LICENSE-2.0
 *
 *   Unless required by applicable law or agreed to in writing, software
 *   distributed under the License is distributed on an "AS IS" BASIS,
 *   WITHOUT WARRANTIES OR CONDITIONS OF ANY KIND, either express or implied.
 *   See the License for the specific language governing permissions and
 *   limitations under the License.
 */

#include "config.h"

#include <fcntl.h>
#include <memcached/engine.h>
#include <memcached/protocol_binary.h>
#include <memcached/util.h>
#include <platform/platform.h>
#include <stdarg.h>

#include <cstdio>
#include <cstring>
#include <fstream>
#include <iostream>
#include <limits>
#include <string>
#include <vector>

#include "backfill.h"
#include "ep_engine.h"
#include "failover-table.h"
#include "flusher.h"
#include "connmap.h"
#include "htresizer.h"
#include "memory_tracker.h"
#include "stats-info.h"
#define STATWRITER_NAMESPACE core_engine
#include "statwriter.h"
#undef STATWRITER_NAMESPACE
#include "replicationthrottle.h"
#include "dcp/consumer.h"
#include "dcp/producer.h"
#include "warmup.h"

static ALLOCATOR_HOOKS_API *hooksApi;
static SERVER_LOG_API *loggerApi;

static size_t percentOf(size_t val, double percent) {
    return static_cast<size_t>(static_cast<double>(val) * percent);
}

/**
 * Helper function to avoid typing in the long cast all over the place
 * @param handle pointer to the engine
 * @return the engine as a class
 */
static inline EventuallyPersistentEngine* getHandle(ENGINE_HANDLE* handle)
{
    EventuallyPersistentEngine* ret;
    ret = reinterpret_cast<EventuallyPersistentEngine*>(handle);
    ObjectRegistry::onSwitchThread(ret);
    return ret;
}

static inline void releaseHandle(ENGINE_HANDLE* handle) {
    (void) handle;
    ObjectRegistry::onSwitchThread(NULL);
}


/**
 * Call the response callback and return the appropriate value so that
 * the core knows what to do..
 */
static ENGINE_ERROR_CODE sendResponse(ADD_RESPONSE response, const void *key,
                                      uint16_t keylen,
                                      const void *ext, uint8_t extlen,
                                      const void *body, uint32_t bodylen,
                                      uint8_t datatype, uint16_t status,
                                      uint64_t cas, const void *cookie)
{
    ENGINE_ERROR_CODE rv = ENGINE_FAILED;
    EventuallyPersistentEngine *e = ObjectRegistry::onSwitchThread(NULL, true);
    if (response(key, keylen, ext, extlen, body, bodylen, datatype,
                 status, cas, cookie)) {
        rv = ENGINE_SUCCESS;
    }
    ObjectRegistry::onSwitchThread(e);
    return rv;
}

template <typename T>
static void validate(T v, T l, T h) {
    if (v < l || v > h) {
        throw std::runtime_error("Value out of range.");
    }
}


static void checkNumeric(const char* str) {
    int i = 0;
    if (str[0] == '-') {
        i++;
    }
    for (; str[i]; i++) {
        using namespace std;
        if (!isdigit(str[i])) {
            throw std::runtime_error("Value is not numeric");
        }
    }
}

// The Engine API specifies C linkage for the functions..
extern "C" {

    static const engine_info* EvpGetInfo(ENGINE_HANDLE* handle)
    {
        engine_info* info = getHandle(handle)->getInfo();
        releaseHandle(handle);
        return info;
    }

    static ENGINE_ERROR_CODE EvpInitialize(ENGINE_HANDLE* handle,
                                           const char* config_str)
    {
        ENGINE_ERROR_CODE err_code = getHandle(handle)->initialize(config_str);
        releaseHandle(handle);
        return err_code;
    }

    static void EvpDestroy(ENGINE_HANDLE* handle, const bool force)
    {
        getHandle(handle)->destroy(force);
        delete getHandle(handle);
        releaseHandle(NULL);
    }

    static ENGINE_ERROR_CODE EvpItemAllocate(ENGINE_HANDLE* handle,
                                             const void* cookie,
                                             item **itm,
                                             const void* key,
                                             const size_t nkey,
                                             const size_t nbytes,
                                             const int flags,
                                             const rel_time_t exptime,
                                             uint8_t datatype)
    {
        if (datatype > PROTOCOL_BINARY_DATATYPE_COMPRESSED_JSON) {
            LOG(EXTENSION_LOG_WARNING, "Invalid value for datatype "
                    " (ItemAllocate)");
            return ENGINE_EINVAL;
        }
        ENGINE_ERROR_CODE err_code = getHandle(handle)->itemAllocate(cookie,
                                                                     itm, key,
                                                                     nkey,
                                                                     nbytes,
                                                                     flags,
                                                                     exptime,
                                                                     datatype);
        releaseHandle(handle);
        return err_code;
    }

    static ENGINE_ERROR_CODE EvpItemDelete(ENGINE_HANDLE* handle,
                                           const void* cookie,
                                           const void* key,
                                           const size_t nkey,
                                           uint64_t* cas,
                                           uint16_t vbucket,
                                           mutation_descr_t *mut_info)
    {
        ENGINE_ERROR_CODE err_code = getHandle(handle)->itemDelete(cookie, key,
                                                                   nkey, cas,
                                                                   vbucket, mut_info);
        releaseHandle(handle);
        return err_code;
    }

    static void EvpItemRelease(ENGINE_HANDLE* handle,
                               const void *cookie,
                               item* itm)
    {
        getHandle(handle)->itemRelease(cookie, itm);
        releaseHandle(handle);
    }

    static ENGINE_ERROR_CODE EvpGet(ENGINE_HANDLE* handle,
                                    const void* cookie,
                                    item** itm,
                                    const void* key,
                                    const int nkey,
                                    uint16_t vbucket)
    {
        ENGINE_ERROR_CODE err_code = getHandle(handle)->get(cookie, itm, key,
                                                            nkey, vbucket, true);
        releaseHandle(handle);
        return err_code;
    }

    static ENGINE_ERROR_CODE EvpGetStats(ENGINE_HANDLE* handle,
                                         const void* cookie,
                                         const char* stat_key,
                                         int nkey,
                                         ADD_STAT add_stat)
    {
        ENGINE_ERROR_CODE err_code = getHandle(handle)->getStats(cookie,
                                                                 stat_key,
                                                                 nkey,
                                                                 add_stat);
        releaseHandle(handle);
        return err_code;
    }

    static ENGINE_ERROR_CODE EvpStore(ENGINE_HANDLE* handle,
                                      const void *cookie,
                                      item* itm,
                                      uint64_t *cas,
                                      ENGINE_STORE_OPERATION operation,
                                      uint16_t vbucket)
    {
        ENGINE_ERROR_CODE err_code = getHandle(handle)->store(cookie, itm, cas,
                                                              operation,
                                                              vbucket);
        releaseHandle(handle);
        return err_code;
    }

    static ENGINE_ERROR_CODE EvpArithmetic(ENGINE_HANDLE* handle,
                                           const void* cookie,
                                           const void* key,
                                           const int nkey,
                                           const bool increment,
                                           const bool create,
                                           const uint64_t delta,
                                           const uint64_t initial,
                                           const rel_time_t exptime,
                                           item **itm,
                                           uint8_t datatype,
                                           uint64_t *result,
                                           uint16_t vbucket)
    {
        if (datatype > PROTOCOL_BINARY_DATATYPE_JSON) {
            if (datatype > PROTOCOL_BINARY_DATATYPE_COMPRESSED_JSON) {
                LOG(EXTENSION_LOG_WARNING, "Invalid value for datatype "
                        " (Arithmetic)");
            } else {
                LOG(EXTENSION_LOG_WARNING, "Cannnot perform arithmetic "
                    "operations on compressed data!");
            }
            return ENGINE_EINVAL;
        }
        ENGINE_ERROR_CODE ecode = getHandle(handle)->arithmetic(cookie, key,
                                                                nkey,
                                                                increment,
                                                                create, delta,
                                                                initial,
                                                                exptime, itm,
                                                                datatype,
                                                                result,
                                                                vbucket);
        releaseHandle(handle);
        return ecode;
    }

    static ENGINE_ERROR_CODE EvpFlush(ENGINE_HANDLE* handle,
                                      const void* cookie, time_t when)
    {
        ENGINE_ERROR_CODE err_code = getHandle(handle)->flush(cookie, when);
        releaseHandle(handle);
        return err_code;
    }

    static void EvpResetStats(ENGINE_HANDLE* handle, const void *)
    {
        getHandle(handle)->resetStats();
        releaseHandle(handle);
    }

    static protocol_binary_response_status stopFlusher(
                                                 EventuallyPersistentEngine *e,
                                                 const char **msg,
                                                 size_t *msg_size) {
        return e->stopFlusher(msg, msg_size);
    }

    static protocol_binary_response_status startFlusher(
                                                 EventuallyPersistentEngine *e,
                                                 const char **msg,
                                                 size_t *msg_size) {
        return e->startFlusher(msg, msg_size);
    }

    static protocol_binary_response_status setTapParam(
                                                 EventuallyPersistentEngine *e,
                                                 const char *keyz,
                                                 const char *valz,
                                                 const char **msg, size_t *) {
        protocol_binary_response_status rv = PROTOCOL_BINARY_RESPONSE_SUCCESS;

        try {
            int v = atoi(valz);
            if (strcmp(keyz, "tap_keepalive") == 0) {
                checkNumeric(valz);
                validate(v, 0, MAX_TAP_KEEP_ALIVE);
                e->setTapKeepAlive(static_cast<uint32_t>(v));
            } else if (strcmp(keyz, "replication_throttle_threshold") == 0) {
                checkNumeric(valz);
                e->getConfiguration().setReplicationThrottleThreshold(v);
            } else if (strcmp(keyz, "replication_throttle_queue_cap") == 0) {
                checkNumeric(valz);
                e->getConfiguration().setReplicationThrottleQueueCap(v);
            } else if (strcmp(keyz, "replication_throttle_cap_pcnt") == 0) {
                checkNumeric(valz);
                e->getConfiguration().setReplicationThrottleCapPcnt(v);
            } else {
                *msg = "Unknown config param";
                rv = PROTOCOL_BINARY_RESPONSE_KEY_ENOENT;
            }
        } catch(std::runtime_error &) {
            *msg = "Value out of range.";
            rv = PROTOCOL_BINARY_RESPONSE_EINVAL;
        }

        return rv;
    }

    static protocol_binary_response_status setCheckpointParam(
                                                 EventuallyPersistentEngine *e,
                                                              const char *keyz,
                                                              const char *valz,
                                                              const char **msg,
                                                              size_t *) {
        protocol_binary_response_status rv = PROTOCOL_BINARY_RESPONSE_SUCCESS;

        try {
            int v = atoi(valz);
            if (strcmp(keyz, "chk_max_items") == 0) {
                checkNumeric(valz);
                validate(v, MIN_CHECKPOINT_ITEMS, MAX_CHECKPOINT_ITEMS);
                e->getConfiguration().setChkMaxItems(v);
            } else if (strcmp(keyz, "chk_period") == 0) {
                checkNumeric(valz);
                validate(v, MIN_CHECKPOINT_PERIOD, MAX_CHECKPOINT_PERIOD);
                e->getConfiguration().setChkPeriod(v);
            } else if (strcmp(keyz, "max_checkpoints") == 0) {
                checkNumeric(valz);
                validate(v, DEFAULT_MAX_CHECKPOINTS,
                         MAX_CHECKPOINTS_UPPER_BOUND);
                e->getConfiguration().setMaxCheckpoints(v);
            } else if (strcmp(keyz, "item_num_based_new_chk") == 0) {
                if (strcmp(valz, "true") == 0) {
                    e->getConfiguration().setItemNumBasedNewChk(true);
                } else {
                    e->getConfiguration().setItemNumBasedNewChk(false);
                }
            } else if (strcmp(keyz, "keep_closed_chks") == 0) {
                if (strcmp(valz, "true") == 0) {
                    e->getConfiguration().setKeepClosedChks(true);
                } else {
                    e->getConfiguration().setKeepClosedChks(false);
                }
            } else if (strcmp(keyz, "enable_chk_merge") == 0) {
                if (strcmp(valz, "true") == 0) {
                    e->getConfiguration().setEnableChkMerge(true);
                } else {
                    e->getConfiguration().setEnableChkMerge(false);
                }
            } else {
                *msg = "Unknown config param";
                rv = PROTOCOL_BINARY_RESPONSE_KEY_ENOENT;
            }
        } catch(std::runtime_error &) {
            *msg = "Value out of range.";
            rv = PROTOCOL_BINARY_RESPONSE_EINVAL;
        }

        return rv;
    }

    static protocol_binary_response_status setFlushParam(
                                                 EventuallyPersistentEngine *e,
                                                 const char *keyz,
                                                 const char *valz,
                                                 const char **msg,
                                                 size_t *) {
        protocol_binary_response_status rv = PROTOCOL_BINARY_RESPONSE_SUCCESS;

        // Handle the actual mutation.
        try {
            int v = atoi(valz);
            if (strcmp(keyz, "bg_fetch_delay") == 0) {
                checkNumeric(valz);
                e->getConfiguration().setBgFetchDelay(v);
            } else if (strcmp(keyz, "flushall_enabled") == 0) {
                if (strcmp(valz, "true") == 0) {
                    e->getConfiguration().setFlushallEnabled(true);
                } else if(strcmp(valz, "false") == 0) {
                    e->getConfiguration().setFlushallEnabled(false);
                } else {
                    throw std::runtime_error("value out of range.");
                }
            } else if (strcmp(keyz, "max_size") == 0) {
                char *ptr = NULL;
                checkNumeric(valz);
                uint64_t vsize = strtoull(valz, &ptr, 10);
                validate(vsize, static_cast<uint64_t>(0),
                         std::numeric_limits<uint64_t>::max());
                e->getConfiguration().setMaxSize(vsize);
                e->getConfiguration().setMemLowWat(percentOf(vsize, 0.75));
                e->getConfiguration().setMemHighWat(percentOf(vsize, 0.85));
            } else if (strcmp(keyz, "mem_low_wat") == 0) {
                char *ptr = NULL;
                checkNumeric(valz);
                uint64_t vsize = strtoull(valz, &ptr, 10);
                validate(vsize, static_cast<uint64_t>(0),
                         std::numeric_limits<uint64_t>::max());
                e->getConfiguration().setMemLowWat(vsize);
            } else if (strcmp(keyz, "mem_high_wat") == 0) {
                char *ptr = NULL;
                checkNumeric(valz);
                uint64_t vsize = strtoull(valz, &ptr, 10);
                validate(vsize, static_cast<uint64_t>(0),
                         std::numeric_limits<uint64_t>::max());
                e->getConfiguration().setMemHighWat(vsize);
            } else if (strcmp(keyz, "backfill_mem_threshold") == 0) {
                checkNumeric(valz);
                validate(v, 0, 100);
                e->getConfiguration().setBackfillMemThreshold(v);
            } else if (strcmp(keyz, "compaction_exp_mem_threshold") == 0) {
                checkNumeric(valz);
                validate(v, 0, 100);
                e->getConfiguration().setCompactionExpMemThreshold(v);
            } else if (strcmp(keyz, "mutation_mem_threshold") == 0) {
                checkNumeric(valz);
                validate(v, 0, 100);
                e->getConfiguration().setMutationMemThreshold(v);
            } else if (strcmp(keyz, "timing_log") == 0) {
                EPStats &stats = e->getEpStats();
                std::ostream *old = stats.timingLog;
                stats.timingLog = NULL;
                delete old;
                if (strcmp(valz, "off") == 0) {
                    LOG(EXTENSION_LOG_INFO, "Disabled timing log.");
                } else {
                    std::ofstream *tmp(new std::ofstream(valz));
                    if (tmp->good()) {
                        LOG(EXTENSION_LOG_INFO,
                            "Logging detailed timings to ``%s''.", valz);
                        stats.timingLog = tmp;
                    } else {
                        LOG(EXTENSION_LOG_WARNING,
                            "Error setting detailed timing log to ``%s'':  %s",
                            valz, strerror(errno));
                        delete tmp;
                    }
                }
            } else if (strcmp(keyz, "exp_pager_enabled") == 0) {
                if (strcmp(valz, "true") == 0) {
                    e->getConfiguration().setExpPagerEnabled(true);
                } else if(strcmp(valz, "false") == 0) {
                    e->getConfiguration().setExpPagerEnabled(false);
                } else {
                    throw std::runtime_error("value out of range.");
                }
            } else if (strcmp(keyz, "exp_pager_stime") == 0) {
                char *ptr = NULL;
                checkNumeric(valz);
                uint64_t vsize = strtoull(valz, &ptr, 10);
                validate(vsize, static_cast<uint64_t>(0),
                         std::numeric_limits<uint64_t>::max());
                e->getConfiguration().setExpPagerStime((size_t)vsize);
            } else if (strcmp(keyz, "access_scanner_enabled") == 0) {
                if (strcmp(valz, "true") == 0) {
                    e->getConfiguration().setAccessScannerEnabled(true);
                } else if (strcmp(valz, "false") == 0) {
                    e->getConfiguration().setAccessScannerEnabled(false);
                } else {
                    throw std::runtime_error("Value expected: true/false.");
                }
            } else if (strcmp(keyz, "alog_sleep_time") == 0) {
                checkNumeric(valz);
                e->getConfiguration().setAlogSleepTime(v);
            } else if (strcmp(keyz, "alog_task_time") == 0) {
                checkNumeric(valz);
                e->getConfiguration().setAlogTaskTime(v);
            } else if (strcmp(keyz, "pager_active_vb_pcnt") == 0) {
                checkNumeric(valz);
                e->getConfiguration().setPagerActiveVbPcnt(v);
            } else if (strcmp(keyz, "warmup_min_memory_threshold") == 0) {
                checkNumeric(valz);
                validate(v, 0, std::numeric_limits<int>::max());
                e->getConfiguration().setWarmupMinMemoryThreshold(v);
            } else if (strcmp(keyz, "warmup_min_items_threshold") == 0) {
                checkNumeric(valz);
                validate(v, 0, std::numeric_limits<int>::max());
                e->getConfiguration().setWarmupMinItemsThreshold(v);
            } else if (strcmp(keyz, "max_num_readers") == 0) {
                checkNumeric(valz);
                validate(v, 0, std::numeric_limits<int>::max());
                e->getConfiguration().setMaxNumReaders(v);
                ExecutorPool::get()->setMaxReaders(v);
            } else if (strcmp(keyz, "max_num_writers") == 0) {
                checkNumeric(valz);
                validate(v, 0, std::numeric_limits<int>::max());
                e->getConfiguration().setMaxNumWriters(v);
                ExecutorPool::get()->setMaxWriters(v);
            } else if (strcmp(keyz, "max_num_auxio") == 0) {
                checkNumeric(valz);
                validate(v, 0, std::numeric_limits<int>::max());
                e->getConfiguration().setMaxNumAuxio(v);
                ExecutorPool::get()->setMaxAuxIO(v);
            } else if (strcmp(keyz, "max_num_nonio") == 0) {
                checkNumeric(valz);
                validate(v, 0, std::numeric_limits<int>::max());
                e->getConfiguration().setMaxNumNonio(v);
                ExecutorPool::get()->setMaxNonIO(v);
            } else if (strcmp(keyz, "bfilter_enabled") == 0) {
                if (strcmp(valz, "true") == 0) {
                    e->getConfiguration().setBfilterEnabled(true);
                } else if (strcmp(valz, "false") == 0) {
                    e->getConfiguration().setBfilterEnabled(false);
                } else {
                    throw std::runtime_error("Value expected: true/false.");
                }
            } else if (strcmp(keyz, "bfilter_residency_threshold") == 0) {
                float val = atof(valz);
                if (val >= 0.0 && val <= 1.0) {
                    e->getConfiguration().setBfilterResidencyThreshold(val);
                } else {
                    throw std::runtime_error("Value out of range [0.0-1.0].");
                }
            } else if (strcmp(keyz, "defragmenter_enabled") == 0) {
                if (strcmp(valz, "true") == 0) {
                    e->getConfiguration().setDefragmenterEnabled(true);
                } else {
                    e->getConfiguration().setDefragmenterEnabled(false);
                }
            } else if (strcmp(keyz, "defragmenter_interval") == 0) {
                checkNumeric(valz);
                validate(v, 1, std::numeric_limits<int>::max());
                e->getConfiguration().setDefragmenterInterval(v);
            } else if (strcmp(keyz, "defragmenter_age_threshold") == 0) {
                checkNumeric(valz);
                validate(v, 0, std::numeric_limits<int>::max());
                e->getConfiguration().setDefragmenterAgeThreshold(v);
            } else if (strcmp(keyz, "defragmenter_chunk_duration") == 0) {
                checkNumeric(valz);
                validate(v, 1, std::numeric_limits<int>::max());
                e->getConfiguration().setDefragmenterChunkDuration(v);
            } else if (strcmp(keyz, "defragmenter_run") == 0) {
                e->runDefragmenterTask();
            } else if (strcmp(keyz, "compaction_write_queue_cap") == 0) {
                checkNumeric(valz);
                validate(v, 1, std::numeric_limits<int>::max());
                e->getConfiguration().setCompactionWriteQueueCap(v);
            } else {
                *msg = "Unknown config param";
                rv = PROTOCOL_BINARY_RESPONSE_KEY_ENOENT;
            }
        } catch(std::runtime_error& ex) {
            *msg = strdup(ex.what());
            rv = PROTOCOL_BINARY_RESPONSE_EINVAL;
        }

        return rv;
    }

    static protocol_binary_response_status evictKey(
                                                 EventuallyPersistentEngine *e,
                                                 protocol_binary_request_header
                                                                      *request,
                                                 const char **msg,
                                                 size_t *msg_size) {
        protocol_binary_request_no_extras *req =
            (protocol_binary_request_no_extras*)request;

        char keyz[256];

        // Read the key.
        int keylen = ntohs(req->message.header.request.keylen);
        if (keylen >= (int)sizeof(keyz)) {
            *msg = "Key is too large.";
            return PROTOCOL_BINARY_RESPONSE_EINVAL;
        }
        memcpy(keyz, ((char*)request) + sizeof(req->message.header), keylen);
        keyz[keylen] = 0x00;

        uint16_t vbucket = ntohs(request->request.vbucket);

        std::string key(keyz, keylen);

        LOG(EXTENSION_LOG_DEBUG, "Manually evicting object with key %s\n",
                keyz);

        protocol_binary_response_status rv = e->evictKey(key, vbucket, msg,
                                                         msg_size);
        if (rv == PROTOCOL_BINARY_RESPONSE_NOT_MY_VBUCKET ||
            rv == PROTOCOL_BINARY_RESPONSE_KEY_ENOENT) {
            if (e->isDegradedMode()) {
                return PROTOCOL_BINARY_RESPONSE_ETMPFAIL;
            }
        }
        return rv;
    }

    static ENGINE_ERROR_CODE getLocked(EventuallyPersistentEngine *e,
                                       protocol_binary_request_header *req,
                                       const void *cookie,
                                       Item **itm,
                                       const char **msg,
                                       size_t *,
                                       protocol_binary_response_status *res) {

        uint8_t extlen = req->request.extlen;
        if (extlen != 0 && extlen != 4) {
            *msg = "Invalid packet format (extlen may be 0 or 4)";
            *res = PROTOCOL_BINARY_RESPONSE_EINVAL;
            return ENGINE_EINVAL;
        }

        protocol_binary_request_getl *grequest =
            (protocol_binary_request_getl*)req;
        *res = PROTOCOL_BINARY_RESPONSE_SUCCESS;

        const char *keyp = reinterpret_cast<const char*>(req->bytes);
        keyp += sizeof(req->bytes) + extlen;
        std::string key(keyp, ntohs(req->request.keylen));
        uint16_t vbucket = ntohs(req->request.vbucket);

        RememberingCallback<GetValue> getCb;
        uint32_t max_timeout = (unsigned int)e->getGetlMaxTimeout();
        uint32_t default_timeout = (unsigned int)e->getGetlDefaultTimeout();
        uint32_t lockTimeout = default_timeout;
        if (extlen == 4) {
            lockTimeout = ntohl(grequest->message.body.expiration);
        }

        if (lockTimeout >  max_timeout || lockTimeout < 1) {
            LOG(EXTENSION_LOG_WARNING,
                "Illegal value for lock timeout specified"
                " %u. Using default value: %u", lockTimeout, default_timeout);
            lockTimeout = default_timeout;
        }

        bool gotLock = e->getLocked(key, vbucket, getCb,
                                    ep_current_time(),
                                    lockTimeout, cookie);

        getCb.waitForValue();
        ENGINE_ERROR_CODE rv = getCb.val.getStatus();

        if (rv == ENGINE_SUCCESS) {
            *itm = getCb.val.getValue();
            ++(e->getEpStats().numOpsGet);
        } else if (rv == ENGINE_EWOULDBLOCK) {

            // need to wait for value
            return rv;
        } else if (rv == ENGINE_NOT_MY_VBUCKET) {
            *msg = "That's not my bucket.";
            *res = PROTOCOL_BINARY_RESPONSE_NOT_MY_VBUCKET;
            return ENGINE_NOT_MY_VBUCKET;
        } else if (!gotLock){
            *msg =  "LOCK_ERROR";
            *res = PROTOCOL_BINARY_RESPONSE_ETMPFAIL;
            return ENGINE_TMPFAIL;
        } else {
            if (e->isDegradedMode()) {
                *msg = "LOCK_TMP_ERROR";
                *res = PROTOCOL_BINARY_RESPONSE_ETMPFAIL;
                return ENGINE_TMPFAIL;
            }

            *msg = "NOT_FOUND";
            *res = PROTOCOL_BINARY_RESPONSE_KEY_ENOENT;
            return ENGINE_KEY_ENOENT;
        }

        return rv;
    }

    static protocol_binary_response_status unlockKey(
                                                 EventuallyPersistentEngine *e,
                                                 protocol_binary_request_header
                                                                      *request,
                                                 const char **msg,
                                                 size_t *)
    {
        protocol_binary_request_no_extras *req =
            (protocol_binary_request_no_extras*)request;

        protocol_binary_response_status res = PROTOCOL_BINARY_RESPONSE_SUCCESS;
        char keyz[256];

        // Read the key.
        int keylen = ntohs(req->message.header.request.keylen);
        if (keylen >= (int)sizeof(keyz)) {
            *msg = "Key is too large.";
            return PROTOCOL_BINARY_RESPONSE_EINVAL;
        }

        memcpy(keyz, ((char*)request) + sizeof(req->message.header), keylen);
        keyz[keylen] = 0x00;

        uint16_t vbucket = ntohs(request->request.vbucket);
        std::string key(keyz, keylen);

        LOG(EXTENSION_LOG_DEBUG, "Executing unl for key %s\n", keyz);

        RememberingCallback<GetValue> getCb;
        uint64_t cas = ntohll(request->request.cas);

        ENGINE_ERROR_CODE rv = e->unlockKey(key, vbucket, cas,
                                            ep_current_time());

        if (rv == ENGINE_SUCCESS) {
            *msg = "UNLOCKED";
        } else if (rv == ENGINE_TMPFAIL){
            *msg =  "UNLOCK_ERROR";
            res = PROTOCOL_BINARY_RESPONSE_ETMPFAIL;
        } else {
            if (e->isDegradedMode()) {
                *msg = "LOCK_TMP_ERROR";
                return PROTOCOL_BINARY_RESPONSE_ETMPFAIL;
            }

            RCPtr<VBucket> vb = e->getVBucket(vbucket);
            if (!vb) {
                *msg = "That's not my bucket.";
                res =  PROTOCOL_BINARY_RESPONSE_NOT_MY_VBUCKET;
            }
            *msg = "NOT_FOUND";
            res =  PROTOCOL_BINARY_RESPONSE_KEY_ENOENT;
        }

        return res;
    }

    static protocol_binary_response_status setParam(
                                            EventuallyPersistentEngine *e,
                                            protocol_binary_request_set_param
                                                                     *req,
                                            const char **msg,
                                            size_t *msg_size) {

        size_t keylen = ntohs(req->message.header.request.keylen);
        uint8_t extlen = req->message.header.request.extlen;
        size_t vallen = ntohl(req->message.header.request.bodylen);
        protocol_binary_engine_param_t paramtype =
            static_cast<protocol_binary_engine_param_t>(ntohl(req->message.body.param_type));

        if (keylen == 0 || (vallen - keylen - extlen) == 0) {
            return PROTOCOL_BINARY_RESPONSE_EINVAL;
        }

        const char *keyp = reinterpret_cast<const char*>(req->bytes)
                           + sizeof(req->bytes);
        const char *valuep = keyp + keylen;
        vallen -= (keylen + extlen);

        char keyz[32];
        char valz[512];

        // Read the key.
        if (keylen >= sizeof(keyz)) {
            *msg = "Key is too large.";
            return PROTOCOL_BINARY_RESPONSE_EINVAL;
        }
        memcpy(keyz, keyp, keylen);
        keyz[keylen] = 0x00;

        // Read the value.
        if (vallen >= sizeof(valz)) {
            *msg = "Value is too large.";
            return PROTOCOL_BINARY_RESPONSE_EINVAL;
        }
        memcpy(valz, valuep, vallen);
        valz[vallen] = 0x00;

        protocol_binary_response_status rv;

        switch (paramtype) {
        case protocol_binary_engine_param_flush:
            rv = setFlushParam(e, keyz, valz, msg, msg_size);
            break;
        case protocol_binary_engine_param_tap:
            rv = setTapParam(e, keyz, valz, msg, msg_size);
            break;
        case protocol_binary_engine_param_checkpoint:
            rv = setCheckpointParam(e, keyz, valz, msg, msg_size);
            break;
        default:
            rv = PROTOCOL_BINARY_RESPONSE_UNKNOWN_COMMAND;
        }

        return rv;
    }

    static ENGINE_ERROR_CODE getVBucket(EventuallyPersistentEngine *e,
                                       const void *cookie,
                                       protocol_binary_request_header *request,
                                       ADD_RESPONSE response) {
        protocol_binary_request_get_vbucket *req =
            reinterpret_cast<protocol_binary_request_get_vbucket*>(request);
        cb_assert(req);

        uint16_t vbucket = ntohs(req->message.header.request.vbucket);
        RCPtr<VBucket> vb = e->getVBucket(vbucket);
        if (!vb) {
            LockHolder lh(e->clusterConfig.lock);
            return sendResponse(response, NULL, 0, NULL, 0,
                                e->clusterConfig.config,
                                e->clusterConfig.len,
                                PROTOCOL_BINARY_RAW_BYTES,
                                PROTOCOL_BINARY_RESPONSE_NOT_MY_VBUCKET, 0,
                                cookie);
        } else {
            vbucket_state_t state = (vbucket_state_t)ntohl(vb->getState());
            return sendResponse(response, NULL, 0, NULL, 0, &state,
                                sizeof(state),
                                PROTOCOL_BINARY_RAW_BYTES,
                                PROTOCOL_BINARY_RESPONSE_SUCCESS, 0, cookie);
        }
    }

    static ENGINE_ERROR_CODE setVBucket(EventuallyPersistentEngine *e,
                                       const void *cookie,
                                       protocol_binary_request_header *request,
                                       ADD_RESPONSE response) {

        protocol_binary_request_set_vbucket *req =
            reinterpret_cast<protocol_binary_request_set_vbucket*>(request);

        uint64_t cas = ntohll(req->message.header.request.cas);

        size_t bodylen = ntohl(req->message.header.request.bodylen)
            - ntohs(req->message.header.request.keylen);
        if (bodylen != sizeof(vbucket_state_t)) {
            const std::string msg("Incorrect packet format");
            return sendResponse(response, NULL, 0, NULL, 0, msg.c_str(),
                                msg.length(), PROTOCOL_BINARY_RAW_BYTES,
                                PROTOCOL_BINARY_RESPONSE_EINVAL,
                                cas, cookie);
        }

        vbucket_state_t state;
        memcpy(&state, &req->message.body.state, sizeof(state));
        state = static_cast<vbucket_state_t>(ntohl(state));

        if (!is_valid_vbucket_state_t(state)) {
            const std::string msg("Invalid vbucket state");
            return sendResponse(response, NULL, 0, NULL, 0, msg.c_str(),
                                msg.length(), PROTOCOL_BINARY_RAW_BYTES,
                                PROTOCOL_BINARY_RESPONSE_EINVAL,
                                cas, cookie);
        }

        uint16_t vb = ntohs(req->message.header.request.vbucket);
        if(e->setVBucketState(vb, state, false) == ENGINE_ERANGE) {
            const std::string msg("VBucket number too big");
            return sendResponse(response, NULL, 0, NULL, 0, msg.c_str(),
                                msg.length(), PROTOCOL_BINARY_RAW_BYTES,
                                PROTOCOL_BINARY_RESPONSE_ERANGE,
                                cas, cookie);
        }
        return sendResponse(response, NULL, 0, NULL, 0, NULL, 0,
                            PROTOCOL_BINARY_RAW_BYTES,
                            PROTOCOL_BINARY_RESPONSE_SUCCESS,
                            cas, cookie);
    }

    static ENGINE_ERROR_CODE delVBucket(EventuallyPersistentEngine *e,
                                        const void *cookie,
                                        protocol_binary_request_header *req,
                                        ADD_RESPONSE response) {

        uint64_t cas = ntohll(req->request.cas);

        protocol_binary_response_status res = PROTOCOL_BINARY_RESPONSE_SUCCESS;
        uint16_t vbucket = ntohs(req->request.vbucket);

        std::string msg = "";
        if (ntohs(req->request.keylen) > 0 || req->request.extlen > 0) {
            msg = "Incorrect packet format.";
            return sendResponse(response, NULL, 0, NULL, 0, msg.c_str(),
                                msg.length(),
                                PROTOCOL_BINARY_RAW_BYTES,
                                PROTOCOL_BINARY_RESPONSE_EINVAL, cas, cookie);
        }

        bool sync = false;
        uint32_t bodylen = ntohl(req->request.bodylen);
        if (bodylen > 0) {
            const char* ptr = reinterpret_cast<const char*>(req->bytes) +
                sizeof(req->bytes);
            if (bodylen == 7 && strncmp(ptr, "async=0", bodylen) == 0) {
                sync = true;
            }
        }

        ENGINE_ERROR_CODE err;
        void* es = e->getEngineSpecific(cookie);
        if (sync) {
            if (es == NULL) {
                err = e->deleteVBucket(vbucket, cookie);
                e->storeEngineSpecific(cookie, e);
            } else {
                e->storeEngineSpecific(cookie, NULL);
                LOG(EXTENSION_LOG_INFO,
                    "Completed sync deletion of vbucket %u",
                    (unsigned)vbucket);
                err = ENGINE_SUCCESS;
            }
        } else {
            err = e->deleteVBucket(vbucket);
        }
        switch (err) {
        case ENGINE_SUCCESS:
            LOG(EXTENSION_LOG_WARNING,
                "Deletion of vbucket %d was completed.", vbucket);
            break;
        case ENGINE_NOT_MY_VBUCKET:
            LOG(EXTENSION_LOG_WARNING, "Deletion of vbucket %d failed "
                "because the vbucket doesn't exist!!!", vbucket);
            res = PROTOCOL_BINARY_RESPONSE_NOT_MY_VBUCKET;
            break;
        case ENGINE_EINVAL:
            LOG(EXTENSION_LOG_WARNING, "Deletion of vbucket %d failed "
                "because the vbucket is not in a dead state\n", vbucket);
            msg = "Failed to delete vbucket.  Must be in the dead state.";
            res = PROTOCOL_BINARY_RESPONSE_EINVAL;
            break;
        case ENGINE_EWOULDBLOCK:
            LOG(EXTENSION_LOG_WARNING, "Request for vbucket %d deletion is in"
                " EWOULDBLOCK until the database file is removed from disk",
                vbucket);
            e->storeEngineSpecific(cookie, req);
            return ENGINE_EWOULDBLOCK;
        default:
            LOG(EXTENSION_LOG_WARNING, "Deletion of vbucket %d failed "
                "because of unknown reasons\n", vbucket);
            msg = "Failed to delete vbucket.  Unknown reason.";
            res = PROTOCOL_BINARY_RESPONSE_EINTERNAL;
        }

        if (err != ENGINE_NOT_MY_VBUCKET) {
            return sendResponse(response, NULL, 0, NULL, 0, msg.c_str(),
                                msg.length(), PROTOCOL_BINARY_RAW_BYTES,
                                res, cas, cookie);
        } else {
            LockHolder lh(e->clusterConfig.lock);
            return sendResponse(response, NULL, 0, NULL, 0,
                                e->clusterConfig.config,
                                e->clusterConfig.len,
                                PROTOCOL_BINARY_RAW_BYTES,
                                res, cas, cookie);
        }

    }

    static ENGINE_ERROR_CODE getReplicaCmd(EventuallyPersistentEngine *e,
                                       protocol_binary_request_header *request,
                                       const void *cookie,
                                       Item **it,
                                       const char **msg,
                                       protocol_binary_response_status *res) {
        EventuallyPersistentStore *eps = e->getEpStore();
        protocol_binary_request_no_extras *req =
            (protocol_binary_request_no_extras*)request;
        int keylen = ntohs(req->message.header.request.keylen);
        uint16_t vbucket = ntohs(req->message.header.request.vbucket);
        ENGINE_ERROR_CODE error_code;
        std::string keystr(((char *)request) + sizeof(req->message.header),
                            keylen);

        GetValue rv(eps->getReplica(keystr, vbucket, cookie, true));

        if ((error_code = rv.getStatus()) != ENGINE_SUCCESS) {
            if (error_code == ENGINE_NOT_MY_VBUCKET) {
                *res = PROTOCOL_BINARY_RESPONSE_NOT_MY_VBUCKET;
                return error_code;
            } else if (error_code == ENGINE_TMPFAIL) {
                *msg = "NOT_FOUND";
                *res = PROTOCOL_BINARY_RESPONSE_KEY_ENOENT;
            } else {
                return error_code;
            }
        } else {
            *it = rv.getValue();
            *res = PROTOCOL_BINARY_RESPONSE_SUCCESS;
        }
        ++(e->getEpStats().numOpsGet);
        return ENGINE_SUCCESS;
    }

    static ENGINE_ERROR_CODE compactDB(EventuallyPersistentEngine *e,
                                       const void *cookie,
                                       protocol_binary_request_compact_db *req,
                                       ADD_RESPONSE response) {

        std::string msg = "";
        protocol_binary_response_status res = PROTOCOL_BINARY_RESPONSE_SUCCESS;
        compaction_ctx compactreq;
        uint16_t vbucket = ntohs(req->message.header.request.vbucket);
        uint64_t cas = ntohll(req->message.header.request.cas);

        if (ntohs(req->message.header.request.keylen) > 0 ||
             req->message.header.request.extlen != 24) {
            LOG(EXTENSION_LOG_WARNING,
                    "Compaction of vbucket %d received bad ext/key len %d/%d.",
                    vbucket, req->message.header.request.extlen,
                    ntohs(req->message.header.request.keylen));
            msg = "Incorrect packet format.";
            return sendResponse(response, NULL, 0, NULL, 0, msg.c_str(),
                                msg.length(),
                                PROTOCOL_BINARY_RAW_BYTES,
                                PROTOCOL_BINARY_RESPONSE_EINVAL, cas, cookie);
        }
        EPStats &stats = e->getEpStats();
        compactreq.max_purged_seq = 0;
        compactreq.purge_before_ts = ntohll(req->message.body.purge_before_ts);
        compactreq.purge_before_seq =
                                    ntohll(req->message.body.purge_before_seq);
        compactreq.drop_deletes     = req->message.body.drop_deletes;

        ENGINE_ERROR_CODE err;
        void* es = e->getEngineSpecific(cookie);
        if (es == NULL) {
            ++stats.pendingCompactions;
            e->storeEngineSpecific(cookie, e);
            err = e->compactDB(vbucket, compactreq, cookie);
        } else {
            e->storeEngineSpecific(cookie, NULL);
            err = ENGINE_SUCCESS;
        }

        switch (err) {
            case ENGINE_SUCCESS:
                LOG(EXTENSION_LOG_INFO,
                    "Compaction of vbucket %d completed.", vbucket);
                break;
            case ENGINE_NOT_MY_VBUCKET:
                --stats.pendingCompactions;
                LOG(EXTENSION_LOG_WARNING, "Compaction of vbucket %d failed "
                    "because the vbucket doesn't exist!!!", vbucket);
                res = PROTOCOL_BINARY_RESPONSE_NOT_MY_VBUCKET;
                break;
            case ENGINE_EWOULDBLOCK:
                LOG(EXTENSION_LOG_INFO, "Request to compact vbucket %d is "
                        "in EWOULDBLOCK state until the database file is "
                        "compacted on disk",
                        vbucket);
                e->storeEngineSpecific(cookie, req);
                return ENGINE_EWOULDBLOCK;
            case ENGINE_TMPFAIL:
                LOG(EXTENSION_LOG_WARNING, "Request to compact vbucket %d hit"
                        " a temporary failure and may need to be retried",
                        vbucket);
                msg = "Temporary failure in compacting vbucket.";
                res = PROTOCOL_BINARY_RESPONSE_ETMPFAIL;
                break;
            default:
                --stats.pendingCompactions;
                LOG(EXTENSION_LOG_WARNING, "Compaction of vbucket %d failed "
                    "because of unknown reasons\n", vbucket);
                msg = "Failed to compact vbucket.  Unknown reason.";
                res = PROTOCOL_BINARY_RESPONSE_EINTERNAL;
                break;
        }

        if (err != ENGINE_NOT_MY_VBUCKET) {
            return sendResponse(response, NULL, 0, NULL, 0, msg.c_str(),
                                msg.length(), PROTOCOL_BINARY_RAW_BYTES,
                                res, cas, cookie);
        } else {
            LockHolder lh(e->clusterConfig.lock);
            return sendResponse(response, NULL, 0, NULL, 0,
                                e->clusterConfig.config,
                                e->clusterConfig.len,
                                PROTOCOL_BINARY_RAW_BYTES,
                                res, cas, cookie);
        }
    }

    static ENGINE_ERROR_CODE processUnknownCommand(
                                       EventuallyPersistentEngine *h,
                                       const void* cookie,
                                       protocol_binary_request_header *request,
                                       ADD_RESPONSE response)
    {
        protocol_binary_response_status res =
                                      PROTOCOL_BINARY_RESPONSE_UNKNOWN_COMMAND;
        const char *msg = NULL;
        size_t msg_size = 0;
        Item *itm = NULL;

        EPStats &stats = h->getEpStats();
        ENGINE_ERROR_CODE rv = ENGINE_SUCCESS;

        /**
         * Session validation
         * (For ns_server commands only)
         */
        switch (request->request.opcode) {
            case PROTOCOL_BINARY_CMD_SET_PARAM:
            case PROTOCOL_BINARY_CMD_SET_VBUCKET:
            case PROTOCOL_BINARY_CMD_DEL_VBUCKET:
            case PROTOCOL_BINARY_CMD_DEREGISTER_TAP_CLIENT:
            case PROTOCOL_BINARY_CMD_CHANGE_VB_FILTER:
            case PROTOCOL_BINARY_CMD_SET_CLUSTER_CONFIG:
            case PROTOCOL_BINARY_CMD_COMPACT_DB:
            {
                if (h->getEngineSpecific(cookie) == NULL) {
                    uint64_t cas = ntohll(request->request.cas);
                    if (!h->validateSessionCas(cas)) {
                        const std::string message("Invalid session token");
                        return sendResponse(response, NULL, 0, NULL, 0,
                                            message.c_str(), message.length(),
                                            PROTOCOL_BINARY_RAW_BYTES,
                                            PROTOCOL_BINARY_RESPONSE_KEY_EEXISTS,
                                            cas, cookie);
                    }
                }
                break;
            }
            default:
                break;
        }

        switch (request->request.opcode) {
        case PROTOCOL_BINARY_CMD_GET_ALL_VB_SEQNOS:
            return h->getAllVBucketSequenceNumbers(cookie, response);

        case PROTOCOL_BINARY_CMD_GET_VBUCKET:
            {
                BlockTimer timer(&stats.getVbucketCmdHisto);
                rv = getVBucket(h, cookie, request, response);
                return rv;
            }
        case PROTOCOL_BINARY_CMD_DEL_VBUCKET:
            {
                BlockTimer timer(&stats.delVbucketCmdHisto);
                rv = delVBucket(h, cookie, request, response);
                if (rv != ENGINE_EWOULDBLOCK) {
                    h->decrementSessionCtr();
                    h->storeEngineSpecific(cookie, NULL);
                }
                return rv;
            }
        case PROTOCOL_BINARY_CMD_SET_VBUCKET:
            {
                BlockTimer timer(&stats.setVbucketCmdHisto);
                rv = setVBucket(h, cookie, request, response);
                h->decrementSessionCtr();
                return rv;
            }
        case PROTOCOL_BINARY_CMD_TOUCH:
        case PROTOCOL_BINARY_CMD_GAT:
        case PROTOCOL_BINARY_CMD_GATQ:
            {
                rv = h->touch(cookie, request, response);
                return rv;
            }
        case PROTOCOL_BINARY_CMD_STOP_PERSISTENCE:
            res = stopFlusher(h, &msg, &msg_size);
            break;
        case PROTOCOL_BINARY_CMD_START_PERSISTENCE:
            res = startFlusher(h, &msg, &msg_size);
            break;
        case PROTOCOL_BINARY_CMD_SET_PARAM:
            res = setParam(h,
                  reinterpret_cast<protocol_binary_request_set_param*>(request),
                            &msg, &msg_size);
            h->decrementSessionCtr();
            break;
        case PROTOCOL_BINARY_CMD_EVICT_KEY:
            res = evictKey(h, request, &msg, &msg_size);
            break;
        case PROTOCOL_BINARY_CMD_GET_LOCKED:
            rv = getLocked(h, request, cookie, &itm, &msg, &msg_size, &res);
            if (rv == ENGINE_EWOULDBLOCK) {
                // we dont have the value for the item yet
                return rv;
            }
            break;
        case PROTOCOL_BINARY_CMD_UNLOCK_KEY:
            res = unlockKey(h, request, &msg, &msg_size);
            break;
        case PROTOCOL_BINARY_CMD_OBSERVE:
            return h->observe(cookie, request, response);
        case PROTOCOL_BINARY_CMD_OBSERVE_SEQNO:
            return h->observe_seqno(cookie, request, response);
        case PROTOCOL_BINARY_CMD_DEREGISTER_TAP_CLIENT:
            {
                rv = h->deregisterTapClient(cookie, request, response);
                h->decrementSessionCtr();
                return rv;
            }
        case PROTOCOL_BINARY_CMD_RESET_REPLICATION_CHAIN:
            {
                rv = h->resetReplicationChain(cookie, request, response);
                return rv;
            }
        case PROTOCOL_BINARY_CMD_CHANGE_VB_FILTER:
            {
                rv = h->changeTapVBFilter(cookie, request, response);
                h->decrementSessionCtr();
                return rv;
            }
        case PROTOCOL_BINARY_CMD_LAST_CLOSED_CHECKPOINT:
        case PROTOCOL_BINARY_CMD_CREATE_CHECKPOINT:
        case PROTOCOL_BINARY_CMD_CHECKPOINT_PERSISTENCE:
            {
                rv = h->handleCheckpointCmds(cookie, request, response);
                return rv;
            }
        case PROTOCOL_BINARY_CMD_SEQNO_PERSISTENCE:
            {
                rv = h->handleSeqnoCmds(cookie, request, response);
                return rv;
            }
        case PROTOCOL_BINARY_CMD_GET_META:
        case PROTOCOL_BINARY_CMD_GETQ_META:
            {
                rv = h->getMeta(cookie,
                        reinterpret_cast<protocol_binary_request_get_meta*>
                                                          (request), response);
                return rv;
            }
        case PROTOCOL_BINARY_CMD_SET_WITH_META:
        case PROTOCOL_BINARY_CMD_SETQ_WITH_META:
        case PROTOCOL_BINARY_CMD_ADD_WITH_META:
        case PROTOCOL_BINARY_CMD_ADDQ_WITH_META:
            {
                rv = h->setWithMeta(cookie,
                     reinterpret_cast<protocol_binary_request_set_with_meta*>
                                                          (request), response);
                return rv;
            }
        case PROTOCOL_BINARY_CMD_DEL_WITH_META:
        case PROTOCOL_BINARY_CMD_DELQ_WITH_META:
            {
                rv = h->deleteWithMeta(cookie,
                    reinterpret_cast<protocol_binary_request_delete_with_meta*>
                                                          (request), response);
                return rv;
            }
        case PROTOCOL_BINARY_CMD_RETURN_META:
            {
                return h->returnMeta(cookie,
                reinterpret_cast<protocol_binary_request_return_meta*>
                                                          (request), response);
            }
        case PROTOCOL_BINARY_CMD_GET_REPLICA:
            rv = getReplicaCmd(h, request, cookie, &itm, &msg, &res);
            if (rv != ENGINE_SUCCESS && rv != ENGINE_NOT_MY_VBUCKET) {
                return rv;
            }
            break;
        case PROTOCOL_BINARY_CMD_ENABLE_TRAFFIC:
        case PROTOCOL_BINARY_CMD_DISABLE_TRAFFIC:
            {
                rv = h->handleTrafficControlCmd(cookie, request, response);
                return rv;
            }
        case PROTOCOL_BINARY_CMD_SET_CLUSTER_CONFIG:
            {
                rv = h->setClusterConfig(cookie,
                 reinterpret_cast<protocol_binary_request_set_cluster_config*>
                                                          (request), response);
                h->decrementSessionCtr();
                return rv;
            }
        case PROTOCOL_BINARY_CMD_GET_CLUSTER_CONFIG:
            return h->getClusterConfig(cookie,
               reinterpret_cast<protocol_binary_request_get_cluster_config*>
                                                          (request), response);
        case PROTOCOL_BINARY_CMD_COMPACT_DB:
            {
                rv = compactDB(h, cookie,
                               (protocol_binary_request_compact_db*)(request),
                               response);
                if (rv != ENGINE_EWOULDBLOCK) {
                    h->decrementSessionCtr();
                    h->storeEngineSpecific(cookie, NULL);
                }
                return rv;
            }
        case PROTOCOL_BINARY_CMD_GET_RANDOM_KEY:
            {
                if (request->request.extlen != 0 ||
                    request->request.keylen != 0 ||
                    request->request.bodylen != 0) {
                    return ENGINE_EINVAL;
                }
                return h->getRandomKey(cookie, response);
            }
        case CMD_GET_KEYS:
            {
                return h->getAllKeys(cookie,
                   reinterpret_cast<protocol_binary_request_get_keys*>
                                                           (request), response);
            }
        case PROTOCOL_BINARY_CMD_GET_ADJUSTED_TIME:
            {
                return h->getAdjustedTime(cookie,
                   reinterpret_cast<protocol_binary_request_get_adjusted_time*>
                                                           (request), response);
            }
        case PROTOCOL_BINARY_CMD_SET_DRIFT_COUNTER_STATE:
            {
                return h->setDriftCounterState(cookie,
                reinterpret_cast<protocol_binary_request_set_drift_counter_state*>
                                                           (request), response);
            }
        }

        // Send a special response for getl since we don't want to send the key
        if (itm && request->request.opcode == PROTOCOL_BINARY_CMD_GET_LOCKED) {
            uint32_t flags = itm->getFlags();
            rv = sendResponse(response, NULL, 0, (const void *)&flags,
                              sizeof(uint32_t),
                              static_cast<const void *>(itm->getData()),
                              itm->getNBytes(), itm->getDataType(),
                              static_cast<uint16_t>(res), itm->getCas(),
                              cookie);
            delete itm;
        } else if (itm) {
            const std::string &key  = itm->getKey();
            uint32_t flags = itm->getFlags();
            rv = sendResponse(response, static_cast<const void *>(key.data()),
                              itm->getNKey(),
                              (const void *)&flags, sizeof(uint32_t),
                              static_cast<const void *>(itm->getData()),
                              itm->getNBytes(), itm->getDataType(),
                              static_cast<uint16_t>(res), itm->getCas(),
                              cookie);
            delete itm;
        } else  if (rv == ENGINE_NOT_MY_VBUCKET) {
            LockHolder lh(h->clusterConfig.lock);
            return sendResponse(response, NULL, 0, NULL, 0,
                                h->clusterConfig.config,
                                h->clusterConfig.len,
                                PROTOCOL_BINARY_RAW_BYTES,
                                PROTOCOL_BINARY_RESPONSE_NOT_MY_VBUCKET, 0,
                                cookie);
        } else {
            msg_size = (msg_size > 0 || msg == NULL) ? msg_size : strlen(msg);
            rv = sendResponse(response, NULL, 0, NULL, 0,
                              msg, static_cast<uint16_t>(msg_size),
                              PROTOCOL_BINARY_RAW_BYTES,
                              static_cast<uint16_t>(res), 0, cookie);

        }
        return rv;
    }

    static ENGINE_ERROR_CODE EvpUnknownCommand(ENGINE_HANDLE* handle,
                                               const void* cookie,
                                               protocol_binary_request_header
                                                                      *request,
                                               ADD_RESPONSE response)
    {
        ENGINE_ERROR_CODE err_code = processUnknownCommand(getHandle(handle),
                                                           cookie,
                                                           request, response);
        releaseHandle(handle);
        return err_code;
    }

    static void EvpItemSetCas(ENGINE_HANDLE* , const void *,
                              item *itm, uint64_t cas) {
        static_cast<Item*>(itm)->setCas(cas);
    }

    static ENGINE_ERROR_CODE EvpTapNotify(ENGINE_HANDLE* handle,
                                          const void *cookie,
                                          void *engine_specific,
                                          uint16_t nengine,
                                          uint8_t ttl,
                                          uint16_t tap_flags,
                                          tap_event_t tap_event,
                                          uint32_t tap_seqno,
                                          const void *key,
                                          size_t nkey,
                                          uint32_t flags,
                                          uint32_t exptime,
                                          uint64_t cas,
                                          uint8_t datatype,
                                          const void *data,
                                          size_t ndata,
                                          uint16_t vbucket)
    {
        if (datatype > PROTOCOL_BINARY_DATATYPE_COMPRESSED_JSON) {
            LOG(EXTENSION_LOG_WARNING, "Invalid value for datatype "
                    " (TapNotify)");
            return ENGINE_EINVAL;
        }
        ENGINE_ERROR_CODE err_code = getHandle(handle)->tapNotify(cookie,
                                                        engine_specific,
                                                        nengine, ttl,
                                                        tap_flags,
                                                        (uint16_t)tap_event,
                                                        tap_seqno,
                                                        key, nkey, flags,
                                                        exptime, cas,
                                                        datatype, data,
                                                        ndata, vbucket);
        releaseHandle(handle);
        return err_code;
    }

    static tap_event_t EvpTapIterator(ENGINE_HANDLE* handle,
                                      const void *cookie, item **itm,
                                      void **es, uint16_t *nes, uint8_t *ttl,
                                      uint16_t *flags, uint32_t *seqno,
                                      uint16_t *vbucket) {
        uint16_t tap_event = getHandle(handle)->walkTapQueue(cookie, itm, es,
                                                             nes, ttl,
                                                             flags, seqno,
                                                             vbucket);
        releaseHandle(handle);
        return static_cast<tap_event_t>(tap_event);
    }

    static TAP_ITERATOR EvpGetTapIterator(ENGINE_HANDLE* handle,
                                          const void* cookie,
                                          const void* client,
                                          size_t nclient,
                                          uint32_t flags,
                                          const void* userdata,
                                          size_t nuserdata)
    {
        EventuallyPersistentEngine *h = getHandle(handle);
        TAP_ITERATOR iterator = NULL;
        {
            std::string c(static_cast<const char*>(client), nclient);
            // Figure out what we want from the userdata before adding it to
            // the API to the handle
            if (h->createTapQueue(cookie, c, flags, userdata, nuserdata)) {
                iterator = EvpTapIterator;
            }
        }
        releaseHandle(handle);
        return iterator;
    }


    static ENGINE_ERROR_CODE EvpDcpStep(ENGINE_HANDLE* handle,
                                       const void* cookie,
                                       struct dcp_message_producers *producers)
    {
        ENGINE_ERROR_CODE errCode = ENGINE_DISCONNECT;
        ConnHandler* conn = getHandle(handle)->getConnHandler(cookie);
        if (conn) {
            errCode = conn->step(producers);
        }
        releaseHandle(handle);
        return errCode;
    }


    static ENGINE_ERROR_CODE EvpDcpOpen(ENGINE_HANDLE* handle,
                                        const void* cookie,
                                        uint32_t opaque,
                                        uint32_t seqno,
                                        uint32_t flags,
                                        void *name,
                                        uint16_t nname)
    {
        ENGINE_ERROR_CODE errCode;
        errCode = getHandle(handle)->dcpOpen(cookie, opaque, seqno, flags,
                                             name, nname);
        releaseHandle(handle);
        return errCode;
    }

    static ENGINE_ERROR_CODE EvpDcpAddStream(ENGINE_HANDLE* handle,
                                             const void* cookie,
                                             uint32_t opaque,
                                             uint16_t vbucket,
                                             uint32_t flags)
    {
        ENGINE_ERROR_CODE errCode = ENGINE_DISCONNECT;
        ConnHandler* conn = getHandle(handle)->getConnHandler(cookie);
        if (conn) {
            errCode = conn->addStream(opaque, vbucket, flags);
        }
        releaseHandle(handle);
        return errCode;
    }

    static ENGINE_ERROR_CODE EvpDcpCloseStream(ENGINE_HANDLE* handle,
                                               const void* cookie,
                                               uint32_t opaque,
                                               uint16_t vbucket)
    {
        ENGINE_ERROR_CODE errCode = ENGINE_DISCONNECT;
        ConnHandler* conn = getHandle(handle)->getConnHandler(cookie);
        if (conn) {
            errCode = conn->closeStream(opaque, vbucket);
        }
        releaseHandle(handle);
        return errCode;
    }


    static ENGINE_ERROR_CODE EvpDcpStreamReq(ENGINE_HANDLE* handle,
                                             const void* cookie,
                                             uint32_t flags,
                                             uint32_t opaque,
                                             uint16_t vbucket,
                                             uint64_t startSeqno,
                                             uint64_t endSeqno,
                                             uint64_t vbucketUuid,
                                             uint64_t snapStartSeqno,
                                             uint64_t snapEndSeqno,
                                             uint64_t *rollbackSeqno,
                                             dcp_add_failover_log callback)
    {
        ENGINE_ERROR_CODE errCode = ENGINE_DISCONNECT;
        ConnHandler* conn = getHandle(handle)->getConnHandler(cookie);
        if (conn) {
            errCode = conn->streamRequest(flags, opaque, vbucket, startSeqno,
                                          endSeqno, vbucketUuid, snapStartSeqno,
                                          snapEndSeqno, rollbackSeqno, callback);
        }
        releaseHandle(handle);
        return errCode;
    }

    static ENGINE_ERROR_CODE EvpDcpGetFailoverLog(ENGINE_HANDLE* handle,
                                                 const void* cookie,
                                                 uint32_t opaque,
                                                 uint16_t vbucket,
                                                 dcp_add_failover_log callback)
    {
        ENGINE_ERROR_CODE errCode = ENGINE_DISCONNECT;
        ConnHandler* conn = getHandle(handle)->getConnHandler(cookie);
        if (conn) {
            errCode = conn->getFailoverLog(opaque, vbucket, callback);
        }
        releaseHandle(handle);
        return errCode;
    }


    static ENGINE_ERROR_CODE EvpDcpStreamEnd(ENGINE_HANDLE* handle,
                                             const void* cookie,
                                             uint32_t opaque,
                                             uint16_t vbucket,
                                             uint32_t flags)
    {
        ENGINE_ERROR_CODE errCode = ENGINE_DISCONNECT;
        ConnHandler* conn = getHandle(handle)->getConnHandler(cookie);
        if (conn) {
            errCode = conn->streamEnd(opaque, vbucket, flags);
        }
        releaseHandle(handle);
        return errCode;
    }


    static ENGINE_ERROR_CODE EvpDcpSnapshotMarker(ENGINE_HANDLE* handle,
                                                  const void* cookie,
                                                  uint32_t opaque,
                                                  uint16_t vbucket,
                                                  uint64_t start_seqno,
                                                  uint64_t end_seqno,
                                                  uint32_t flags)
    {
        ENGINE_ERROR_CODE errCode = ENGINE_DISCONNECT;
        ConnHandler* conn = getHandle(handle)->getConnHandler(cookie);
        if (conn) {
            errCode = conn->snapshotMarker(opaque, vbucket, start_seqno,
                                           end_seqno, flags);
        }
        releaseHandle(handle);
        return errCode;
    }

    static ENGINE_ERROR_CODE EvpDcpMutation(ENGINE_HANDLE* handle,
                                            const void* cookie,
                                            uint32_t opaque,
                                            const void *key,
                                            uint16_t nkey,
                                            const void *value,
                                            uint32_t nvalue,
                                            uint64_t cas,
                                            uint16_t vbucket,
                                            uint32_t flags,
                                            uint8_t datatype,
                                            uint64_t bySeqno,
                                            uint64_t revSeqno,
                                            uint32_t expiration,
                                            uint32_t lockTime,
                                            const void *meta,
                                            uint16_t nmeta,
                                            uint8_t nru)
    {
        if (datatype > PROTOCOL_BINARY_DATATYPE_COMPRESSED_JSON) {
            LOG(EXTENSION_LOG_WARNING, "Invalid value for datatype "
                    " (DCPMutation)");
            return ENGINE_EINVAL;
        }
        ENGINE_ERROR_CODE errCode = ENGINE_DISCONNECT;
        ConnHandler* conn = getHandle(handle)->getConnHandler(cookie);
        if (conn) {
            errCode = conn->mutation(opaque, key, nkey, value, nvalue, cas,
                                     vbucket, flags, datatype, lockTime,
                                     bySeqno, revSeqno, expiration,
                                     nru, meta, nmeta);
        }
        releaseHandle(handle);
        return errCode;
    }

    static ENGINE_ERROR_CODE EvpDcpDeletion(ENGINE_HANDLE* handle,
                                            const void* cookie,
                                            uint32_t opaque,
                                            const void *key,
                                            uint16_t nkey,
                                            uint64_t cas,
                                            uint16_t vbucket,
                                            uint64_t bySeqno,
                                            uint64_t revSeqno,
                                            const void *meta,
                                            uint16_t nmeta)
    {
        ENGINE_ERROR_CODE errCode = ENGINE_DISCONNECT;
        ConnHandler* conn = getHandle(handle)->getConnHandler(cookie);
        if (conn) {
            errCode = conn->deletion(opaque, key, nkey, cas, vbucket, bySeqno,
                                     revSeqno, meta, nmeta);
        }
        releaseHandle(handle);
        return errCode;
    }

    static ENGINE_ERROR_CODE EvpDcpExpiration(ENGINE_HANDLE* handle,
                                              const void* cookie,
                                              uint32_t opaque,
                                              const void *key,
                                              uint16_t nkey,
                                              uint64_t cas,
                                              uint16_t vbucket,
                                              uint64_t bySeqno,
                                              uint64_t revSeqno,
                                              const void *meta,
                                              uint16_t nmeta)
    {
        ENGINE_ERROR_CODE errCode = ENGINE_DISCONNECT;
        ConnHandler* conn = getHandle(handle)->getConnHandler(cookie);
        if (conn) {
            errCode = conn->expiration(opaque, key, nkey, cas, vbucket, bySeqno,
                                       revSeqno, meta, nmeta);
        }
        releaseHandle(handle);
        return errCode;
    }

    static ENGINE_ERROR_CODE EvpDcpFlush(ENGINE_HANDLE* handle,
                                         const void* cookie,
                                         uint32_t opaque,
                                         uint16_t vbucket)
    {
        ENGINE_ERROR_CODE errCode = ENGINE_DISCONNECT;
        ConnHandler* conn = getHandle(handle)->getConnHandler(cookie);
        if (conn) {
            errCode = conn->flushall(opaque, vbucket);
        }
        releaseHandle(handle);
        return errCode;
    }

    static ENGINE_ERROR_CODE EvpDcpSetVbucketState(ENGINE_HANDLE* handle,
                                                   const void* cookie,
                                                   uint32_t opaque,
                                                   uint16_t vbucket,
                                                   vbucket_state_t state)
    {
        ENGINE_ERROR_CODE errCode = ENGINE_DISCONNECT;
        ConnHandler* conn = getHandle(handle)->getConnHandler(cookie);
        if (conn) {
            errCode = conn->setVBucketState(opaque, vbucket, state);
        }
        releaseHandle(handle);
        return errCode;
    }

    static ENGINE_ERROR_CODE EvpDcpNoop(ENGINE_HANDLE* handle,
                                        const void* cookie,
                                        uint32_t opaque) {
        ENGINE_ERROR_CODE errCode = ENGINE_DISCONNECT;
        ConnHandler* conn = getHandle(handle)->getConnHandler(cookie);
        if (conn) {
            errCode = conn->noop(opaque);
        }
        releaseHandle(handle);
        return errCode;
    }

    static ENGINE_ERROR_CODE EvpDcpBufferAcknowledgement(ENGINE_HANDLE* handle,
                                                         const void* cookie,
                                                         uint32_t opaque,
                                                         uint16_t vbucket,
                                                         uint32_t buffer_bytes) {
        ENGINE_ERROR_CODE errCode = ENGINE_DISCONNECT;
        ConnHandler* conn = getHandle(handle)->getConnHandler(cookie);
        if (conn) {
            errCode = conn->bufferAcknowledgement(opaque, vbucket,
                                                  buffer_bytes);
        }
        releaseHandle(handle);
        return errCode;
    }

    static ENGINE_ERROR_CODE EvpDcpControl(ENGINE_HANDLE* handle,
                                           const void* cookie,
                                           uint32_t opaque,
                                           const void *key,
                                           uint16_t nkey,
                                           const void *value,
                                           uint32_t nvalue) {
        ENGINE_ERROR_CODE errCode = ENGINE_DISCONNECT;
        ConnHandler* conn = getHandle(handle)->getConnHandler(cookie);
        if (conn) {
            errCode = conn->control(opaque, key, nkey, value, nvalue);
        }
        releaseHandle(handle);
        return errCode;
    }

    static ENGINE_ERROR_CODE EvpDcpResponseHandler(ENGINE_HANDLE* handle,
                                     const void* cookie,
                                     protocol_binary_response_header *response)
    {
        ENGINE_ERROR_CODE errCode = ENGINE_DISCONNECT;
        ConnHandler* conn = getHandle(handle)->getConnHandler(cookie);
        if (conn) {
            errCode = conn->handleResponse(response);
        }
        releaseHandle(handle);
        return errCode;
    }

    static void EvpHandleDisconnect(const void *cookie,
                                    ENGINE_EVENT_TYPE type,
                                    const void *event_data,
                                    const void *cb_data)
    {
        cb_assert(type == ON_DISCONNECT);
        cb_assert(event_data == NULL);
        void *c = const_cast<void*>(cb_data);
        getHandle(static_cast<ENGINE_HANDLE*>(c))->handleDisconnect(cookie);
        releaseHandle(static_cast<ENGINE_HANDLE*>(c));
    }


    /**
     * The only public interface to the eventually persistance engine.
     * Allocate a new instance and initialize it
     * @param interface the highest interface the server supports (we only
     *                  support interface 1)
     * @param get_server_api callback function to get the server exported API
     *                  functions
     * @param handle Where to return the new instance
     * @return ENGINE_SUCCESS on success
     */
    ENGINE_ERROR_CODE create_instance(uint64_t interface,
                                      GET_SERVER_API get_server_api,
                                      ENGINE_HANDLE **handle)
    {
        SERVER_HANDLE_V1 *api = get_server_api();
        if (interface != 1 || api == NULL) {
            return ENGINE_ENOTSUP;
        }

        hooksApi = api->alloc_hooks;
        loggerApi = api->log;
        MemoryTracker::getInstance();
        ObjectRegistry::initialize(api->alloc_hooks->get_allocation_size);

        AtomicValue<size_t>* inital_tracking = new AtomicValue<size_t>();

        ObjectRegistry::setStats(inital_tracking);
        EventuallyPersistentEngine *engine;
        engine = new EventuallyPersistentEngine(get_server_api);
        ObjectRegistry::setStats(NULL);

        if (engine == NULL) {
            return ENGINE_ENOMEM;
        }

        if (MemoryTracker::trackingMemoryAllocations()) {
            engine->getEpStats().memoryTrackerEnabled.store(true);
            engine->getEpStats().totalMemory.store(inital_tracking->load());
        }
        delete inital_tracking;

        ep_current_time = api->core->get_current_time;
        ep_abs_time = api->core->abstime;
        ep_reltime = api->core->realtime;

        *handle = reinterpret_cast<ENGINE_HANDLE*> (engine);

        return ENGINE_SUCCESS;
    }

    /*
        This method is called prior to unloading of the shared-object.
        Global clean-up should be performed from this method.
    */
    void destroy_engine() {
        // A single MemoryTracker exists for *all* buckets
        // and must be destroyed before unloading the shared object.
        MemoryTracker::destroyInstance();
    }

    static bool EvpGetItemInfo(ENGINE_HANDLE *handle, const void *,
                               const item* itm, item_info *itm_info)
    {
        const Item *it = reinterpret_cast<const Item*>(itm);
        EventuallyPersistentEngine *engine = getHandle(handle);
        if (itm_info->nvalue < 1) {
            return false;
        }
        itm_info->cas = it->getCas();

        if (engine) {
            RCPtr<VBucket> vb = engine->getEpStore()->getVBucket(it->getVBucketId());

            if (vb) {
                itm_info->vbucket_uuid = vb->failovers->getLatestUUID();
            } else {
                itm_info->vbucket_uuid = 0;
            }

            releaseHandle(handle);
        } else{
            itm_info->vbucket_uuid = 0;
        }

        itm_info->seqno = it->getBySeqno();
        itm_info->exptime = it->getExptime();
        itm_info->nbytes = it->getNBytes();
        itm_info->datatype = it->getDataType();
        itm_info->flags = it->getFlags();
        itm_info->clsid = 0;
        itm_info->nkey = static_cast<uint16_t>(it->getNKey());
        itm_info->nvalue = 1;
        itm_info->key = it->getKey().c_str();
        itm_info->value[0].iov_base = const_cast<char*>(it->getData());
        itm_info->value[0].iov_len = it->getNBytes();
        return true;
    }

    static bool EvpSetItemInfo(ENGINE_HANDLE* handle, const void* cookie,
                               item* itm, const item_info *itm_info)
    {
        Item *it = reinterpret_cast<Item*>(itm);
        if (!it) {
            return false;
        }
        it->setDataType(itm_info->datatype);
        return true;
    }

    static ENGINE_ERROR_CODE EvpGetClusterConfig(ENGINE_HANDLE* handle,
                                                 const void* cookie,
                                                 engine_get_vb_map_cb callback)
    {
        EventuallyPersistentEngine *h = getHandle(handle);
        LockHolder lh(h->clusterConfig.lock);
        uint8_t *config = h->clusterConfig.config;
        uint32_t len = h->clusterConfig.len;
        releaseHandle(handle);
        return callback(cookie, config, len);
    }

} // C linkage

void LOG(EXTENSION_LOG_LEVEL severity, const char *fmt, ...) {
    char buffer[2048];

    if (loggerApi != NULL) {
        EXTENSION_LOGGER_DESCRIPTOR* logger =
            (EXTENSION_LOGGER_DESCRIPTOR*)loggerApi->get_logger();

        if (loggerApi->get_level() <= severity) {
            EventuallyPersistentEngine *engine = ObjectRegistry::onSwitchThread(NULL, true);
            va_list va;
            va_start(va, fmt);
            vsnprintf(buffer, sizeof(buffer) - 1, fmt, va);
            if (engine) {
                logger->log(severity, NULL, "(%s) %s", engine->getName(),
                            buffer);
            } else {
                logger->log(severity, NULL, "(No Engine) %s", buffer);
            }
            va_end(va);
            ObjectRegistry::onSwitchThread(engine);
        }
    }
}

ALLOCATOR_HOOKS_API *getHooksApi(void) {
    return hooksApi;
}

EventuallyPersistentEngine::EventuallyPersistentEngine(
                                    GET_SERVER_API get_server_api) :
    clusterConfig(), epstore(NULL), workload(NULL),
    workloadPriority(NO_BUCKET_PRIORITY),
    replicationThrottle(NULL), getServerApiFunc(get_server_api),
    dcpConnMap_(NULL), tapConnMap(NULL) ,tapConfig(NULL), checkpointConfig(NULL),
    trafficEnabled(false), flushAllEnabled(false),startupTime(0)
{
    interface.interface = 1;
    ENGINE_HANDLE_V1::get_info = EvpGetInfo;
    ENGINE_HANDLE_V1::initialize = EvpInitialize;
    ENGINE_HANDLE_V1::destroy = EvpDestroy;
    ENGINE_HANDLE_V1::allocate = EvpItemAllocate;
    ENGINE_HANDLE_V1::remove = EvpItemDelete;
    ENGINE_HANDLE_V1::release = EvpItemRelease;
    ENGINE_HANDLE_V1::get = EvpGet;
    ENGINE_HANDLE_V1::get_stats = EvpGetStats;
    ENGINE_HANDLE_V1::reset_stats = EvpResetStats;
    ENGINE_HANDLE_V1::store = EvpStore;
    ENGINE_HANDLE_V1::arithmetic = EvpArithmetic;
    ENGINE_HANDLE_V1::flush = EvpFlush;
    ENGINE_HANDLE_V1::unknown_command = EvpUnknownCommand;
    ENGINE_HANDLE_V1::get_tap_iterator = EvpGetTapIterator;
    ENGINE_HANDLE_V1::tap_notify = EvpTapNotify;
    ENGINE_HANDLE_V1::item_set_cas = EvpItemSetCas;
    ENGINE_HANDLE_V1::get_item_info = EvpGetItemInfo;
    ENGINE_HANDLE_V1::set_item_info = EvpSetItemInfo;
    ENGINE_HANDLE_V1::get_engine_vb_map = EvpGetClusterConfig;
    ENGINE_HANDLE_V1::get_stats_struct = NULL;
    ENGINE_HANDLE_V1::aggregate_stats = NULL;


    ENGINE_HANDLE_V1::dcp.step = EvpDcpStep;
    ENGINE_HANDLE_V1::dcp.open = EvpDcpOpen;
    ENGINE_HANDLE_V1::dcp.add_stream = EvpDcpAddStream;
    ENGINE_HANDLE_V1::dcp.close_stream = EvpDcpCloseStream;
    ENGINE_HANDLE_V1::dcp.get_failover_log = EvpDcpGetFailoverLog;
    ENGINE_HANDLE_V1::dcp.stream_req = EvpDcpStreamReq;
    ENGINE_HANDLE_V1::dcp.stream_end = EvpDcpStreamEnd;
    ENGINE_HANDLE_V1::dcp.snapshot_marker = EvpDcpSnapshotMarker;
    ENGINE_HANDLE_V1::dcp.mutation = EvpDcpMutation;
    ENGINE_HANDLE_V1::dcp.deletion = EvpDcpDeletion;
    ENGINE_HANDLE_V1::dcp.expiration = EvpDcpExpiration;
    ENGINE_HANDLE_V1::dcp.flush = EvpDcpFlush;
    ENGINE_HANDLE_V1::dcp.set_vbucket_state = EvpDcpSetVbucketState;
    ENGINE_HANDLE_V1::dcp.noop = EvpDcpNoop;
    ENGINE_HANDLE_V1::dcp.buffer_acknowledgement = EvpDcpBufferAcknowledgement;
    ENGINE_HANDLE_V1::dcp.control = EvpDcpControl;
    ENGINE_HANDLE_V1::dcp.response_handler = EvpDcpResponseHandler;

    serverApi = getServerApiFunc();
    memset(&info, 0, sizeof(info));
    info.info.description = "EP engine v" VERSION;
    info.info.features[info.info.num_features++].feature = ENGINE_FEATURE_CAS;
    info.info.features[info.info.num_features++].feature =
                                             ENGINE_FEATURE_PERSISTENT_STORAGE;
    info.info.features[info.info.num_features++].feature = ENGINE_FEATURE_LRU;
    info.info.features[info.info.num_features++].feature = ENGINE_FEATURE_DATATYPE;
}

ENGINE_ERROR_CODE EventuallyPersistentEngine::reserveCookie(const void *cookie)
{
    EventuallyPersistentEngine *epe =
                                    ObjectRegistry::onSwitchThread(NULL, true);
    ENGINE_ERROR_CODE rv = serverApi->cookie->reserve(cookie);
    ObjectRegistry::onSwitchThread(epe);
    return rv;
}

ENGINE_ERROR_CODE EventuallyPersistentEngine::releaseCookie(const void *cookie)
{
    EventuallyPersistentEngine *epe =
                                    ObjectRegistry::onSwitchThread(NULL, true);
    ENGINE_ERROR_CODE rv = serverApi->cookie->release(cookie);
    ObjectRegistry::onSwitchThread(epe);
    return rv;
}

void EventuallyPersistentEngine::registerEngineCallback(ENGINE_EVENT_TYPE type,
                                                        EVENT_CALLBACK cb,
                                                        const void *cb_data) {
    EventuallyPersistentEngine *epe =
                                    ObjectRegistry::onSwitchThread(NULL, true);
    SERVER_CALLBACK_API *sapi = getServerApi()->callback;
    sapi->register_callback(reinterpret_cast<ENGINE_HANDLE*>(this),
                            type, cb, cb_data);
    ObjectRegistry::onSwitchThread(epe);
}

/**
 * A configuration value changed listener that responds to ep-engine
 * parameter changes by invoking engine-specific methods on
 * configuration change events.
 */
class EpEngineValueChangeListener : public ValueChangedListener {
public:
    EpEngineValueChangeListener(EventuallyPersistentEngine &e) : engine(e) {
        // EMPTY
    }

    virtual void sizeValueChanged(const std::string &key, size_t value) {
        if (key.compare("getl_max_timeout") == 0) {
            engine.setGetlMaxTimeout(value);
        } else if (key.compare("getl_default_timeout") == 0) {
            engine.setGetlDefaultTimeout(value);
        } else if (key.compare("max_item_size") == 0) {
            engine.setMaxItemSize(value);
        }
    }

    virtual void booleanValueChanged(const std::string &key, bool value) {
        if (key.compare("flushall_enabled") == 0) {
            engine.setFlushAll(value);
        }
    }
private:
    EventuallyPersistentEngine &engine;
};



ENGINE_ERROR_CODE EventuallyPersistentEngine::initialize(const char* config) {
    resetStats();
    if (config != NULL) {
        if (!configuration.parseConfiguration(config, serverApi)) {
            return ENGINE_FAILED;
        }
    }

    name = configuration.getCouchBucket();
    maxFailoverEntries = configuration.getMaxFailoverEntries();

    // Start updating the variables from the config!
    HashTable::setDefaultNumBuckets(configuration.getHtSize());
    HashTable::setDefaultNumLocks(configuration.getHtLocks());
    StoredValue::setMutationMemoryThreshold(
                                      configuration.getMutationMemThreshold());

    if (configuration.getMaxSize() == 0) {
        configuration.setMaxSize(std::numeric_limits<size_t>::max());
    }

    if (configuration.getMemLowWat() == std::numeric_limits<size_t>::max()) {
        configuration.setMemLowWat(percentOf(
                                            configuration.getMaxSize(), 0.75));
    }

    if (configuration.getMemHighWat() == std::numeric_limits<size_t>::max()) {
        configuration.setMemHighWat(percentOf(
                                            configuration.getMaxSize(), 0.85));
    }

    maxItemSize = configuration.getMaxItemSize();
    configuration.addValueChangedListener("max_item_size",
                                       new EpEngineValueChangeListener(*this));

    getlDefaultTimeout = configuration.getGetlDefaultTimeout();
    configuration.addValueChangedListener("getl_default_timeout",
                                       new EpEngineValueChangeListener(*this));
    getlMaxTimeout = configuration.getGetlMaxTimeout();
    configuration.addValueChangedListener("getl_max_timeout",
                                       new EpEngineValueChangeListener(*this));

    flushAllEnabled = configuration.isFlushallEnabled();
    configuration.addValueChangedListener("flushall_enabled",
                                       new EpEngineValueChangeListener(*this));

    workload = new WorkLoadPolicy(configuration.getMaxNumWorkers(),
                                  configuration.getMaxNumShards());
    if ((unsigned int)workload->getNumShards() >
                                              configuration.getMaxVbuckets()) {
        LOG(EXTENSION_LOG_WARNING, "Invalid configuration: Shards must be "
            "equal or less than max number of vbuckets");
        return ENGINE_FAILED;
    }

    dcpConnMap_ = new DcpConnMap(*this);
    tapConnMap = new TapConnMap(*this);
    tapConfig = new TapConfig(*this);
    replicationThrottle = new ReplicationThrottle(configuration, stats);
    TapConfig::addConfigChangeListener(*this);

    checkpointConfig = new CheckpointConfig(*this);
    CheckpointConfig::addConfigChangeListener(*this);

    epstore = new EventuallyPersistentStore(*this);
    if (epstore == NULL) {
        return ENGINE_ENOMEM;
    }

    // Register the callback
    registerEngineCallback(ON_DISCONNECT, EvpHandleDisconnect, this);

    // Complete the initialization of the ep-store
    if (!epstore->initialize()) {
        return ENGINE_FAILED;
    }

    if(configuration.isDataTrafficEnabled()) {
        enableTraffic(true);
    }

    tapConnMap->initialize(TAP_CONN_NOTIFIER);
    dcpConnMap_->initialize(DCP_CONN_NOTIFIER);

    // record engine initialization time
    startupTime = ep_real_time();

    LOG(EXTENSION_LOG_DEBUG, "Engine init complete.\n");

    return ENGINE_SUCCESS;
}

void EventuallyPersistentEngine::destroy(bool force) {
    stats.forceShutdown = force;
    stats.isShutdown = true;

    if (epstore) {
        epstore->snapshotStats();
    }
    if (tapConnMap) {
        tapConnMap->shutdownAllConnections();
    }
    if (dcpConnMap_) {
        dcpConnMap_->shutdownAllConnections();
    }
}

ENGINE_ERROR_CODE EventuallyPersistentEngine::flush(const void *cookie,
                                                    time_t when){
    if (!flushAllEnabled) {
        return ENGINE_ENOTSUP;
    }

    if (!isDegradedMode()) {
        return ENGINE_TMPFAIL;
    }

    /*
     * Supporting only a SYNC operation for bucket flush
     */

    void* es = getEngineSpecific(cookie);
    if (es == NULL) {

        // Check if diskFlushAll was false and set it to true
        // if yes, if the atomic variable weren't false, then
        // we will assume that a flushAll has been scheduled
        // already and return TMPFAIL.
        if (epstore->scheduleFlushAllTask(cookie, when)) {
            storeEngineSpecific(cookie, this);
            return ENGINE_EWOULDBLOCK;
        } else {
            LOG(EXTENSION_LOG_INFO, "Tried to trigger a bucket flush, but"
                    "there seems to be a task running already!");
            return ENGINE_TMPFAIL;
        }

    } else {
        storeEngineSpecific(cookie, NULL);
        LOG(EXTENSION_LOG_WARNING, "Completed bucket flush operation");
        return ENGINE_SUCCESS;
    }
}

ENGINE_ERROR_CODE EventuallyPersistentEngine::store(const void *cookie,
                                                    item* itm,
                                                    uint64_t *cas,
                                                    ENGINE_STORE_OPERATION
                                                                     operation,
                                                    uint16_t vbucket) {
    BlockTimer timer(&stats.storeCmdHisto);
    ENGINE_ERROR_CODE ret;
    Item *it = static_cast<Item*>(itm);
    item *i = NULL;

    it->setVBucketId(vbucket);

    switch (operation) {
    case OPERATION_CAS:
        if (it->getCas() == 0) {
            // Using a cas command with a cas wildcard doesn't make sense
            ret = ENGINE_NOT_STORED;
            break;
        }
        // FALLTHROUGH
    case OPERATION_SET:
        if (isDegradedMode()) {
            return ENGINE_TMPFAIL;
        }
        ret = epstore->set(*it, cookie);
        if (ret == ENGINE_SUCCESS) {
            *cas = it->getCas();
        }

        break;

    case OPERATION_ADD:
        if (isDegradedMode()) {
            return ENGINE_TMPFAIL;
        }

        if (it->getCas() != 0) {
            // Adding an item with a cas value doesn't really make sense...
            return ENGINE_KEY_EEXISTS;
        }

        ret = epstore->add(*it, cookie);
        if (ret == ENGINE_SUCCESS) {
            *cas = it->getCas();
        }
        break;

    case OPERATION_REPLACE:
        ret = epstore->replace(*it, cookie);
        if (ret == ENGINE_SUCCESS) {
            *cas = it->getCas();
        }
        break;

    case OPERATION_APPEND:
    case OPERATION_PREPEND:
        do {
            if ((ret = get(cookie, &i, it->getKey().c_str(),
                           it->getNKey(), vbucket)) == ENGINE_SUCCESS) {
                Item *old = reinterpret_cast<Item*>(i);

                if (old->getCas() == (uint64_t) -1) {
                    // item is locked against updates
                    itemRelease(cookie, i);
                    return ENGINE_TMPFAIL;
                }

                if (it->getCas() != 0 && old->getCas() != it->getCas()) {
                    itemRelease(cookie, i);
                    return ENGINE_KEY_EEXISTS;
                }

                if (operation == OPERATION_APPEND) {
                    ret = old->append(*it, maxItemSize);
                } else {
                    ret = old->prepend(*it, maxItemSize);
                }

                if (ret != ENGINE_SUCCESS) {
                    itemRelease(cookie, i);
                    if (ret == ENGINE_E2BIG) {
                        return ret;
                    } else {
                        return memoryCondition();
                    }
                } else {
                    if (old->getDataType() == PROTOCOL_BINARY_DATATYPE_JSON) {
                        // Set the datatype of the new document to BINARY (0),
                        // as appending/prepending anything to JSON breaks the
                        // json data structure.
                        old->setDataType(PROTOCOL_BINARY_RAW_BYTES);
                    } else if (old->getDataType() ==
                                    PROTOCOL_BINARY_DATATYPE_COMPRESSED_JSON) {
                        // Set the datatype of the new document to
                        // COMPRESSED_BINARY, as appending/prepending anything
                        // to JSON breaks the json data structure.
                        old->setDataType(PROTOCOL_BINARY_DATATYPE_COMPRESSED);
                    }
                }

                ret = store(cookie, old, cas, OPERATION_CAS, vbucket);

                it->setBySeqno(old->getBySeqno());
                itemRelease(cookie, i);
            }
        } while (ret == ENGINE_KEY_EEXISTS);

        // Map the error code back to what memcapable expects
        if (ret == ENGINE_KEY_ENOENT) {
            ret = ENGINE_NOT_STORED;
        }

        break;

    default:
        ret = ENGINE_ENOTSUP;
    }

    switch (ret) {
    case ENGINE_SUCCESS:
        ++stats.numOpsStore;
        break;
    case ENGINE_ENOMEM:
        ret = memoryCondition();
        break;
    case ENGINE_NOT_STORED:
    case ENGINE_NOT_MY_VBUCKET:
        if (isDegradedMode()) {
            return ENGINE_TMPFAIL;
        }
        break;
    default:
        break;
    }

    return ret;
}

inline uint16_t EventuallyPersistentEngine::doWalkTapQueue(const void *cookie,
                                                           item **itm,
                                                           void **es,
                                                           uint16_t *nes,
                                                           uint8_t *ttl,
                                                           uint16_t *flags,
                                                           uint32_t *seqno,
                                                           uint16_t *vbucket,
                                                           TapProducer
                                                                   *connection,
                                                           bool &retry) {
    *es = NULL;
    *nes = 0;
    *ttl = (uint8_t)-1;
    *seqno = 0;
    *flags = 0;
    *vbucket = 0;

    retry = false;

    if (connection->shouldFlush()) {
        return TAP_FLUSH;
    }

    if (connection->isTimeForNoop()) {
        LOG(EXTENSION_LOG_INFO, "%s Sending a NOOP message.\n",
            connection->logHeader());
        return TAP_NOOP;
    }

    if (connection->isSuspended() || connection->windowIsFull()) {
        LOG(EXTENSION_LOG_INFO, "%s Connection in pause state because it is in"
            " suspended state or its ack windows is full.\n",
            connection->logHeader());
        return TAP_PAUSE;
    }

    uint16_t ret = TAP_PAUSE;
    VBucketEvent ev = connection->nextVBucketHighPriority();
    if (ev.event != TAP_PAUSE) {
        switch (ev.event) {
        case TAP_VBUCKET_SET:
            LOG(EXTENSION_LOG_WARNING,
               "%s Sending TAP_VBUCKET_SET with vbucket %d and state \"%s\"\n",
                connection->logHeader(), ev.vbucket,
                VBucket::toString(ev.state));
            connection->encodeVBucketStateTransition(ev, es, nes, vbucket);
            break;
        case TAP_OPAQUE:
            LOG(EXTENSION_LOG_WARNING,
                "%s Sending TAP_OPAQUE with command \"%s\" and vbucket %d\n",
                connection->logHeader(),
                TapProducer::opaqueCmdToString(ntohl((uint32_t) ev.state)),
                ev.vbucket);
            connection->opaqueCommandCode = (uint32_t) ev.state;
            *vbucket = ev.vbucket;
            *es = &connection->opaqueCommandCode;
            *nes = sizeof(connection->opaqueCommandCode);
            break;
        default:
            LOG(EXTENSION_LOG_WARNING,
                "%s Unknown VBucketEvent message type %d\n",
                connection->logHeader(), ev.event);
            abort();
        }
        return ev.event;
    }

    if (connection->waitForOpaqueMsgAck()) {
        return TAP_PAUSE;
    }

    VBucketFilter backFillVBFilter;
    if (connection->runBackfill(backFillVBFilter)) {
        queueBackfill(backFillVBFilter, connection);
    }

    uint8_t nru = INITIAL_NRU_VALUE;
    Item *it = connection->getNextItem(cookie, vbucket, ret, nru);
    switch (ret) {
    case TAP_CHECKPOINT_START:
    case TAP_CHECKPOINT_END:
    case TAP_MUTATION:
    case TAP_DELETION:
        *itm = it;
        if (ret == TAP_MUTATION) {
            *nes = TapEngineSpecific::packSpecificData(ret, connection,
                                                       it->getRevSeqno(), nru);
            *es = connection->specificData;
        } else if (ret == TAP_DELETION) {
            *nes = TapEngineSpecific::packSpecificData(ret, connection,
                                                       it->getRevSeqno());
            *es = connection->specificData;
        } else if (ret == TAP_CHECKPOINT_START) {
            // Send the current value of the max deleted seqno
            RCPtr<VBucket> vb = getVBucket(*vbucket);
            if (!vb) {
                retry = true;
                return TAP_NOOP;
            }
            *nes = TapEngineSpecific::packSpecificData(ret, connection,
                                               vb->ht.getMaxDeletedRevSeqno());
            *es = connection->specificData;
        }
        break;
    case TAP_NOOP:
        retry = true;
        break;
    default:
        break;
    }

    if (ret == TAP_PAUSE && (connection->dumpQueue || connection->doTakeOver)){
        VBucketEvent vbev = connection->checkDumpOrTakeOverCompletion();
        if (vbev.event == TAP_VBUCKET_SET) {
            LOG(EXTENSION_LOG_WARNING,
               "%s Sending TAP_VBUCKET_SET with vbucket %d and state \"%s\"\n",
                connection->logHeader(), vbev.vbucket,
                VBucket::toString(vbev.state));
            connection->encodeVBucketStateTransition(vbev, es, nes, vbucket);
        }
        ret = vbev.event;
    }

    return ret;
}

uint16_t EventuallyPersistentEngine::walkTapQueue(const void *cookie,
                                                  item **itm,
                                                  void **es,
                                                  uint16_t *nes,
                                                  uint8_t *ttl,
                                                  uint16_t *flags,
                                                  uint32_t *seqno,
                                                  uint16_t *vbucket) {
    TapProducer *connection = getTapProducer(cookie);
    if (!connection) {
        LOG(EXTENSION_LOG_WARNING,
            "Failed to lookup TAP connection.. Disconnecting\n");
        return TAP_DISCONNECT;
    }

    connection->setPaused(false);

    bool retry = false;
    uint16_t ret;

    connection->setLastWalkTime();
    do {
        ret = doWalkTapQueue(cookie, itm, es, nes, ttl, flags,
                             seqno, vbucket, connection, retry);
    } while (retry);

    if (ret != TAP_PAUSE && ret != TAP_DISCONNECT) {
        connection->lastMsgTime = ep_current_time();
        if (ret == TAP_NOOP) {
            *seqno = 0;
        } else {
            ++stats.numTapFetched;
            *seqno = connection->getSeqno();
            if (connection->requestAck(ret, *vbucket)) {
                *flags = TAP_FLAG_ACK;
                connection->seqnoAckRequested = *seqno;
            }

            if (ret == TAP_MUTATION) {
                if (connection->haveFlagByteorderSupport()) {
                    *flags |= TAP_FLAG_NETWORK_BYTE_ORDER;
                }
            }
        }
    } else {
        connection->setPaused(true);
        connection->setNotifySent(false);
    }

    return ret;
}

bool EventuallyPersistentEngine::createTapQueue(const void *cookie,
                                                std::string &client,
                                                uint32_t flags,
                                                const void *userdata,
                                                size_t nuserdata) {
    if (reserveCookie(cookie) != ENGINE_SUCCESS) {
        return false;
    }

    std::string tapName = "eq_tapq:";
    if (client.length() == 0) {
        tapName.assign(ConnHandler::getAnonName());
    } else {
        tapName.append(client);
    }

    // Decoding the userdata section of the packet and update the filters
    const char *ptr = static_cast<const char*>(userdata);
    uint64_t backfillAge = 0;
    std::vector<uint16_t> vbuckets;
    std::map<uint16_t, uint64_t> lastCheckpointIds;

    if (flags & TAP_CONNECT_FLAG_BACKFILL) { /* */
        if (nuserdata < sizeof(backfillAge)) {
            LOG(EXTENSION_LOG_WARNING,
                "Backfill age is missing. Reject connection request from %s\n",
                tapName.c_str());
            return false;
        }
        // use memcpy to avoid alignemt issues
        memcpy(&backfillAge, ptr, sizeof(backfillAge));
        backfillAge = ntohll(backfillAge);
        nuserdata -= sizeof(backfillAge);
        ptr += sizeof(backfillAge);
    }

    if (flags & TAP_CONNECT_FLAG_LIST_VBUCKETS) {
        uint16_t nvbuckets;
        if (nuserdata < sizeof(nvbuckets)) {
            LOG(EXTENSION_LOG_WARNING,
            "Number of vbuckets is missing. Reject connection request from %s"
            "\n", tapName.c_str());
            return false;
        }
        memcpy(&nvbuckets, ptr, sizeof(nvbuckets));
        nuserdata -= sizeof(nvbuckets);
        ptr += sizeof(nvbuckets);
        nvbuckets = ntohs(nvbuckets);
        if (nvbuckets > 0) {
            if (nuserdata < (sizeof(uint16_t) * nvbuckets)) {
                LOG(EXTENSION_LOG_WARNING,
                "# of vbuckets not matched. Reject connection request from %s"
                "\n", tapName.c_str());
                return false;
            }
            for (uint16_t ii = 0; ii < nvbuckets; ++ii) {
                uint16_t val;
                memcpy(&val, ptr, sizeof(nvbuckets));
                ptr += sizeof(uint16_t);
                vbuckets.push_back(ntohs(val));
            }
            nuserdata -= (sizeof(uint16_t) * nvbuckets);
        }
    }

    if (flags & TAP_CONNECT_CHECKPOINT) {
        uint16_t nCheckpoints = 0;
        if (nuserdata >= sizeof(nCheckpoints)) {
            memcpy(&nCheckpoints, ptr, sizeof(nCheckpoints));
            nuserdata -= sizeof(nCheckpoints);
            ptr += sizeof(nCheckpoints);
            nCheckpoints = ntohs(nCheckpoints);
        }
        if (nCheckpoints > 0) {
            if (nuserdata <
                ((sizeof(uint16_t) + sizeof(uint64_t)) * nCheckpoints)) {
                LOG(EXTENSION_LOG_WARNING, "# of checkpoint Ids not matched. "
                    "Reject connection request from %s\n", tapName.c_str());
                return false;
            }
            for (uint16_t j = 0; j < nCheckpoints; ++j) {
                uint16_t vbid;
                uint64_t checkpointId;
                memcpy(&vbid, ptr, sizeof(vbid));
                ptr += sizeof(uint16_t);
                memcpy(&checkpointId, ptr, sizeof(checkpointId));
                ptr += sizeof(uint64_t);
                lastCheckpointIds[ntohs(vbid)] = ntohll(checkpointId);
            }
            nuserdata -=
                        ((sizeof(uint16_t) + sizeof(uint64_t)) * nCheckpoints);
        }
    }

    TapProducer *tp = tapConnMap->newProducer(cookie, tapName, flags,
                                 backfillAge,
                                 static_cast<int>(
                                 configuration.getTapKeepalive()),
                                 vbuckets,
                                 lastCheckpointIds);

    tapConnMap->notifyPausedConnection(tp, true);
    return true;
}

ENGINE_ERROR_CODE EventuallyPersistentEngine::tapNotify(const void *cookie,
                                                        void *engine_specific,
                                                        uint16_t nengine,
                                                        uint8_t ttl,
                                                        uint16_t tap_flags,
                                                        uint16_t tap_event,
                                                        uint32_t tap_seqno,
                                                        const void *key,
                                                        size_t nkey,
                                                        uint32_t flags,
                                                        uint32_t exptime,
                                                        uint64_t cas,
                                                        uint8_t datatype,
                                                        const void *data,
                                                        size_t ndata,
                                                        uint16_t vbucket)
{
    (void) ttl;
    void *specific = getEngineSpecific(cookie);
    ConnHandler *connection = NULL;
    if (specific == NULL) {
        if (tap_event == TAP_ACK) {
            LOG(EXTENSION_LOG_WARNING, "Tap producer with cookie %s does not "
                "exist. Force disconnect...\n", (char *) cookie);
            // tap producer is no longer connected..
            return ENGINE_DISCONNECT;
        } else {
            // Create a new tap consumer...
            connection = tapConnMap->newConsumer(cookie);
            if (connection == NULL) {
                LOG(EXTENSION_LOG_WARNING, "Failed to create new tap consumer."
                    " Force disconnect\n");
                return ENGINE_DISCONNECT;
            }
            storeEngineSpecific(cookie, connection);
        }
    } else {
        connection = reinterpret_cast<ConnHandler *>(specific);
    }

    std::string k(static_cast<const char*>(key), nkey);
    ENGINE_ERROR_CODE ret = ENGINE_SUCCESS;

    if (tap_event == TAP_MUTATION || tap_event == TAP_DELETION) {
        if (!replicationThrottle->shouldProcess()) {
            ++stats.replicationThrottled;
            if (connection->supportsAck()) {
                ret = ENGINE_TMPFAIL;
            } else {
                ret = ENGINE_DISCONNECT;
                LOG(EXTENSION_LOG_WARNING, "%s Can't throttle streams without "
                    "ack support. Force disconnect...\n",
                    connection->logHeader());
            }
            return ret;
        }
    }

    switch (tap_event) {
    case TAP_ACK:
        ret = processTapAck(cookie, tap_seqno, tap_flags, k);
        break;
    case TAP_FLUSH:
        ret = flush(cookie, 0);
        LOG(EXTENSION_LOG_WARNING, "%s Received flush.\n",
            connection->logHeader());
        break;
    case TAP_DELETION:
        {
            uint64_t revSeqno;
            TapEngineSpecific::readSpecificData(tap_event, engine_specific,
                                                nengine, &revSeqno);

            ret = connection->deletion(0, key, nkey, cas, vbucket, 0, revSeqno,
                                       NULL, 0);
        }
        break;

    case TAP_CHECKPOINT_START:
    case TAP_CHECKPOINT_END:
        {
            TapConsumer *tc = dynamic_cast<TapConsumer*>(connection);
            if (tc) {
                if (tap_event == TAP_CHECKPOINT_START &&
                    nengine == TapEngineSpecific::sizeRevSeqno) {
                    // Set the current value for the max deleted seqno
                    RCPtr<VBucket> vb = getVBucket(vbucket);
                    if (!vb) {
                        return ENGINE_TMPFAIL;
                    }
                    uint64_t seqnum;
                    TapEngineSpecific::readSpecificData(tap_event,
                                                        engine_specific,
                                                        nengine,
                                                        &seqnum);
                    vb->ht.setMaxDeletedRevSeqno(seqnum);
                }

                if (data) {
                    uint64_t checkpointId;
                    memcpy(&checkpointId, data, sizeof(checkpointId));
                    checkpointId = ntohll(checkpointId);
                    ConnHandlerCheckPoint(tc, tap_event, vbucket,
                                          checkpointId);
                }
                else {
                    ret = ENGINE_DISCONNECT;
                    LOG(EXTENSION_LOG_WARNING,
                        "%s Checkpoint Id is missing in "
                        "CHECKPOINT messages. Force disconnect...\n",
                        connection->logHeader());
                }
            }
            else {
                ret = ENGINE_DISCONNECT;
                LOG(EXTENSION_LOG_WARNING,
                    "%s not a consumer! Force disconnect\n",
                    connection->logHeader());
            }
        }

        break;

    case TAP_MUTATION:
        {
            uint8_t nru = INITIAL_NRU_VALUE;
            uint64_t revSeqno = 0;
            TapEngineSpecific::readSpecificData(tap_event, engine_specific,
                                                nengine, &revSeqno, &nru);

            if (!isDatatypeSupported(cookie)) {
                datatype = PROTOCOL_BINARY_RAW_BYTES;
                const unsigned char *dat = (const unsigned char*)data;
                const int datlen = ndata;
                if (checkUTF8JSON(dat, datlen)) {
                    datatype = PROTOCOL_BINARY_DATATYPE_JSON;
                }
            }
            ret = connection->mutation(0, key, nkey, data, ndata, cas, vbucket,
                                       flags, datatype, 0, 0, revSeqno, exptime,
                                       nru, NULL, 0);
        }

        break;

    case TAP_OPAQUE:
        if (nengine == sizeof(uint32_t)) {
            uint32_t cc;
            memcpy(&cc, engine_specific, sizeof(cc));
            cc = ntohl(cc);

            switch (cc) {
            case TAP_OPAQUE_ENABLE_AUTO_NACK:
                // @todo: the memcached core will _ALWAYS_ send nack
                //        if it encounter an error. This should be
                // set as the default when we move to .next after 2.0
                // (currently we need to allow the message for
                // backwards compatibility)
                LOG(EXTENSION_LOG_INFO, "%s Enable auto nack mode\n",
                    connection->logHeader());
                break;
            case TAP_OPAQUE_ENABLE_CHECKPOINT_SYNC:
                connection->setSupportCheckpointSync(true);
                LOG(EXTENSION_LOG_INFO,
                    "%s Enable checkpoint synchronization\n",
                    connection->logHeader());
                break;
            case TAP_OPAQUE_OPEN_CHECKPOINT:
                /**
                 * This event is only received by the TAP client that wants to
                 * get mutations from closed checkpoints only. At this time,
                 * only incremental backup client receives this event so that
                 * it can close the connection and reconnect later.
                 */
                LOG(EXTENSION_LOG_INFO, "%s Beginning of checkpoint.\n",
                    connection->logHeader());
                break;
            case TAP_OPAQUE_INITIAL_VBUCKET_STREAM:
                {
                    LOG(EXTENSION_LOG_INFO,
                        "%s Backfill started for vbucket %d.\n",
                        connection->logHeader(), vbucket);
                    BlockTimer timer(&stats.tapVbucketResetHisto);
                    ret = resetVBucket(vbucket) ? ENGINE_SUCCESS :
                                                  ENGINE_DISCONNECT;
                    if (ret == ENGINE_DISCONNECT) {
                        LOG(EXTENSION_LOG_WARNING,
                         "%s Failed to reset a vbucket %d. Force disconnect\n",
                            connection->logHeader(), vbucket);
                    } else {
                        LOG(EXTENSION_LOG_WARNING,
                         "%s Reset vbucket %d was completed succecssfully.\n",
                            connection->logHeader(), vbucket);
                    }

                    TapConsumer *tc = dynamic_cast<TapConsumer*>(connection);
                    if (tc) {
                        tc->setBackfillPhase(true, vbucket);
                    } else {
                        ret = ENGINE_DISCONNECT;
                        LOG(EXTENSION_LOG_WARNING,
                            "TAP consumer doesn't exists. Force disconnect\n");
                    }
                }
                break;
            case TAP_OPAQUE_CLOSE_BACKFILL:
                {
                    LOG(EXTENSION_LOG_INFO, "%s Backfill finished.\n",
                        connection->logHeader());
                    TapConsumer *tc = dynamic_cast<TapConsumer*>(connection);
                    if (tc) {
                        tc->setBackfillPhase(false, vbucket);
                    } else {
                        ret = ENGINE_DISCONNECT;
                        LOG(EXTENSION_LOG_WARNING,
                            "%s not a consumer! Force disconnect\n",
                            connection->logHeader());
                    }
                }
                break;
            case TAP_OPAQUE_CLOSE_TAP_STREAM:
                /**
                 * This event is sent by the eVBucketMigrator to notify that
                 * the source node closes the tap replication stream and
                 * switches to TAKEOVER_VBUCKETS phase.
                 * This is just an informative message and doesn't require any
                 * action.
                 */
                LOG(EXTENSION_LOG_INFO,
                "%s Received close tap stream. Switching to takeover phase.\n",
                    connection->logHeader());
                break;
            case TAP_OPAQUE_COMPLETE_VB_FILTER_CHANGE:
                /**
                 * This opaque message is just for notifying that the source
                 * node receives change_vbucket_filter request and processes
                 * it successfully.
                 */
                LOG(EXTENSION_LOG_INFO,
                "%s Notified that the source node changed a vbucket filter.\n",
                    connection->logHeader());
                break;
            default:
                LOG(EXTENSION_LOG_WARNING,
                    "%s Received an unknown opaque command\n",
                    connection->logHeader());
            }
        } else {
            LOG(EXTENSION_LOG_WARNING,
                "%s Received tap opaque with unknown size %d\n",
                connection->logHeader(), nengine);
        }
        break;

    case TAP_VBUCKET_SET:
        {
            BlockTimer timer(&stats.tapVbucketSetHisto);

            if (nengine != sizeof(vbucket_state_t)) {
                // illegal datasize
                LOG(EXTENSION_LOG_WARNING,
                    "%s Received TAP_VBUCKET_SET with illegal size."
                    " Force disconnect\n", connection->logHeader());
                ret = ENGINE_DISCONNECT;
                break;
            }

            vbucket_state_t state;
            memcpy(&state, engine_specific, nengine);
            state = (vbucket_state_t)ntohl(state);

            ret = connection->setVBucketState(0, vbucket, state);
        }
        break;

    default:
        // Unknown command
        LOG(EXTENSION_LOG_WARNING,
            "%s Recieved bad opcode, ignoring message\n",
            connection->logHeader());
    }

    connection->processedEvent(tap_event, ret);
    return ret;
}

ENGINE_ERROR_CODE EventuallyPersistentEngine::ConnHandlerCheckPoint(
                                                      TapConsumer *consumer,
                                                      uint8_t event,
                                                      uint16_t vbucket,
                                                      uint64_t checkpointId) {
    ENGINE_ERROR_CODE ret = ENGINE_SUCCESS;

    if (consumer->processCheckpointCommand(event, vbucket, checkpointId)) {
        getEpStore()->wakeUpFlusher();
        ret = ENGINE_SUCCESS;
    }
    else {
        ret = ENGINE_DISCONNECT;
        LOG(EXTENSION_LOG_WARNING, "%s Error processing "
            "checkpoint %llu. Force disconnect\n",
            consumer->logHeader(), checkpointId);
    }

    return ret;
}

TapProducer* EventuallyPersistentEngine::getTapProducer(const void *cookie) {
    TapProducer *rv =
        reinterpret_cast<TapProducer*>(getEngineSpecific(cookie));
    if (!(rv && rv->isConnected())) {
        LOG(EXTENSION_LOG_WARNING,
            "Walking a non-existent tap queue, disconnecting\n");
        return NULL;
    }

    if (rv->doDisconnect()) {
        LOG(EXTENSION_LOG_WARNING,
            "%s Disconnecting pending connection\n", rv->logHeader());
        return NULL;
    }
    return rv;
}

ENGINE_ERROR_CODE EventuallyPersistentEngine::processTapAck(const void *cookie,
                                                            uint32_t seqno,
                                                            uint16_t status,
                                                            const std::string
                                                            &msg)
{
    TapProducer *connection = getTapProducer(cookie);
    if (!connection) {
        LOG(EXTENSION_LOG_WARNING,
            "Unable to process tap ack. No producer found\n");
        return ENGINE_DISCONNECT;
    }

    return connection->processAck(seqno, status, msg);
}

void EventuallyPersistentEngine::queueBackfill(const VBucketFilter
                                                             &backfillVBFilter,
                                               Producer *tc)
{
    ExTask backfillTask = new BackfillTask(this, *tapConnMap, tc,
                                           backfillVBFilter);
    ExecutorPool::get()->schedule(backfillTask, NONIO_TASK_IDX);
}

bool VBucketCountVisitor::visitBucket(RCPtr<VBucket> &vb) {
    ++numVbucket;
    item_eviction_policy_t policy = engine.getEpStore()->
                                                       getItemEvictionPolicy();
    numItems += vb->getNumItems(policy);
    numTempItems += vb->getNumTempItems();
    nonResident += vb->getNumNonResidentItems(policy);

    if (vb->getHighPriorityChkSize() > 0) {
        chkPersistRemaining++;
    }

    fileSpaceUsed += vb->fileSpaceUsed;
    fileSize += vb->fileSize;

    if (desired_state != vbucket_state_dead) {
        htMemory += vb->ht.memorySize();
        htItemMemory += vb->ht.getItemMemory();
        htCacheSize += vb->ht.cacheSize;
        numEjects += vb->ht.getNumEjects();
        numExpiredItems += vb->numExpiredItems;
        metaDataMemory += vb->ht.metaDataMemory;
        metaDataDisk += vb->metaDataDisk;
        opsCreate += vb->opsCreate;
        opsUpdate += vb->opsUpdate;
        opsDelete += vb->opsDelete;
        opsReject += vb->opsReject;

        queueSize += vb->dirtyQueueSize;
        queueMemory += vb->dirtyQueueMem;
        queueFill += vb->dirtyQueueFill;
        queueDrain += vb->dirtyQueueDrain;
        queueAge += vb->getQueueAge();
        pendingWrites += vb->dirtyQueuePendingWrites;
    }

    return false;
}

/**
 * A container class holding VBucketCountVisitors to aggregate stats for
 * different vbucket states.
 */
class VBucketCountAggregator : public VBucketVisitor  {
public:
    bool visitBucket(RCPtr<VBucket> &vb)  {
        std::map<vbucket_state_t, VBucketCountVisitor*>::iterator it;
        it = visitorMap.find(vb->getState());
        if ( it != visitorMap.end() ) {
            it->second->visitBucket(vb);
        }

        return false;
    }

    void addVisitor(VBucketCountVisitor* visitor)  {
        visitorMap[visitor->getVBucketState()] = visitor;
    }
private:
    std::map<vbucket_state_t, VBucketCountVisitor*> visitorMap;
};

ENGINE_ERROR_CODE EventuallyPersistentEngine::doEngineStats(const void *cookie,
                                                           ADD_STAT add_stat) {
    VBucketCountAggregator aggregator;

    VBucketCountVisitor activeCountVisitor(*this, vbucket_state_active);
    aggregator.addVisitor(&activeCountVisitor);

    VBucketCountVisitor replicaCountVisitor(*this, vbucket_state_replica);
    aggregator.addVisitor(&replicaCountVisitor);

    VBucketCountVisitor pendingCountVisitor(*this, vbucket_state_pending);
    aggregator.addVisitor(&pendingCountVisitor);

    VBucketCountVisitor deadCountVisitor(*this, vbucket_state_dead);
    aggregator.addVisitor(&deadCountVisitor);

    epstore->visit(aggregator);

    epstore->updateCachedResidentRatio(activeCountVisitor.getMemResidentPer(),
                                      replicaCountVisitor.getMemResidentPer());
    replicationThrottle->adjustWriteQueueCap(activeCountVisitor.getNumItems() +
                                     replicaCountVisitor.getNumItems() +
                                     pendingCountVisitor.getNumItems());

    configuration.addStats(add_stat, cookie);

    EPStats &epstats = getEpStats();
    add_casted_stat("ep_version", VERSION, add_stat, cookie);
    add_casted_stat("ep_storage_age",
                    epstats.dirtyAge, add_stat, cookie);
    add_casted_stat("ep_storage_age_highwat",
                    epstats.dirtyAgeHighWat, add_stat, cookie);
    add_casted_stat("ep_num_workers", ExecutorPool::get()->getNumWorkersStat(),
                    add_stat, cookie);

    if (getWorkloadPriority() == HIGH_BUCKET_PRIORITY) {
        add_casted_stat("ep_bucket_priority", "HIGH", add_stat, cookie);
    } else if (getWorkloadPriority() == LOW_BUCKET_PRIORITY) {
        add_casted_stat("ep_bucket_priority", "LOW", add_stat, cookie);
    }

    add_casted_stat("ep_total_enqueued",
                    epstats.totalEnqueued, add_stat, cookie);
    add_casted_stat("ep_total_persisted",
                    epstats.totalPersisted, add_stat, cookie);
    add_casted_stat("ep_item_flush_failed",
                    epstats.flushFailed, add_stat, cookie);
    add_casted_stat("ep_item_commit_failed",
                    epstats.commitFailed, add_stat, cookie);
    add_casted_stat("ep_item_begin_failed",
                    epstats.beginFailed, add_stat, cookie);
    add_casted_stat("ep_expired_access", epstats.expired_access,
                    add_stat, cookie);
    add_casted_stat("ep_expired_pager", epstats.expired_pager,
                    add_stat, cookie);
    add_casted_stat("ep_item_flush_expired",
                    epstats.flushExpired, add_stat, cookie);
    add_casted_stat("ep_queue_size",
                    epstats.diskQueueSize, add_stat, cookie);
    add_casted_stat("ep_flusher_todo",
                    epstats.flusher_todo, add_stat, cookie);
    add_casted_stat("ep_uncommitted_items",
                    epstats.flusher_todo, add_stat, cookie);
    add_casted_stat("ep_diskqueue_items",
                    epstats.diskQueueSize, add_stat, cookie);
    add_casted_stat("ep_flusher_state",
                    epstore->getFlusher(0)->stateName(),
                    add_stat, cookie);
    add_casted_stat("ep_commit_num", epstats.flusherCommits,
                    add_stat, cookie);
    add_casted_stat("ep_commit_time",
                    epstats.commit_time, add_stat, cookie);
    add_casted_stat("ep_commit_time_total",
                    epstats.cumulativeCommitTime, add_stat, cookie);
    add_casted_stat("ep_vbucket_del",
                    epstats.vbucketDeletions, add_stat, cookie);
    add_casted_stat("ep_vbucket_del_fail",
                    epstats.vbucketDeletionFail, add_stat, cookie);
    add_casted_stat("ep_flush_duration_total",
                    epstats.cumulativeFlushTime, add_stat, cookie);
    add_casted_stat("ep_flush_all", epstore->isFlushAllScheduled(), add_stat,
                    cookie);
    add_casted_stat("curr_items", activeCountVisitor.getNumItems(), add_stat,
                    cookie);
    add_casted_stat("curr_temp_items", activeCountVisitor.getNumTempItems(),
                    add_stat, cookie);
    add_casted_stat("curr_items_tot",
                    activeCountVisitor.getNumItems() +
                    replicaCountVisitor.getNumItems() +
                    pendingCountVisitor.getNumItems(),
                    add_stat, cookie);
    add_casted_stat("vb_active_num", activeCountVisitor.getVBucketNumber(),
                    add_stat, cookie);
    add_casted_stat("vb_active_curr_items", activeCountVisitor.getNumItems(),
                    add_stat, cookie);
    add_casted_stat("vb_active_num_non_resident",
                    activeCountVisitor.getNonResident(),
                    add_stat, cookie);
    add_casted_stat("vb_active_perc_mem_resident",
                    activeCountVisitor.getMemResidentPer(),
                    add_stat, cookie);
    add_casted_stat("vb_active_eject", activeCountVisitor.getEjects(),
                    add_stat, cookie);
    add_casted_stat("vb_active_expired", activeCountVisitor.getExpired(),
                    add_stat, cookie);
    add_casted_stat("vb_active_meta_data_memory",
                    activeCountVisitor.getMetaDataMemory(),
                    add_stat, cookie);
    add_casted_stat("vb_active_meta_data_disk",
                    activeCountVisitor.getMetaDataDisk(),
                    add_stat, cookie);
    add_casted_stat("vb_active_ht_memory",
                    activeCountVisitor.getHashtableMemory(),
                    add_stat, cookie);
    add_casted_stat("vb_active_itm_memory", activeCountVisitor.getItemMemory(),
                    add_stat, cookie);
    add_casted_stat("vb_active_ops_create", activeCountVisitor.getOpsCreate(),
                    add_stat, cookie);
    add_casted_stat("vb_active_ops_update", activeCountVisitor.getOpsUpdate(),
                    add_stat, cookie);
    add_casted_stat("vb_active_ops_delete", activeCountVisitor.getOpsDelete(),
                    add_stat, cookie);
    add_casted_stat("vb_active_ops_reject", activeCountVisitor.getOpsReject(),
                    add_stat, cookie);
    add_casted_stat("vb_active_queue_size", activeCountVisitor.getQueueSize(),
                    add_stat, cookie);
    add_casted_stat("vb_active_queue_memory",
                    activeCountVisitor.getQueueMemory(), add_stat, cookie);
    add_casted_stat("vb_active_queue_age", activeCountVisitor.getAge(),
                    add_stat, cookie);
    add_casted_stat("vb_active_queue_pending",
                    activeCountVisitor.getPendingWrites(), add_stat, cookie);
    add_casted_stat("vb_active_queue_fill", activeCountVisitor.getQueueFill(),
                    add_stat, cookie);
    add_casted_stat("vb_active_queue_drain",
                    activeCountVisitor.getQueueDrain(), add_stat, cookie);

    add_casted_stat("vb_replica_num", replicaCountVisitor.getVBucketNumber(),
                    add_stat, cookie);
    add_casted_stat("vb_replica_curr_items", replicaCountVisitor.getNumItems(),
                    add_stat, cookie);
    add_casted_stat("vb_replica_num_non_resident",
                    replicaCountVisitor.getNonResident(), add_stat, cookie);
    add_casted_stat("vb_replica_perc_mem_resident",
                    replicaCountVisitor.getMemResidentPer(),
                    add_stat, cookie);
    add_casted_stat("vb_replica_eject", replicaCountVisitor.getEjects(),
                    add_stat, cookie);
    add_casted_stat("vb_replica_expired", replicaCountVisitor.getExpired(),
                    add_stat, cookie);
    add_casted_stat("vb_replica_meta_data_memory",
                    replicaCountVisitor.getMetaDataMemory(), add_stat, cookie);
    add_casted_stat("vb_replica_meta_data_disk",
                    replicaCountVisitor.getMetaDataDisk(), add_stat, cookie);
    add_casted_stat("vb_replica_ht_memory",
                    replicaCountVisitor.getHashtableMemory(),
                    add_stat, cookie);
    add_casted_stat("vb_replica_itm_memory",
                    replicaCountVisitor.getItemMemory(), add_stat, cookie);
    add_casted_stat("vb_replica_ops_create",
                    replicaCountVisitor.getOpsCreate(), add_stat, cookie);
    add_casted_stat("vb_replica_ops_update",
                    replicaCountVisitor.getOpsUpdate(), add_stat, cookie);
    add_casted_stat("vb_replica_ops_delete",
                    replicaCountVisitor.getOpsDelete(), add_stat, cookie);
    add_casted_stat("vb_replica_ops_reject",
                    replicaCountVisitor.getOpsReject(), add_stat, cookie);
    add_casted_stat("vb_replica_queue_size",
                    replicaCountVisitor.getQueueSize(), add_stat, cookie);
    add_casted_stat("vb_replica_queue_memory",
                    replicaCountVisitor.getQueueMemory(),
                    add_stat, cookie);
    add_casted_stat("vb_replica_queue_age",
                    replicaCountVisitor.getAge(), add_stat, cookie);
    add_casted_stat("vb_replica_queue_pending",
                    replicaCountVisitor.getPendingWrites(),
                    add_stat, cookie);
    add_casted_stat("vb_replica_queue_fill",
                    replicaCountVisitor.getQueueFill(), add_stat, cookie);
    add_casted_stat("vb_replica_queue_drain",
                    replicaCountVisitor.getQueueDrain(), add_stat, cookie);

    add_casted_stat("vb_pending_num",
                    pendingCountVisitor.getVBucketNumber(), add_stat, cookie);
    add_casted_stat("vb_pending_curr_items",
                    pendingCountVisitor.getNumItems(), add_stat, cookie);
    add_casted_stat("vb_pending_num_non_resident",
                    pendingCountVisitor.getNonResident(),
                    add_stat, cookie);
    add_casted_stat("vb_pending_perc_mem_resident",
                    pendingCountVisitor.getMemResidentPer(), add_stat, cookie);
    add_casted_stat("vb_pending_eject", pendingCountVisitor.getEjects(),
                    add_stat, cookie);
    add_casted_stat("vb_pending_expired", pendingCountVisitor.getExpired(),
                    add_stat, cookie);
    add_casted_stat("vb_pending_meta_data_memory",
                    pendingCountVisitor.getMetaDataMemory(),
                    add_stat, cookie);
    add_casted_stat("vb_pending_meta_data_disk",
                    pendingCountVisitor.getMetaDataDisk(),
                    add_stat, cookie);
    add_casted_stat("vb_pending_ht_memory",
                    pendingCountVisitor.getHashtableMemory(),
                    add_stat, cookie);
    add_casted_stat("vb_pending_itm_memory",
                    pendingCountVisitor.getItemMemory(), add_stat, cookie);
    add_casted_stat("vb_pending_ops_create",
                    pendingCountVisitor.getOpsCreate(), add_stat, cookie);
    add_casted_stat("vb_pending_ops_update",
                    pendingCountVisitor.getOpsUpdate(), add_stat, cookie);
    add_casted_stat("vb_pending_ops_delete",
                    pendingCountVisitor.getOpsDelete(), add_stat, cookie);
    add_casted_stat("vb_pending_ops_reject",
                    pendingCountVisitor.getOpsReject(), add_stat, cookie);
    add_casted_stat("vb_pending_queue_size",
                    pendingCountVisitor.getQueueSize(), add_stat, cookie);
    add_casted_stat("vb_pending_queue_memory",
                    pendingCountVisitor.getQueueMemory(),
                    add_stat, cookie);
    add_casted_stat("vb_pending_queue_age", pendingCountVisitor.getAge(),
                    add_stat, cookie);
    add_casted_stat("vb_pending_queue_pending",
                    pendingCountVisitor.getPendingWrites(),
                    add_stat, cookie);
    add_casted_stat("vb_pending_queue_fill",
                    pendingCountVisitor.getQueueFill(), add_stat, cookie);
    add_casted_stat("vb_pending_queue_drain",
                    pendingCountVisitor.getQueueDrain(), add_stat, cookie);

    add_casted_stat("vb_dead_num", deadCountVisitor.getVBucketNumber(),
                    add_stat, cookie);

    add_casted_stat("ep_db_data_size",
                    activeCountVisitor.getFileSpaceUsed() +
                    replicaCountVisitor.getFileSpaceUsed() +
                    pendingCountVisitor.getFileSpaceUsed() +
                    deadCountVisitor.getFileSpaceUsed(),
                    add_stat, cookie);
    add_casted_stat("ep_db_file_size",
                    activeCountVisitor.getFileSize() +
                    replicaCountVisitor.getFileSize() +
                    pendingCountVisitor.getFileSize() +
                    deadCountVisitor.getFileSize(),
                    add_stat, cookie);

    add_casted_stat("ep_vb_snapshot_total",
                    epstats.snapshotVbucketHisto.total(), add_stat, cookie);

    add_casted_stat("ep_vb_total",
                    activeCountVisitor.getVBucketNumber() +
                    replicaCountVisitor.getVBucketNumber() +
                    pendingCountVisitor.getVBucketNumber() +
                    deadCountVisitor.getVBucketNumber(),
                    add_stat, cookie);

    add_casted_stat("ep_total_new_items",
                    activeCountVisitor.getOpsCreate() +
                    replicaCountVisitor.getOpsCreate() +
                    pendingCountVisitor.getOpsCreate(),
                    add_stat, cookie);
    add_casted_stat("ep_total_del_items",
                    activeCountVisitor.getOpsDelete() +
                    replicaCountVisitor.getOpsDelete() +
                    pendingCountVisitor.getOpsDelete(),
                    add_stat, cookie);
    add_casted_stat("ep_diskqueue_memory",
                    activeCountVisitor.getQueueMemory() +
                    replicaCountVisitor.getQueueMemory() +
                    pendingCountVisitor.getQueueMemory(),
                    add_stat, cookie);
    add_casted_stat("ep_diskqueue_fill",
                    activeCountVisitor.getQueueFill() +
                    replicaCountVisitor.getQueueFill() +
                    pendingCountVisitor.getQueueFill(),
                    add_stat, cookie);
    add_casted_stat("ep_diskqueue_drain",
                    activeCountVisitor.getQueueDrain() +
                    replicaCountVisitor.getQueueDrain() +
                    pendingCountVisitor.getQueueDrain(),
                    add_stat, cookie);
    add_casted_stat("ep_diskqueue_pending",
                    activeCountVisitor.getPendingWrites() +
                    replicaCountVisitor.getPendingWrites() +
                    pendingCountVisitor.getPendingWrites(),
                    add_stat, cookie);
    add_casted_stat("ep_meta_data_memory",
                    activeCountVisitor.getMetaDataMemory() +
                    replicaCountVisitor.getMetaDataMemory() +
                    pendingCountVisitor.getMetaDataMemory(),
                    add_stat, cookie);
    add_casted_stat("ep_meta_data_disk",
                    activeCountVisitor.getMetaDataDisk() +
                    replicaCountVisitor.getMetaDataDisk() +
                    pendingCountVisitor.getMetaDataDisk(),
                    add_stat, cookie);

    size_t memUsed =  stats.getTotalMemoryUsed();
    add_casted_stat("mem_used", memUsed, add_stat, cookie);
    add_casted_stat("bytes", memUsed, add_stat, cookie);
    add_casted_stat("ep_kv_size", stats.currentSize, add_stat, cookie);
    add_casted_stat("ep_blob_num", stats.numBlob, add_stat, cookie);
#if defined(HAVE_JEMALLOC) || defined(HAVE_TCMALLOC)
    add_casted_stat("ep_blob_overhead", stats.blobOverhead, add_stat, cookie);
#else
    add_casted_stat("ep_blob_overhead", "unknown", add_stat, cookie);
#endif
    add_casted_stat("ep_value_size", stats.totalValueSize, add_stat, cookie);
    add_casted_stat("ep_storedval_size", stats.totalStoredValSize,
                    add_stat, cookie);
#if defined(HAVE_JEMALLOC) || defined(HAVE_TCMALLOC)
    add_casted_stat("ep_storedval_overhead", stats.blobOverhead, add_stat, cookie);
#else
    add_casted_stat("ep_storedval_overhead", "unknown", add_stat, cookie);
#endif
    add_casted_stat("ep_storedval_num", stats.numStoredVal, add_stat, cookie);
    add_casted_stat("ep_overhead", stats.memOverhead, add_stat, cookie);
    add_casted_stat("ep_item_num", stats.numItem, add_stat, cookie);
    add_casted_stat("ep_total_cache_size",
                    activeCountVisitor.getCacheSize() +
                    replicaCountVisitor.getCacheSize() +
                    pendingCountVisitor.getCacheSize(),
                    add_stat, cookie);
    add_casted_stat("ep_oom_errors", stats.oom_errors, add_stat, cookie);
    add_casted_stat("ep_tmp_oom_errors", stats.tmp_oom_errors,
                    add_stat, cookie);
    add_casted_stat("ep_mem_tracker_enabled", stats.memoryTrackerEnabled,
                    add_stat, cookie);
    add_casted_stat("ep_bg_fetched", epstats.bg_fetched,
                    add_stat, cookie);
    add_casted_stat("ep_bg_meta_fetched", epstats.bg_meta_fetched,
                    add_stat, cookie);
    add_casted_stat("ep_bg_remaining_jobs", epstats.numRemainingBgJobs,
                    add_stat, cookie);
    add_casted_stat("ep_max_bg_remaining_jobs", epstats.maxRemainingBgJobs,
                    add_stat, cookie);
    add_casted_stat("ep_tap_bg_fetched", stats.numTapBGFetched,
                    add_stat, cookie);
    add_casted_stat("ep_tap_bg_fetch_requeued", stats.numTapBGFetchRequeued,
                    add_stat, cookie);
    add_casted_stat("ep_num_pager_runs", epstats.pagerRuns,
                    add_stat, cookie);
    add_casted_stat("ep_num_expiry_pager_runs", epstats.expiryPagerRuns,
                    add_stat, cookie);
    add_casted_stat("ep_items_rm_from_checkpoints",
                    epstats.itemsRemovedFromCheckpoints,
                    add_stat, cookie);
    add_casted_stat("ep_num_value_ejects", epstats.numValueEjects,
                    add_stat, cookie);
    add_casted_stat("ep_num_eject_failures", epstats.numFailedEjects,
                    add_stat, cookie);
    add_casted_stat("ep_num_not_my_vbuckets", epstats.numNotMyVBuckets,
                    add_stat, cookie);

    add_casted_stat("ep_pending_ops", epstats.pendingOps, add_stat, cookie);
    add_casted_stat("ep_pending_ops_total", epstats.pendingOpsTotal,
                    add_stat, cookie);
    add_casted_stat("ep_pending_ops_max", epstats.pendingOpsMax,
                    add_stat, cookie);
    add_casted_stat("ep_pending_ops_max_duration",
                    epstats.pendingOpsMaxDuration,
                    add_stat, cookie);

    add_casted_stat("ep_pending_compactions", epstats.pendingCompactions,
                    add_stat, cookie);
    add_casted_stat("ep_rollback_count", epstats.rollbackCount,
                    add_stat, cookie);

    size_t vbDeletions = epstats.vbucketDeletions.load();
    if (vbDeletions > 0) {
        add_casted_stat("ep_vbucket_del_max_walltime",
                        epstats.vbucketDelMaxWalltime,
                        add_stat, cookie);
        add_casted_stat("ep_vbucket_del_avg_walltime",
                        epstats.vbucketDelTotWalltime / vbDeletions,
                        add_stat, cookie);
    }

    size_t numBgOps = epstats.bgNumOperations.load();
    if (numBgOps > 0) {
        add_casted_stat("ep_bg_num_samples", epstats.bgNumOperations,
                        add_stat, cookie);
        add_casted_stat("ep_bg_min_wait",
                        epstats.bgMinWait,
                        add_stat, cookie);
        add_casted_stat("ep_bg_max_wait",
                        epstats.bgMaxWait,
                        add_stat, cookie);
        add_casted_stat("ep_bg_wait_avg",
                        epstats.bgWait / numBgOps,
                        add_stat, cookie);
        add_casted_stat("ep_bg_min_load",
                        epstats.bgMinLoad,
                        add_stat, cookie);
        add_casted_stat("ep_bg_max_load",
                        epstats.bgMaxLoad,
                        add_stat, cookie);
        add_casted_stat("ep_bg_load_avg",
                        epstats.bgLoad / numBgOps,
                        add_stat, cookie);
        add_casted_stat("ep_bg_wait",
                        epstats.bgWait,
                        add_stat, cookie);
        add_casted_stat("ep_bg_load",
                        epstats.bgLoad,
                        add_stat, cookie);
    }

    add_casted_stat("ep_num_non_resident",
                    activeCountVisitor.getNonResident() +
                    pendingCountVisitor.getNonResident() +
                    replicaCountVisitor.getNonResident(),
                    add_stat, cookie);

    add_casted_stat("ep_degraded_mode", isDegradedMode(), add_stat, cookie);

    add_casted_stat("ep_mlog_compactor_runs", epstats.mlogCompactorRuns,
                    add_stat, cookie);
    add_casted_stat("ep_num_access_scanner_runs", epstats.alogRuns,
                    add_stat, cookie);
    add_casted_stat("ep_access_scanner_last_runtime", epstats.alogRuntime,
                    add_stat, cookie);
    add_casted_stat("ep_access_scanner_num_items", epstats.alogNumItems,
                    add_stat, cookie);

    if (getConfiguration().isAccessScannerEnabled()) {
        char timestr[20];
        struct tm alogTim;
        if (cb_gmtime_r((time_t *)&epstats.alogTime, &alogTim) == -1) {
            add_casted_stat("ep_access_scanner_task_time", "UNKNOWN", add_stat,
                            cookie);
        } else {
            strftime(timestr, 20, "%Y-%m-%d %H:%M:%S", &alogTim);
            add_casted_stat("ep_access_scanner_task_time", timestr, add_stat,
                            cookie);
        }
    } else {
        add_casted_stat("ep_access_scanner_task_time", "NOT_SCHEDULED",
                        add_stat, cookie);
    }

    add_casted_stat("ep_startup_time", startupTime, add_stat, cookie);

    if (getConfiguration().isWarmup()) {
        Warmup *wp = epstore->getWarmup();
        cb_assert(wp);
        if (!epstore->isWarmingUp()) {
            add_casted_stat("ep_warmup_thread", "complete", add_stat, cookie);
        } else {
            add_casted_stat("ep_warmup_thread", "running", add_stat, cookie);
        }
        if (wp->getTime() > 0) {
            add_casted_stat("ep_warmup_time", wp->getTime() / 1000,
                            add_stat, cookie);
        }
        add_casted_stat("ep_warmup_oom", epstats.warmOOM, add_stat, cookie);
        add_casted_stat("ep_warmup_dups", epstats.warmDups, add_stat, cookie);
    }

    add_casted_stat("ep_num_ops_get_meta", epstats.numOpsGetMeta,
                    add_stat, cookie);
    add_casted_stat("ep_num_ops_set_meta", epstats.numOpsSetMeta,
                    add_stat, cookie);
    add_casted_stat("ep_num_ops_del_meta", epstats.numOpsDelMeta,
                    add_stat, cookie);
    add_casted_stat("ep_num_ops_set_meta_res_fail",
                    epstats.numOpsSetMetaResolutionFailed, add_stat, cookie);
    add_casted_stat("ep_num_ops_del_meta_res_fail",
                    epstats.numOpsDelMetaResolutionFailed, add_stat, cookie);
    add_casted_stat("ep_num_ops_set_ret_meta", epstats.numOpsSetRetMeta,
                    add_stat, cookie);
    add_casted_stat("ep_num_ops_del_ret_meta", epstats.numOpsDelRetMeta,
                    add_stat, cookie);
    add_casted_stat("ep_num_ops_get_meta_on_set_meta",
                    epstats.numOpsGetMetaOnSetWithMeta, add_stat, cookie);
    add_casted_stat("ep_chk_persistence_timeout",
                    VBucket::getCheckpointFlushTimeout(),
                    add_stat, cookie);
    add_casted_stat("ep_chk_persistence_remains",
                    activeCountVisitor.getChkPersistRemaining() +
                    pendingCountVisitor.getChkPersistRemaining() +
                    replicaCountVisitor.getChkPersistRemaining(),
                    add_stat, cookie);
    add_casted_stat("ep_workload_pattern",
                    workload->stringOfWorkLoadPattern(),
                    add_stat, cookie);

    add_casted_stat("ep_defragmenter_num_visited", epstats.defragNumVisited,
                    add_stat, cookie);
    add_casted_stat("ep_defragmenter_num_moved", epstats.defragNumMoved,
                    add_stat, cookie);

    return ENGINE_SUCCESS;
}

ENGINE_ERROR_CODE EventuallyPersistentEngine::doMemoryStats(const void *cookie,
                                                           ADD_STAT add_stat) {
    add_casted_stat("bytes", stats.getTotalMemoryUsed(), add_stat, cookie);
    add_casted_stat("mem_used", stats.getTotalMemoryUsed(), add_stat, cookie);
    add_casted_stat("ep_kv_size", stats.currentSize, add_stat, cookie);
    add_casted_stat("ep_value_size", stats.totalValueSize, add_stat, cookie);
    add_casted_stat("ep_overhead", stats.memOverhead, add_stat, cookie);
    add_casted_stat("ep_max_size", stats.getMaxDataSize(), add_stat, cookie);
    add_casted_stat("ep_mem_low_wat", stats.mem_low_wat, add_stat, cookie);
    add_casted_stat("ep_mem_high_wat", stats.mem_high_wat, add_stat, cookie);
    add_casted_stat("ep_oom_errors", stats.oom_errors, add_stat, cookie);
    add_casted_stat("ep_tmp_oom_errors", stats.tmp_oom_errors,
                    add_stat, cookie);

    add_casted_stat("ep_blob_num", stats.numBlob, add_stat, cookie);
#if defined(HAVE_JEMALLOC) || defined(HAVE_TCMALLOC)
    add_casted_stat("ep_blob_overhead", stats.blobOverhead, add_stat, cookie);
#else
    add_casted_stat("ep_blob_overhead", "unknown", add_stat, cookie);
#endif
    add_casted_stat("ep_storedval_size", stats.totalStoredValSize,
                    add_stat, cookie);
#if defined(HAVE_JEMALLOC) || defined(HAVE_TCMALLOC)
    add_casted_stat("ep_storedval_overhead", stats.blobOverhead, add_stat, cookie);
#else
    add_casted_stat("ep_storedval_overhead", "unknown", add_stat, cookie);
#endif
    add_casted_stat("ep_storedval_num", stats.numStoredVal, add_stat, cookie);
    add_casted_stat("ep_item_num", stats.numItem, add_stat, cookie);

    std::map<std::string, size_t> alloc_stats;
    MemoryTracker::getInstance()->getAllocatorStats(alloc_stats);
    std::map<std::string, size_t>::iterator it = alloc_stats.begin();
    for (; it != alloc_stats.end(); ++it) {
        add_casted_stat(it->first.c_str(), it->second, add_stat, cookie);
    }

    return ENGINE_SUCCESS;
}

ENGINE_ERROR_CODE EventuallyPersistentEngine::doVBucketStats(
                                                       const void *cookie,
                                                       ADD_STAT add_stat,
                                                       const char* stat_key,
                                                       int nkey,
                                                       bool prevStateRequested,
                                                       bool details) {
    class StatVBucketVisitor : public VBucketVisitor {
    public:
        StatVBucketVisitor(EventuallyPersistentStore *store,
                           const void *c, ADD_STAT a,
                           bool isPrevStateRequested, bool detailsRequested) :
            eps(store), cookie(c), add_stat(a),
            isPrevState(isPrevStateRequested),
            isDetailsRequested(detailsRequested) {}

        bool visitBucket(RCPtr<VBucket> &vb) {
            addVBStats(cookie, add_stat, vb, eps, isPrevState,
                       isDetailsRequested);
            return false;
        }

        static void addVBStats(const void *cookie, ADD_STAT add_stat,
                               RCPtr<VBucket> &vb,
                               EventuallyPersistentStore *store,
                               bool isPrevStateRequested,
                               bool detailsRequested) {
            if (!vb) {
                return;
            }

            if (isPrevStateRequested) {
                char buf[16];
                snprintf(buf, sizeof(buf), "vb_%d", vb->getId());
                add_casted_stat(buf, VBucket::toString(vb->getInitialState()),
                                add_stat, cookie);
            } else {
                vb->addStats(detailsRequested, add_stat, cookie,
                             store->getItemEvictionPolicy());
            }
        }

    private:
        EventuallyPersistentStore *eps;
        const void *cookie;
        ADD_STAT add_stat;
        bool isPrevState;
        bool isDetailsRequested;
    };

    if (nkey > 16 && strncmp(stat_key, "vbucket-details", 15) == 0) {
        std::string vbid(&stat_key[16], nkey - 16);
        uint16_t vbucket_id(0);
        if (!parseUint16(vbid.c_str(), &vbucket_id)) {
            return ENGINE_EINVAL;
        }
        RCPtr<VBucket> vb = getVBucket(vbucket_id);
        if (!vb) {
            return ENGINE_NOT_MY_VBUCKET;
        }

        StatVBucketVisitor::addVBStats(cookie, add_stat, vb, epstore,
                                       prevStateRequested, details);
    }
    else {
        StatVBucketVisitor svbv(epstore, cookie, add_stat, prevStateRequested,
                                details);
        epstore->visit(svbv);
    }
    return ENGINE_SUCCESS;
}

ENGINE_ERROR_CODE EventuallyPersistentEngine::doHashStats(const void *cookie,
                                                          ADD_STAT add_stat) {

    class StatVBucketVisitor : public VBucketVisitor {
    public:
        StatVBucketVisitor(const void *c, ADD_STAT a) : cookie(c),
                                                        add_stat(a) {}

        bool visitBucket(RCPtr<VBucket> &vb) {
            uint16_t vbid = vb->getId();
            char buf[32];
            snprintf(buf, sizeof(buf), "vb_%d:state", vbid);
            add_casted_stat(buf, VBucket::toString(vb->getState()),
                            add_stat, cookie);

            HashTableDepthStatVisitor depthVisitor;
            vb->ht.visitDepth(depthVisitor);

            snprintf(buf, sizeof(buf), "vb_%d:size", vbid);
            add_casted_stat(buf, vb->ht.getSize(), add_stat, cookie);
            snprintf(buf, sizeof(buf), "vb_%d:locks", vbid);
            add_casted_stat(buf, vb->ht.getNumLocks(), add_stat, cookie);
            snprintf(buf, sizeof(buf), "vb_%d:min_depth", vbid);
            add_casted_stat(buf, depthVisitor.min == -1 ? 0 : depthVisitor.min,
                            add_stat, cookie);
            snprintf(buf, sizeof(buf), "vb_%d:max_depth", vbid);
            add_casted_stat(buf, depthVisitor.max, add_stat, cookie);
            snprintf(buf, sizeof(buf), "vb_%d:histo", vbid);
            add_casted_stat(buf, depthVisitor.depthHisto, add_stat, cookie);
            snprintf(buf, sizeof(buf), "vb_%d:reported", vbid);
            add_casted_stat(buf, vb->ht.getNumInMemoryItems(), add_stat, cookie);
            snprintf(buf, sizeof(buf), "vb_%d:counted", vbid);
            add_casted_stat(buf, depthVisitor.size, add_stat, cookie);
            snprintf(buf, sizeof(buf), "vb_%d:resized", vbid);
            add_casted_stat(buf, vb->ht.getNumResizes(), add_stat, cookie);
            snprintf(buf, sizeof(buf), "vb_%d:mem_size", vbid);
            add_casted_stat(buf, vb->ht.memSize, add_stat, cookie);
            snprintf(buf, sizeof(buf), "vb_%d:mem_size_counted", vbid);
            add_casted_stat(buf, depthVisitor.memUsed, add_stat, cookie);

            return false;
        }

        const void *cookie;
        ADD_STAT add_stat;
    };

    StatVBucketVisitor svbv(cookie, add_stat);
    epstore->visit(svbv);

    return ENGINE_SUCCESS;
}

class StatCheckpointVisitor : public VBucketVisitor {
public:
    StatCheckpointVisitor(EventuallyPersistentStore * eps, const void *c,
                          ADD_STAT a) : epstore(eps), cookie(c), add_stat(a) {}

    bool visitBucket(RCPtr<VBucket> &vb) {
        addCheckpointStat(cookie, add_stat, epstore, vb);
        return false;
    }

    static void addCheckpointStat(const void *cookie, ADD_STAT add_stat,
                                  EventuallyPersistentStore *eps,
                                  RCPtr<VBucket> &vb) {
        if (!vb) {
            return;
        }

        uint16_t vbid = vb->getId();
        char buf[256];
        snprintf(buf, sizeof(buf), "vb_%d:state", vbid);
        add_casted_stat(buf, VBucket::toString(vb->getState()),
                        add_stat, cookie);
        vb->checkpointManager.addStats(add_stat, cookie);
        snprintf(buf, sizeof(buf), "vb_%d:persisted_checkpoint_id", vbid);
        add_casted_stat(buf, eps->getLastPersistedCheckpointId(vbid),
                        add_stat, cookie);
    }

    EventuallyPersistentStore *epstore;
    const void *cookie;
    ADD_STAT add_stat;
};


class StatCheckpointTask : public GlobalTask {
public:
    StatCheckpointTask(EventuallyPersistentEngine *e, const void *c,
            ADD_STAT a) : GlobalTask(e, Priority::CheckpointStatsPriority,
                                     0, false),
                          ep(e), cookie(c), add_stat(a) { }
    bool run(void) {
        StatCheckpointVisitor scv(ep->getEpStore(), cookie, add_stat);
        ep->getEpStore()->visit(scv);
        ep->notifyIOComplete(cookie, ENGINE_SUCCESS);
        return false;
    }

    std::string getDescription() {
        return "checkpoint stats for all vbuckets";
    }

private:
    EventuallyPersistentEngine *ep;
    const void *cookie;
    ADD_STAT add_stat;
};
/// @endcond

ENGINE_ERROR_CODE EventuallyPersistentEngine::doCheckpointStats(
                                                          const void *cookie,
                                                          ADD_STAT add_stat,
                                                          const char* stat_key,
                                                          int nkey) {

    if (nkey == 10) {
        void* es = getEngineSpecific(cookie);
        if (es == NULL) {
            ExTask task = new StatCheckpointTask(this, cookie, add_stat);
            ExecutorPool::get()->schedule(task, NONIO_TASK_IDX);
            storeEngineSpecific(cookie, this);
            return ENGINE_EWOULDBLOCK;
        } else {
            storeEngineSpecific(cookie, NULL);
        }
    } else if (nkey > 11) {
        std::string vbid(&stat_key[11], nkey - 11);
        uint16_t vbucket_id(0);
        if (!parseUint16(vbid.c_str(), &vbucket_id)) {
            return ENGINE_EINVAL;
        }
        RCPtr<VBucket> vb = getVBucket(vbucket_id);

        StatCheckpointVisitor::addCheckpointStat(cookie, add_stat, epstore,
                                                 vb);
    }

    return ENGINE_SUCCESS;
}

/**
 * Function object to send stats for a single tap or dcp connection.
 */
struct ConnStatBuilder {
    ConnStatBuilder(const void *c, ADD_STAT as, ConnCounter* tc)
        : cookie(c), add_stat(as), aggregator(tc) {}

    void operator() (connection_t &tc) {
        ++aggregator->totalConns;
        tc->addStats(add_stat, cookie);

        Producer *tp = dynamic_cast<Producer*>(tc.get());
        if (tp) {
            ++aggregator->totalProducers;
            tp->aggregateQueueStats(aggregator);
        }
    }

    const void *cookie;
    ADD_STAT    add_stat;
    ConnCounter* aggregator;
};

struct ConnAggStatBuilder {
    ConnAggStatBuilder(std::map<std::string, ConnCounter*> *m,
                      const char *s, size_t sl)
        : counters(m), sep(s), sep_len(sl) {}

    ConnCounter *getTarget(connection_t& tc) {
        ConnCounter *rv = NULL;

        if (tc.get()) {
            const std::string name(tc->getName());
            size_t pos1 = name.find(':');
            cb_assert(pos1 != name.npos);
            size_t pos2 = name.find(sep, pos1+1, sep_len);
            if (pos2 != name.npos) {
                std::string prefix(name.substr(pos1+1, pos2 - pos1 - 1));
                rv = (*counters)[prefix];
                if (rv == NULL) {
                    rv = new ConnCounter;
                    (*counters)[prefix] = rv;
                }
            }
        }
        return rv;
    }

    void aggregate(connection_t& c, ConnCounter *tc){
        ConnCounter counter;

        ++counter.totalConns;
        if (dynamic_cast<Producer*>(c.get())) {
            ++counter.totalProducers;
        }

        c->aggregateQueueStats(&counter);

        ConnCounter* total = getTotalCounter();
        *total += counter;

        if (tc) {
            *tc += counter;
        }
    }

    ConnCounter *getTotalCounter() {
        ConnCounter *rv = NULL;
        std::string sepr(sep);
        std::string total(sepr + "total");
        rv = (*counters)[total];
        if(rv == NULL) {
            rv = new ConnCounter;
            (*counters)[total] = rv;
        }
        return rv;
    }

    void operator() (connection_t& tc) {
        if (tc.get() && tc->isConnected()) {
            ConnCounter *aggregator = getTarget(tc);
            aggregate(tc, aggregator);
        }
    }

    std::map<std::string, ConnCounter*> *counters;
    const char *sep;
    size_t sep_len;
};

/// @endcond

static void showConnAggStat(const std::string &prefix,
                            ConnCounter *counter,
                            const void *cookie,
                            ADD_STAT add_stat,
                            conn_type_t conn_type) {

    char statname[80] = {0};
    const size_t sl(sizeof(statname));
    snprintf(statname, sl, "%s:count", prefix.c_str());
    add_casted_stat(statname, counter->totalConns, add_stat, cookie);

    snprintf(statname, sl, "%s:total_backlog_size", prefix.c_str());
    add_casted_stat(statname, counter->conn_totalBacklogSize,
                    add_stat, cookie);

    snprintf(statname, sl, "%s:backoff", prefix.c_str());
    add_casted_stat(statname, counter->conn_queueBackoff,
                    add_stat, cookie);

    if (conn_type == TAP_CONN) {
        snprintf(statname, sl, "%s:qlen", prefix.c_str());
        add_casted_stat(statname, counter->conn_queue, add_stat, cookie);

        snprintf(statname, sl, "%s:fill", prefix.c_str());
        add_casted_stat(statname, counter->conn_queueFill,
                        add_stat, cookie);

        snprintf(statname, sl, "%s:drain", prefix.c_str());
        add_casted_stat(statname, counter->conn_queueDrain,
                        add_stat, cookie);

        snprintf(statname, sl, "%s:backfill_remaining", prefix.c_str());
        add_casted_stat(statname, counter->conn_queueBackfillRemaining,
                        add_stat, cookie);

        snprintf(statname, sl, "%s:itemondisk", prefix.c_str());
        add_casted_stat(statname, counter->conn_queueItemOnDisk,
                        add_stat, cookie);
    }

    if (conn_type == DCP_CONN) {
        snprintf(statname, sl, "%s:producer_count", prefix.c_str());
        add_casted_stat(statname, counter->totalProducers, add_stat, cookie);

        snprintf(statname, sl, "%s:items_sent", prefix.c_str());
        add_casted_stat(statname, counter->conn_queueDrain,
                        add_stat, cookie);

        snprintf(statname, sl, "%s:items_remaining", prefix.c_str());
        add_casted_stat(statname, counter->conn_queueRemaining,
                        add_stat, cookie);

        snprintf(statname, sl, "%s:total_bytes", prefix.c_str());
        add_casted_stat(statname, counter->conn_totalBytes,
                        add_stat, cookie);
    }
}

ENGINE_ERROR_CODE EventuallyPersistentEngine::doConnAggStats(
                                                        const void *cookie,
                                                        ADD_STAT add_stat,
                                                        const char *sepPtr,
                                                        size_t sep_len,
                                                        conn_type_t connType) {
    // In practice, this will be 1, but C++ doesn't let me use dynamic
    // array sizes.
    const size_t max_sep_len(8);
    sep_len = std::min(sep_len, max_sep_len);

    char sep[max_sep_len + 1];
    memcpy(sep, sepPtr, sep_len);
    sep[sep_len] = 0x00;

    std::map<std::string, ConnCounter*> counters;
    ConnAggStatBuilder visitor(&counters, sep, sep_len);
    if (connType == TAP_CONN) {
        tapConnMap->each(visitor);
    } else {
        dcpConnMap_->each(visitor);
    }

    std::map<std::string, ConnCounter*>::iterator it;
    for (it = counters.begin(); it != counters.end(); ++it) {
        showConnAggStat(it->first, it->second, cookie, add_stat, connType);
        delete it->second;
    }

    return ENGINE_SUCCESS;
}

ENGINE_ERROR_CODE EventuallyPersistentEngine::doTapStats(const void *cookie,
                                                         ADD_STAT add_stat) {
    ConnCounter aggregator;
    ConnStatBuilder tapVisitor(cookie, add_stat, &aggregator);
    tapConnMap->each(tapVisitor);

    add_casted_stat("ep_tap_total_fetched", stats.numTapFetched,
                    add_stat, cookie);
    add_casted_stat("ep_tap_bg_max_pending", tapConfig->getBgMaxPending(),
                    add_stat, cookie);
    add_casted_stat("ep_tap_bg_fetched", stats.numTapBGFetched,
                    add_stat, cookie);
    add_casted_stat("ep_tap_bg_fetch_requeued", stats.numTapBGFetchRequeued,
                    add_stat, cookie);
    add_casted_stat("ep_tap_fg_fetched", stats.numTapFGFetched,
                    add_stat, cookie);
    add_casted_stat("ep_tap_deletes", stats.numTapDeletes, add_stat, cookie);
    add_casted_stat("ep_replication_throttled", stats.replicationThrottled, add_stat, cookie);
    add_casted_stat("ep_tap_noop_interval", tapConnMap->getNoopInterval(),
                    add_stat, cookie);
    add_casted_stat("ep_tap_count", aggregator.totalConns, add_stat, cookie);
    add_casted_stat("ep_tap_total_queue", aggregator.conn_queue,
                    add_stat, cookie);
    add_casted_stat("ep_tap_queue_fill", aggregator.conn_queueFill,
                    add_stat, cookie);
    add_casted_stat("ep_tap_queue_drain", aggregator.conn_queueDrain,
                    add_stat, cookie);
    add_casted_stat("ep_tap_queue_backoff", aggregator.conn_queueBackoff,
                    add_stat, cookie);
    add_casted_stat("ep_tap_queue_backfillremaining",
                    aggregator.conn_queueBackfillRemaining, add_stat, cookie);
    add_casted_stat("ep_tap_queue_itemondisk", aggregator.conn_queueItemOnDisk,
                    add_stat, cookie);
    add_casted_stat("ep_tap_total_backlog_size",
                    aggregator.conn_totalBacklogSize, add_stat, cookie);
    add_casted_stat("ep_tap_ack_window_size", tapConfig->getAckWindowSize(),
                    add_stat, cookie);
    add_casted_stat("ep_tap_ack_interval", tapConfig->getAckInterval(),
                    add_stat, cookie);
    add_casted_stat("ep_tap_ack_grace_period", tapConfig->getAckGracePeriod(),
                    add_stat, cookie);
    add_casted_stat("ep_tap_backoff_period",
                    tapConfig->getBackoffSleepTime(),
                    add_stat, cookie);
    add_casted_stat("ep_replication_throttle_threshold",
                    stats.replicationThrottleThreshold * 100.0,
                    add_stat, cookie);
    add_casted_stat("ep_replication_throttle_queue_cap",
                    stats.replicationThrottleWriteQueueCap, add_stat, cookie);

    if (stats.tapBgNumOperations > 0) {
        add_casted_stat("ep_tap_bg_num_samples", stats.tapBgNumOperations,
                        add_stat, cookie);
        add_casted_stat("ep_tap_bg_min_wait",
                        stats.tapBgMinWait,
                        add_stat, cookie);
        add_casted_stat("ep_tap_bg_max_wait",
                        stats.tapBgMaxWait,
                        add_stat, cookie);
        add_casted_stat("ep_tap_bg_wait_avg",
                        stats.tapBgWait / stats.tapBgNumOperations,
                        add_stat, cookie);
        add_casted_stat("ep_tap_bg_min_load",
                        stats.tapBgMinLoad,
                        add_stat, cookie);
        add_casted_stat("ep_tap_bg_max_load",
                        stats.tapBgMaxLoad,
                        add_stat, cookie);
        add_casted_stat("ep_tap_bg_load_avg",
                        stats.tapBgLoad / stats.tapBgNumOperations,
                        add_stat, cookie);
    }

    return ENGINE_SUCCESS;
}

ENGINE_ERROR_CODE EventuallyPersistentEngine::doDcpStats(const void *cookie,
                                                         ADD_STAT add_stat) {
    ConnCounter aggregator;
    ConnStatBuilder dcpVisitor(cookie, add_stat, &aggregator);
    dcpConnMap_->each(dcpVisitor);

    add_casted_stat("ep_dcp_count", aggregator.totalConns, add_stat, cookie);
    add_casted_stat("ep_dcp_producer_count", aggregator.totalProducers, add_stat, cookie);
    add_casted_stat("ep_dcp_total_bytes", aggregator.conn_totalBytes, add_stat, cookie);
    add_casted_stat("ep_dcp_total_queue", aggregator.conn_queue,
                    add_stat, cookie);
    add_casted_stat("ep_dcp_queue_fill", aggregator.conn_queueFill,
                    add_stat, cookie);
    add_casted_stat("ep_dcp_items_sent", aggregator.conn_queueDrain,
                    add_stat, cookie);
    add_casted_stat("ep_dcp_items_remaining", aggregator.conn_queueRemaining,
                    add_stat, cookie);
    add_casted_stat("ep_dcp_queue_backfillremaining",
                    aggregator.conn_queueBackfillRemaining, add_stat, cookie);
    add_casted_stat("ep_dcp_num_running_backfills",
                    dcpConnMap_->getNumActiveSnoozingBackfills(), add_stat, cookie);
    add_casted_stat("ep_dcp_max_running_backfills",
                    dcpConnMap_->getMaxActiveSnoozingBackfills(), add_stat, cookie);

    return ENGINE_SUCCESS;
}

ENGINE_ERROR_CODE EventuallyPersistentEngine::doKeyStats(const void *cookie,
                                                         ADD_STAT add_stat,
                                                         uint16_t vbid,
                                                         std::string &key,
                                                         bool validate) {
    ENGINE_ERROR_CODE rv = ENGINE_FAILED;

    Item *it = NULL;
    shared_ptr<Item> diskItem;
    struct key_stats kstats;

    if (fetchLookupResult(cookie, &it)) {
        diskItem.reset(it); // Will be null if the key was not found
        if (!validate) {
            LOG(EXTENSION_LOG_DEBUG,
                "Found lookup results for non-validating key "
                "stat call. Would have leaked\n");
            diskItem.reset();
        }
    } else if (validate) {
        rv = epstore->statsVKey(key, vbid, cookie);
        if (rv == ENGINE_NOT_MY_VBUCKET || rv == ENGINE_KEY_ENOENT) {
            if (isDegradedMode()) {
                return ENGINE_TMPFAIL;
            }
        }
        return rv;
    }

    rv = epstore->getKeyStats(key, vbid, cookie, kstats, true, false);
    if (rv == ENGINE_SUCCESS) {
        std::string valid("this_is_a_bug");
        if (validate) {
            if (kstats.dirty) {
                valid.assign("dirty");
            } else if (diskItem.get()) {
                valid.assign(epstore->validateKey(key, vbid, *diskItem));
            } else {
                valid.assign("ram_but_not_disk");
            }
            LOG(EXTENSION_LOG_DEBUG, "Key '%s' is %s\n", key.c_str(),
                valid.c_str());
        }
        add_casted_stat("key_is_dirty", kstats.dirty, add_stat, cookie);
        add_casted_stat("key_exptime", kstats.exptime, add_stat, cookie);
        add_casted_stat("key_flags", kstats.flags, add_stat, cookie);
        add_casted_stat("key_cas", kstats.cas, add_stat, cookie);
        add_casted_stat("key_vb_state", VBucket::toString(kstats.vb_state),
                        add_stat,
                        cookie);
        if (validate) {
            add_casted_stat("key_valid", valid.c_str(), add_stat, cookie);
        }
    }
    return rv;
}

ENGINE_ERROR_CODE EventuallyPersistentEngine::doVbIdFailoverLogStats(
                                                            const void *cookie,
                                                            ADD_STAT add_stat,
                                                            uint16_t vbid) {
    RCPtr<VBucket> vb = getVBucket(vbid);
    if(!vb) {
        return ENGINE_NOT_MY_VBUCKET;
    }
    vb->failovers->addStats(cookie, vb->getId(), add_stat);
    return ENGINE_SUCCESS;
}


ENGINE_ERROR_CODE EventuallyPersistentEngine::doAllFailoverLogStats(
                                                           const void *cookie,
                                                           ADD_STAT add_stat) {
    ENGINE_ERROR_CODE rv = ENGINE_SUCCESS;
    class StatVBucketVisitor : public VBucketVisitor {
    public:
        StatVBucketVisitor(const void *c, ADD_STAT a) :
            cookie(c), add_stat(a) {}
        bool visitBucket(RCPtr<VBucket> &vb) {
            vb->failovers->addStats(cookie, vb->getId(), add_stat);
            return false;
        }
    private:
        const void *cookie;
        ADD_STAT add_stat;
    };

    StatVBucketVisitor svbv(cookie, add_stat);
    epstore->visit(svbv);

    return rv;
}



ENGINE_ERROR_CODE EventuallyPersistentEngine::doTimingStats(const void *cookie,
                                                           ADD_STAT add_stat) {
    add_casted_stat("bg_wait", stats.bgWaitHisto, add_stat, cookie);
    add_casted_stat("bg_load", stats.bgLoadHisto, add_stat, cookie);
    add_casted_stat("set_with_meta", stats.setWithMetaHisto, add_stat, cookie);
    add_casted_stat("bg_tap_wait", stats.tapBgWaitHisto, add_stat, cookie);
    add_casted_stat("bg_tap_load", stats.tapBgLoadHisto, add_stat, cookie);
    add_casted_stat("pending_ops", stats.pendingOpsHisto, add_stat, cookie);

    add_casted_stat("storage_age", stats.dirtyAgeHisto, add_stat, cookie);

    // Regular commands
    add_casted_stat("get_cmd", stats.getCmdHisto, add_stat, cookie);
    add_casted_stat("store_cmd", stats.storeCmdHisto, add_stat, cookie);
    add_casted_stat("arith_cmd", stats.arithCmdHisto, add_stat, cookie);
    add_casted_stat("get_stats_cmd", stats.getStatsCmdHisto, add_stat, cookie);
    // Admin commands
    add_casted_stat("get_vb_cmd", stats.getVbucketCmdHisto, add_stat, cookie);
    add_casted_stat("set_vb_cmd", stats.setVbucketCmdHisto, add_stat, cookie);
    add_casted_stat("del_vb_cmd", stats.delVbucketCmdHisto, add_stat, cookie);
    add_casted_stat("chk_persistence_cmd", stats.chkPersistenceHisto,
                    add_stat, cookie);
    // Tap commands
    add_casted_stat("tap_vb_set", stats.tapVbucketSetHisto, add_stat, cookie);
    add_casted_stat("tap_vb_reset", stats.tapVbucketResetHisto,
                    add_stat, cookie);
    add_casted_stat("tap_mutation", stats.tapMutationHisto, add_stat, cookie);
    // Misc
    add_casted_stat("notify_io", stats.notifyIOHisto, add_stat, cookie);
    add_casted_stat("batch_read", stats.getMultiHisto, add_stat, cookie);

    // Disk stats
    add_casted_stat("disk_insert", stats.diskInsertHisto, add_stat, cookie);
    add_casted_stat("disk_update", stats.diskUpdateHisto, add_stat, cookie);
    add_casted_stat("disk_del", stats.diskDelHisto, add_stat, cookie);
    add_casted_stat("disk_vb_del", stats.diskVBDelHisto, add_stat, cookie);
    add_casted_stat("disk_commit", stats.diskCommitHisto, add_stat, cookie);
    add_casted_stat("disk_vbstate_snapshot", stats.snapshotVbucketHisto,
                    add_stat, cookie);

    add_casted_stat("item_alloc_sizes", stats.itemAllocSizeHisto,
                    add_stat, cookie);
    return ENGINE_SUCCESS;
}

ENGINE_ERROR_CODE EventuallyPersistentEngine::doSchedulerStats(const void
                                                                *cookie,
                                                                ADD_STAT
                                                                add_stat) {
    for (size_t i = 0; i < MAX_TYPE_ID; ++i) {
        add_casted_stat(Priority::getTypeName(static_cast<type_id_t>(i)),
                        stats.schedulingHisto[i],
                        add_stat, cookie);
    }

    return ENGINE_SUCCESS;
}

ENGINE_ERROR_CODE EventuallyPersistentEngine::doRunTimeStats(const void
                                                                *cookie,
                                                                ADD_STAT
                                                                add_stat) {
    for (size_t i = 0; i < MAX_TYPE_ID; ++i) {
        add_casted_stat(Priority::getTypeName(static_cast<type_id_t>(i)),
                        stats.taskRuntimeHisto[i],
                        add_stat, cookie);
    }

    return ENGINE_SUCCESS;
}

ENGINE_ERROR_CODE EventuallyPersistentEngine::doDispatcherStats(const void
                                                                *cookie,
                                                                ADD_STAT
                                                                add_stat) {
    ExecutorPool::get()->doWorkerStat(ObjectRegistry::getCurrentEngine(),
                                      cookie, add_stat);
    return ENGINE_SUCCESS;
}

ENGINE_ERROR_CODE EventuallyPersistentEngine::doWorkloadStats(const void
                                                              *cookie,
                                                              ADD_STAT
                                                              add_stat) {
    char statname[80] = {0};
    ExecutorPool *expool = ExecutorPool::get();

    int readers = expool->getNumReaders();
    snprintf(statname, sizeof(statname), "ep_workload:num_readers");
    add_casted_stat(statname, readers, add_stat, cookie);

    int writers = expool->getNumWriters();
    snprintf(statname, sizeof(statname), "ep_workload:num_writers");
    add_casted_stat(statname, writers, add_stat, cookie);

    int auxio = expool->getNumAuxIO();
    snprintf(statname, sizeof(statname), "ep_workload:num_auxio");
    add_casted_stat(statname, auxio, add_stat, cookie);

    int nonio = expool->getNumNonIO();
    snprintf(statname, sizeof(statname), "ep_workload:num_nonio");
    add_casted_stat(statname, nonio, add_stat, cookie);

    int max_readers = expool->getMaxReaders();
    snprintf(statname, sizeof(statname), "ep_workload:max_readers");
    add_casted_stat(statname, max_readers, add_stat, cookie);

    int max_writers = expool->getMaxWriters();
    snprintf(statname, sizeof(statname), "ep_workload:max_writers");
    add_casted_stat(statname, max_writers, add_stat, cookie);

    int max_auxio = expool->getMaxAuxIO();
    snprintf(statname, sizeof(statname), "ep_workload:max_auxio");
    add_casted_stat(statname, max_auxio, add_stat, cookie);

    int max_nonio = expool->getMaxNonIO();
    snprintf(statname, sizeof(statname), "ep_workload:max_nonio");
    add_casted_stat(statname, max_nonio, add_stat, cookie);

    int shards = workload->getNumShards();
    snprintf(statname, sizeof(statname), "ep_workload:num_shards");
    add_casted_stat(statname, shards, add_stat, cookie);

    int numReadyTasks = expool->getNumReadyTasks();
    snprintf(statname, sizeof(statname), "ep_workload:ready_tasks");
    add_casted_stat(statname, numReadyTasks, add_stat, cookie);

    int numSleepers = expool->getNumSleepers();
    snprintf(statname, sizeof(statname), "ep_workload:num_sleepers");
    add_casted_stat(statname, numSleepers, add_stat, cookie);

    expool->doTaskQStat(ObjectRegistry::getCurrentEngine(),
                                      cookie, add_stat);
    return ENGINE_SUCCESS;
}

ENGINE_ERROR_CODE EventuallyPersistentEngine::doSeqnoStats(const void *cookie,
                                                          ADD_STAT add_stat,
                                                          const char* stat_key,
                                                          int nkey) {
    if (nkey > 14) {
        std::string value(stat_key + 14, nkey - 14);

        try {
            checkNumeric(value.c_str());
        } catch(std::runtime_error &) {
            return ENGINE_EINVAL;
        }

        int vbucket = atoi(value.c_str());
        RCPtr<VBucket> vb = getVBucket(vbucket);
        if (!vb) {
            return ENGINE_NOT_MY_VBUCKET;
        }

        uint64_t relHighSeqno = vb->getHighSeqno();
        if (vb->getState() != vbucket_state_active) {
            relHighSeqno = vb->checkpointManager.getLastClosedChkBySeqno();
        }

        char buffer[32];
        failover_entry_t entry = vb->failovers->getLatestEntry();
        snprintf(buffer, sizeof(buffer), "vb_%d:high_seqno", vb->getId());
        add_casted_stat(buffer, relHighSeqno, add_stat, cookie);
        snprintf(buffer, sizeof(buffer), "vb_%d:abs_high_seqno", vb->getId());
        add_casted_stat(buffer, vb->getHighSeqno(), add_stat, cookie);
        snprintf(buffer, sizeof(buffer), "vb_%d:uuid", vb->getId());
        add_casted_stat(buffer, entry.vb_uuid, add_stat, cookie);
        snprintf(buffer, sizeof(buffer), "vb_%d:purge_seqno", vb->getId());
        add_casted_stat(buffer, vb->getPurgeSeqno(), add_stat, cookie);
        return ENGINE_SUCCESS;
    }

    std::vector<int> vbuckets = epstore->getVBuckets().getBuckets();
    std::vector<int>::iterator itr = vbuckets.begin();
    for (; itr != vbuckets.end(); ++itr) {
        RCPtr<VBucket> vb = getVBucket(*itr);
        if (vb) {
            uint64_t relHighSeqno = vb->getHighSeqno();
            if (vb->getState() != vbucket_state_active) {
                relHighSeqno = vb->checkpointManager.getLastClosedChkBySeqno();
            }

            char buffer[32];
            failover_entry_t entry = vb->failovers->getLatestEntry();
            snprintf(buffer, sizeof(buffer), "vb_%d:high_seqno", vb->getId());
            add_casted_stat(buffer, relHighSeqno, add_stat, cookie);
            snprintf(buffer, sizeof(buffer), "vb_%d:abs_high_seqno", vb->getId());
            add_casted_stat(buffer, vb->getHighSeqno(), add_stat, cookie);
            snprintf(buffer, sizeof(buffer), "vb_%d:uuid", vb->getId());
            add_casted_stat(buffer, entry.vb_uuid, add_stat, cookie);
            snprintf(buffer, sizeof(buffer), "vb_%d:purge_seqno", vb->getId());
            add_casted_stat(buffer, vb->getPurgeSeqno(), add_stat, cookie);
        }
    }
    return ENGINE_SUCCESS;
}

ENGINE_ERROR_CODE EventuallyPersistentEngine::doDiskStats(const void *cookie,
                                                          ADD_STAT add_stat,
                                                          const char* stat_key,
                                                          int nkey) {
    bool detailed = false;

    if (nkey > 8) {
        if (nkey == 15 && strncmp(stat_key + 9, "detail", nkey - 9) == 0) {
            detailed = true;
        } else {
            return ENGINE_EINVAL;
        }
    }

    class DiskStatVisitor : public VBucketVisitor {
    public:
        DiskStatVisitor(const void *c, ADD_STAT a, bool d)
            : cookie(c), add_stat(a), detailed(d), fileSpaceUsed(0),
              fileSize(0) {}

        bool visitBucket(RCPtr<VBucket> &vb) {
            if (detailed) {
                char buf[32];
                uint16_t vbid = vb->getId();

                snprintf(buf, sizeof(buf), "vb_%d:data_size", vbid);
                add_casted_stat(buf, vb->fileSpaceUsed, add_stat, cookie);
                snprintf(buf, sizeof(buf), "vb_%d:file_size", vbid);
                add_casted_stat(buf, vb->fileSize, add_stat, cookie);
            }

            fileSpaceUsed += vb->fileSpaceUsed;
            fileSize += vb->fileSize;
            return false;
        }

        size_t getFileSize() {
            return fileSize;
        }

        size_t getDataSize() {
            return fileSpaceUsed;
        }

        const void *cookie;
        ADD_STAT add_stat;
        bool detailed;
        size_t fileSpaceUsed;
        size_t fileSize;
    };

    DiskStatVisitor dsv(cookie, add_stat, detailed);
    epstore->visit(dsv);

    if (!detailed) {
        add_casted_stat("ep_db_data_size", dsv.getDataSize(), add_stat, cookie);
        add_casted_stat("ep_db_file_size", dsv.getFileSize(), add_stat, cookie);
    }
    return ENGINE_SUCCESS;
}

void EventuallyPersistentEngine::addLookupAllKeys(const void *cookie,
                                                  ENGINE_ERROR_CODE err) {
    LockHolder lh(lookupMutex);
    allKeysLookups[cookie] = err;
}

void EventuallyPersistentEngine::runDefragmenterTask(void) {
    epstore->runDefragmenterTask();
}

ENGINE_ERROR_CODE EventuallyPersistentEngine::getStats(const void* cookie,
                                                       const char* stat_key,
                                                       int nkey,
                                                       ADD_STAT add_stat) {
    BlockTimer timer(&stats.getStatsCmdHisto);
    if (stat_key != NULL) {
        LOG(EXTENSION_LOG_DEBUG, "stats %s %d", stat_key, nkey);
    } else {
        LOG(EXTENSION_LOG_DEBUG, "stats engine");
    }

    ENGINE_ERROR_CODE rv = ENGINE_KEY_ENOENT;
    if (stat_key == NULL) {
        rv = doEngineStats(cookie, add_stat);
    } else if (nkey > 7 && strncmp(stat_key, "tapagg ", 7) == 0) {
        rv = doConnAggStats(cookie, add_stat, stat_key + 7, nkey - 7,
                            TAP_CONN);
    } else if (nkey > 7 && strncmp(stat_key, "dcpagg ", 7) == 0) {
        rv = doConnAggStats(cookie, add_stat, stat_key + 7, nkey - 7,
                            DCP_CONN);
    } else if (nkey == 3 && strncmp(stat_key, "tap", 3) == 0) {
        rv = doTapStats(cookie, add_stat);
    } else if (nkey == 3 && strncmp(stat_key, "dcp", 3) == 0) {
        rv = doDcpStats(cookie, add_stat);
    } else if (nkey == 4 && strncmp(stat_key, "hash", 3) == 0) {
        rv = doHashStats(cookie, add_stat);
    } else if (nkey == 7 && strncmp(stat_key, "vbucket", 7) == 0) {
        rv = doVBucketStats(cookie, add_stat, stat_key, nkey, false, false);
    } else if (nkey >= 15 && strncmp(stat_key, "vbucket-details", 15) == 0) {
        rv = doVBucketStats(cookie, add_stat, stat_key, nkey, false, true);
    } else if (nkey >= 13 && strncmp(stat_key, "vbucket-seqno", 13) == 0) {
        rv = doSeqnoStats(cookie, add_stat, stat_key, nkey);
    } else if (nkey == 12 && strncmp(stat_key, "prev-vbucket", 12) == 0) {
        rv = doVBucketStats(cookie, add_stat, stat_key, nkey, true, false);
    } else if (nkey >= 10 && strncmp(stat_key, "checkpoint", 10) == 0) {
        rv = doCheckpointStats(cookie, add_stat, stat_key, nkey);
    } else if (nkey == 7 && strncmp(stat_key, "timings", 7) == 0) {
        rv = doTimingStats(cookie, add_stat);
    } else if (nkey == 10 && strncmp(stat_key, "dispatcher", 10) == 0) {
        rv = doDispatcherStats(cookie, add_stat);
    } else if (nkey == 9 && strncmp(stat_key, "scheduler", 9) == 0) {
        rv = doSchedulerStats(cookie, add_stat);
    } else if (nkey == 8 && strncmp(stat_key, "runtimes", 8) == 0) {
        rv = doRunTimeStats(cookie, add_stat);
    } else if (nkey == 6 && strncmp(stat_key, "memory", 6) == 0) {
        rv = doMemoryStats(cookie, add_stat);
    } else if (nkey == 4 && strncmp(stat_key, "uuid", 4) == 0) {
        add_casted_stat("uuid", configuration.getUuid(), add_stat, cookie);
        rv = ENGINE_SUCCESS;
    } else if (nkey > 4 && strncmp(stat_key, "key ", 4) == 0) {
        std::string key;
        std::string vbid;
        std::string s_key(&stat_key[4], nkey - 4);
        std::stringstream ss(s_key);

        ss >> key;
        ss >> vbid;
        if (key.length() == 0) {
            return rv;
        }
        uint16_t vbucket_id(0);
        parseUint16(vbid.c_str(), &vbucket_id);
        // Non-validating, non-blocking version
        rv = doKeyStats(cookie, add_stat, vbucket_id, key, false);
    } else if (nkey > 5 && strncmp(stat_key, "vkey ", 5) == 0) {
        std::string key;
        std::string vbid;
        std::string s_key(&stat_key[5], nkey - 5);
        std::stringstream ss(s_key);

        ss >> key;
        ss >> vbid;
        if (key.length() == 0) {
            return rv;
        }
        uint16_t vbucket_id(0);
        parseUint16(vbid.c_str(), &vbucket_id);
        // Validating version; blocks
        rv = doKeyStats(cookie, add_stat, vbucket_id, key, true);
    } else if (nkey == 9 && strncmp(stat_key, "kvtimings", 9) == 0) {
        getEpStore()->addKVStoreTimingStats(add_stat, cookie);
        rv = ENGINE_SUCCESS;
    } else if (nkey == 7 && strncmp(stat_key, "kvstore", 7) == 0) {
        getEpStore()->addKVStoreStats(add_stat, cookie);
        rv = ENGINE_SUCCESS;
    } else if (nkey == 6 && strncmp(stat_key, "warmup", 6) == 0) {
        epstore->getWarmup()->addStats(add_stat, cookie);
        rv = ENGINE_SUCCESS;
    } else if (nkey == 4 && strncmp(stat_key, "info", 4) == 0) {
        add_casted_stat("info", get_stats_info(), add_stat, cookie);
        rv = ENGINE_SUCCESS;
    } else if (nkey == 9 && strncmp(stat_key, "allocator", 9) ==0) {
        char buffer[64 * 1024];
        MemoryTracker::getInstance()->getDetailedStats(buffer, sizeof(buffer));
        add_casted_stat("detailed", buffer, add_stat, cookie);
        rv = ENGINE_SUCCESS;
    } else if (nkey == 6 && strncmp(stat_key, "config", 6) == 0) {
        configuration.addStats(add_stat, cookie);
        rv = ENGINE_SUCCESS;
    } else if (nkey > 15 && strncmp(stat_key, "tap-vbtakeover", 14) == 0) {
        std::string tStream;
        std::string vbid;
        std::string buffer(&stat_key[15], nkey - 15);
        std::stringstream ss(buffer);
        ss >> vbid;
        ss >> tStream;

        uint16_t vbucket_id(0);
        parseUint16(vbid.c_str(), &vbucket_id);
        rv = doTapVbTakeoverStats(cookie, add_stat, tStream, vbucket_id);
    } else if (nkey > 15 && (strncmp(stat_key, "dcp-vbtakeover", 14) == 0 ||
               strncmp(stat_key, "dcp-vbtakeover", 14) == 0)) {
        std::string tStream;
        std::string vbid;
        std::string buffer(&stat_key[15], nkey - 15);
        std::stringstream ss(buffer);
        ss >> vbid;
        ss >> tStream;

        uint16_t vbucket_id(0);
        parseUint16(vbid.c_str(), &vbucket_id);
        rv = doDcpVbTakeoverStats(cookie, add_stat, tStream, vbucket_id);
    } else if (nkey == 8 && strncmp(stat_key, "workload", 8) == 0) {
        return doWorkloadStats(cookie, add_stat);
    } else if (nkey >= 10 && strncmp(stat_key, "failovers ", 10) == 0) {
        std::string vbid;
        std::string s_key(&stat_key[10], nkey - 10);
        std::stringstream ss(s_key);

        ss >> vbid;
        uint16_t vbucket_id(0);
        parseUint16(vbid.c_str(), &vbucket_id);
        rv = doVbIdFailoverLogStats(cookie, add_stat, vbucket_id);
    } else if (nkey == 9 && strncmp(stat_key, "failovers", 9) == 0) {
        rv = doAllFailoverLogStats(cookie, add_stat);
    } else if (nkey >= 8 && strncmp(stat_key, "diskinfo", 8) == 0) {
        return doDiskStats(cookie, add_stat, stat_key, nkey);
    }

    return rv;
}

ENGINE_ERROR_CODE EventuallyPersistentEngine::observe(
                                       const void* cookie,
                                       protocol_binary_request_header *request,
                                       ADD_RESPONSE response) {
    protocol_binary_request_no_extras *req =
        (protocol_binary_request_no_extras*)request;

    size_t offset = 0;
    const char* data = reinterpret_cast<const char*>(req->bytes) +
                                                            sizeof(req->bytes);
    uint32_t data_len = ntohl(req->message.header.request.bodylen);
    std::stringstream result;
    item_eviction_policy_t policy = epstore->getItemEvictionPolicy();

    while (offset < data_len) {
        uint16_t vb_id;
        uint16_t keylen;

        // Parse a key
        if (data_len - offset < 4) {
            std::string msg("Invalid packet structure");
            return sendResponse(response, NULL, 0, 0, 0, msg.c_str(),
                                msg.length(),
                                PROTOCOL_BINARY_RAW_BYTES,
                                PROTOCOL_BINARY_RESPONSE_EINVAL, 0,
                                cookie);
        }

        memcpy(&vb_id, data + offset, sizeof(uint16_t));
        vb_id = ntohs(vb_id);
        offset += sizeof(uint16_t);

        memcpy(&keylen, data + offset, sizeof(uint16_t));
        keylen = ntohs(keylen);
        offset += sizeof(uint16_t);

        if (data_len - offset < keylen) {
            std::string msg("Invalid packet structure");
            return sendResponse(response, NULL, 0, 0, 0, msg.c_str(),
                                msg.length(),
                                PROTOCOL_BINARY_RAW_BYTES,
                                PROTOCOL_BINARY_RESPONSE_EINVAL, 0,
                                cookie);
        }

        const std::string key(data + offset, keylen);
        offset += keylen;

        LOG(EXTENSION_LOG_DEBUG, "Observing key: %s, in vbucket %d.",
            key.c_str(), vb_id);

        // Get key stats
        uint16_t keystatus = 0;
        struct key_stats kstats;
        memset(&kstats, 0, sizeof(key_stats));
        ENGINE_ERROR_CODE rv = epstore->getKeyStats(key, vb_id, cookie, kstats,
                         policy == VALUE_ONLY ? false : true, true);
        if (rv == ENGINE_SUCCESS) {
            if (kstats.logically_deleted) {
                keystatus = OBS_STATE_LOGICAL_DEL;
            } else if (!kstats.dirty) {
                keystatus = OBS_STATE_PERSISTED;
            } else {
                keystatus = OBS_STATE_NOT_PERSISTED;
            }
        } else if (rv == ENGINE_KEY_ENOENT) {
            keystatus = OBS_STATE_NOT_FOUND;
        } else if (rv == ENGINE_NOT_MY_VBUCKET) {
            LockHolder lh(clusterConfig.lock);
            return sendResponse(response, NULL, 0, NULL, 0,
                                clusterConfig.config,
                                clusterConfig.len,
                                PROTOCOL_BINARY_RAW_BYTES,
                                PROTOCOL_BINARY_RESPONSE_NOT_MY_VBUCKET, 0,
                                cookie);
        } else if (rv == ENGINE_EWOULDBLOCK) {
            return rv;
        } else {
            std::string msg("Internal error");
            return sendResponse(response, NULL, 0, 0, 0, msg.c_str(),
                                msg.length(),
                                PROTOCOL_BINARY_RAW_BYTES,
                                PROTOCOL_BINARY_RESPONSE_EINTERNAL, 0,
                                cookie);
        }

        // Put the result into a response buffer
        vb_id = htons(vb_id);
        keylen = htons(keylen);
        uint64_t cas = htonll(kstats.cas);
        result.write((char*) &vb_id, sizeof(uint16_t));
        result.write((char*) &keylen, sizeof(uint16_t));
        result.write(key.c_str(), ntohs(keylen));
        result.write((char*) &keystatus, sizeof(uint8_t));
        result.write((char*) &cas, sizeof(uint64_t));
    }

    uint64_t persist_time = 0;
    double queue_size = static_cast<double>(stats.diskQueueSize);
    double item_trans_time = epstore->getTransactionTimePerItem();

    if (item_trans_time > 0 && queue_size > 0) {
        persist_time = static_cast<uint32_t>(queue_size * item_trans_time);
    }
    persist_time = persist_time << 32;

    return sendResponse(response, NULL, 0, 0, 0, result.str().data(),
                        result.str().length(),
                        PROTOCOL_BINARY_RAW_BYTES,
                        PROTOCOL_BINARY_RESPONSE_SUCCESS, persist_time,
                        cookie);
}

ENGINE_ERROR_CODE EventuallyPersistentEngine::observe_seqno(
                                       const void* cookie,
                                       protocol_binary_request_header *request,
                                       ADD_RESPONSE response) {
    protocol_binary_request_no_extras *req =
                          (protocol_binary_request_no_extras*)request;
    const char* data = reinterpret_cast<const char*>(req->bytes) +
                                                   sizeof(req->bytes);
    uint16_t vb_id;
    uint64_t vb_uuid;
    uint8_t  format_type;
    uint64_t last_persisted_seqno;
    uint64_t current_seqno;

    std::stringstream result;

    vb_id = ntohs(req->message.header.request.vbucket);
    memcpy(&vb_uuid, data, sizeof(uint64_t));
    vb_uuid = ntohll(vb_uuid);

    LOG(EXTENSION_LOG_DEBUG, "Observing vbucket: %d with uuid: %llu\n",
                             vb_id, vb_uuid);

    RCPtr<VBucket> vb = epstore->getVBucket(vb_id);

    if (!vb) {
        LockHolder lh(clusterConfig.lock);
        return sendResponse(response, NULL, 0, NULL, 0,
                            clusterConfig.config, clusterConfig.len,
                            PROTOCOL_BINARY_RAW_BYTES,
                            PROTOCOL_BINARY_RESPONSE_NOT_MY_VBUCKET, 0,
                            cookie);
    }

    //Check if the vb uuid matches with the latest entry
    failover_entry_t entry = vb->failovers->getLatestEntry();

    if (vb_uuid != entry.vb_uuid) {
       uint64_t failover_highseqno = 0;
       uint64_t latest_uuid;
       bool found = vb->failovers->getLastSeqnoForUUID(vb_uuid, &failover_highseqno);
       if (!found) {
           return sendResponse(response, NULL, 0, 0, 0, 0, 0,
                               PROTOCOL_BINARY_RAW_BYTES,
                               PROTOCOL_BINARY_RESPONSE_KEY_ENOENT, 0,
                               cookie);
       }

       format_type = 1;
       last_persisted_seqno = htonll(epstore->getVBuckets().getPersistenceSeqno(vb_id));
       current_seqno = htonll(vb->getHighSeqno());
       latest_uuid = htonll(entry.vb_uuid);
       vb_id = htons(vb_id);
       vb_uuid = htonll(vb_uuid);
       failover_highseqno = htonll(failover_highseqno);

       result.write((char*) &format_type, sizeof(uint8_t));
       result.write((char*) &vb_id, sizeof(uint16_t));
       result.write((char*) &latest_uuid, sizeof(uint64_t));
       result.write((char*) &last_persisted_seqno, sizeof(uint64_t));
       result.write((char*) &current_seqno, sizeof(uint64_t));
       result.write((char*) &vb_uuid, sizeof(uint64_t));
       result.write((char*) &failover_highseqno, sizeof(uint64_t));
    } else {
        format_type = 0;
        last_persisted_seqno = htonll(epstore->getVBuckets().getPersistenceSeqno(vb_id));
        current_seqno = htonll(vb->getHighSeqno());
        vb_id   =  htons(vb_id);
        vb_uuid =  htonll(vb_uuid);

        result.write((char*) &format_type, sizeof(uint8_t));
        result.write((char*) &vb_id, sizeof(uint16_t));
        result.write((char*) &vb_uuid, sizeof(uint64_t));
        result.write((char*) &last_persisted_seqno, sizeof(uint64_t));
        result.write((char*) &current_seqno, sizeof(uint64_t));
    }

    return sendResponse(response, NULL, 0, 0, 0, result.str().data(),
                        result.str().length(),
                        PROTOCOL_BINARY_RAW_BYTES,
                        PROTOCOL_BINARY_RESPONSE_SUCCESS, 0,
                        cookie);
}

ENGINE_ERROR_CODE EventuallyPersistentEngine::touch(const void *cookie,
                                       protocol_binary_request_header *request,
                                       ADD_RESPONSE response)
{
    if (request->request.extlen != 4 || request->request.keylen == 0) {
        return sendResponse(response, NULL, 0, NULL, 0, NULL, 0,
                            PROTOCOL_BINARY_RAW_BYTES,
                            PROTOCOL_BINARY_RESPONSE_EINVAL, 0, cookie);
    }

    protocol_binary_request_touch *t =
                     reinterpret_cast<protocol_binary_request_touch*>(request);
    void *key = t->bytes + sizeof(t->bytes);
    uint32_t exptime = ntohl(t->message.body.expiration);
    uint16_t nkey = ntohs(request->request.keylen);
    uint16_t vbucket = ntohs(request->request.vbucket);

    // try to get the object
    std::string k(static_cast<const char*>(key), nkey);

    if (exptime != 0) {
        exptime = serverApi->core->abstime(serverApi->core->realtime(exptime));
    }
    GetValue gv(epstore->getAndUpdateTtl(k, vbucket, cookie, (time_t)exptime));
    ENGINE_ERROR_CODE rv = gv.getStatus();
    if (rv == ENGINE_SUCCESS) {
        Item *it = gv.getValue();
        if (request->request.opcode == PROTOCOL_BINARY_CMD_TOUCH) {
            rv = sendResponse(response, NULL, 0, NULL, 0, NULL, 0,
                              PROTOCOL_BINARY_RAW_BYTES,
                              PROTOCOL_BINARY_RESPONSE_SUCCESS, it->getCas(),
                              cookie);
        } else { // GET and TOUCH
            uint32_t flags = it->getFlags();
            rv = sendResponse(response, NULL, 0, &flags, sizeof(flags),
                              it->getData(), it->getNBytes(),
                              it->getDataType(),
                              PROTOCOL_BINARY_RESPONSE_SUCCESS, it->getCas(),
                              cookie);
            ++stats.numOpsGet;
        }
        ++stats.numOpsStore;
        delete it;
    } else if (rv == ENGINE_KEY_EEXISTS) {
        if (isDegradedMode()) {
            std::string msg("Temporary Failure");
            rv = sendResponse(response, NULL, 0, NULL, 0, msg.c_str(),
                              msg.length(), PROTOCOL_BINARY_RAW_BYTES,
                              PROTOCOL_BINARY_RESPONSE_ETMPFAIL, 0, cookie);
        } else {
            std::string msg("Lock Error");
            rv = sendResponse(response, NULL, 0, NULL, 0, msg.c_str(),
                              msg.length(), PROTOCOL_BINARY_RAW_BYTES,
                              PROTOCOL_BINARY_RESPONSE_ETMPFAIL, 0, cookie);
        }
    } else if (rv == ENGINE_KEY_ENOENT) {
        if (isDegradedMode()) {
            std::string msg("Temporary Failure");
            rv = sendResponse(response, NULL, 0, NULL, 0, msg.c_str(),
                              msg.length(), PROTOCOL_BINARY_RAW_BYTES,
                              PROTOCOL_BINARY_RESPONSE_ETMPFAIL, 0, cookie);
        } else if (request->request.opcode == PROTOCOL_BINARY_CMD_GATQ) {
            // GATQ should not return response upon cache miss
            rv = ENGINE_SUCCESS;
        } else {
            std::string msg("Not Found");
            rv = sendResponse(response, NULL, 0, NULL, 0, msg.c_str(),
                              msg.length(), PROTOCOL_BINARY_RAW_BYTES,
                              PROTOCOL_BINARY_RESPONSE_KEY_ENOENT, 0, cookie);
        }
    } else if (rv == ENGINE_NOT_MY_VBUCKET) {
        if (isDegradedMode()) {
            std::string msg("Temporary Failure");
            rv = sendResponse(response, NULL, 0, NULL, 0, msg.c_str(),
                              msg.length(), PROTOCOL_BINARY_RAW_BYTES,
                              PROTOCOL_BINARY_RESPONSE_ETMPFAIL, 0, cookie);
        } else {
            LockHolder lh(clusterConfig.lock);
            rv = sendResponse(response, NULL, 0, NULL, 0, clusterConfig.config,
                              clusterConfig.len, PROTOCOL_BINARY_RAW_BYTES,
                              PROTOCOL_BINARY_RESPONSE_NOT_MY_VBUCKET, 0,
                              cookie);
        }
    }

    return rv;
}

ENGINE_ERROR_CODE EventuallyPersistentEngine::deregisterTapClient(
                                       const void *cookie,
                                       protocol_binary_request_header *request,
                                       ADD_RESPONSE response)
{
    uint64_t cas = ntohll(request->request.cas);

    std::string tap_name = "eq_tapq:";
    std::string cName((const char*)request->bytes + sizeof(request->bytes) +
                      request->request.extlen, ntohs(request->request.keylen));
    tap_name.append(cName);

    // Close the tap connection for the registered TAP client and remove
    // its checkpoint cursors.
    bool rv = tapConnMap->closeConnectionByName(tap_name);
    if (!rv) {
        // If the tap connection is not found, we still need to remove
        /// its checkpoint cursors.
        const VBucketMap &vbuckets = getEpStore()->getVBuckets();
        size_t numOfVBuckets = vbuckets.getSize();
        for (size_t i = 0; i < numOfVBuckets; ++i) {
            cb_assert(i <= std::numeric_limits<uint16_t>::max());
            uint16_t vbid = static_cast<uint16_t>(i);
            RCPtr<VBucket> vb = vbuckets.getBucket(vbid);
            if (!vb) {
                continue;
            }
            vb->checkpointManager.removeCursor(tap_name);
        }
    }

    return sendResponse(response, NULL, 0, NULL, 0, NULL, 0,
                        PROTOCOL_BINARY_RAW_BYTES,
                        PROTOCOL_BINARY_RESPONSE_SUCCESS, cas, cookie);
}

ENGINE_ERROR_CODE
EventuallyPersistentEngine::handleCheckpointCmds(const void *cookie,
                                           protocol_binary_request_header *req,
                                           ADD_RESPONSE response)
{
    std::stringstream msg;
    uint16_t vbucket = ntohs(req->request.vbucket);
    RCPtr<VBucket> vb = getVBucket(vbucket);

    if (!vb) {
        LockHolder lh(clusterConfig.lock);
        return sendResponse(response, NULL, 0, NULL, 0,
                            clusterConfig.config, clusterConfig.len,
                            PROTOCOL_BINARY_RAW_BYTES,
                            PROTOCOL_BINARY_RESPONSE_NOT_MY_VBUCKET, 0,
                            cookie);
    }

    int16_t status = PROTOCOL_BINARY_RESPONSE_SUCCESS;

    switch (req->request.opcode) {
    case PROTOCOL_BINARY_CMD_LAST_CLOSED_CHECKPOINT:
        {
            uint64_t checkpointId = vb->checkpointManager.
                                    getLastClosedCheckpointId();
            checkpointId = htonll(checkpointId);
            return sendResponse(response, NULL, 0, NULL, 0,
                                &checkpointId, sizeof(checkpointId),
                                PROTOCOL_BINARY_RAW_BYTES,
                                status, 0, cookie);
        }
        break;
    case PROTOCOL_BINARY_CMD_CREATE_CHECKPOINT:
        if (vb->getState() != vbucket_state_active) {
            status = PROTOCOL_BINARY_RESPONSE_NOT_MY_VBUCKET;
            LockHolder lh(clusterConfig.lock);
            return sendResponse(response, NULL, 0, NULL, 0,
                                clusterConfig.config, clusterConfig.len,
                                PROTOCOL_BINARY_RAW_BYTES,
                                status, 0, cookie);

        } else {
            uint64_t checkpointId = htonll(vb->checkpointManager.
                                           createNewCheckpoint());
            getEpStore()->wakeUpFlusher();

            uint64_t persistedChkId = htonll(epstore->
                                   getLastPersistedCheckpointId(vb->getId()));
            char val[128];
            memcpy(val, &checkpointId, sizeof(uint64_t));
            memcpy(val + sizeof(uint64_t), &persistedChkId, sizeof(uint64_t));
            return sendResponse(response, NULL, 0, NULL, 0,
                                val, sizeof(uint64_t) * 2,
                                PROTOCOL_BINARY_RAW_BYTES,
                                status, 0, cookie);
        }
        break;
    case PROTOCOL_BINARY_CMD_CHECKPOINT_PERSISTENCE:
        {
            uint16_t keylen = ntohs(req->request.keylen);
            uint32_t bodylen = ntohl(req->request.bodylen);
            if ((bodylen - keylen) == 0) {
                msg <<
                "No checkpoint id is given for CMD_CHECKPOINT_PERSISTENCE!!!";
                status = PROTOCOL_BINARY_RESPONSE_EINVAL;
            } else {
                uint64_t chk_id;
                memcpy(&chk_id, req->bytes + sizeof(req->bytes) + keylen,
                       bodylen - keylen);
                chk_id = ntohll(chk_id);
                void *es = getEngineSpecific(cookie);
                if (!es) {
                    vb->addHighPriorityVBEntry(chk_id, cookie, false);
                    storeEngineSpecific(cookie, this);
                    // Wake up the flusher if it is idle.
                    getEpStore()->wakeUpFlusher();
                    return ENGINE_EWOULDBLOCK;
                } else {
                    storeEngineSpecific(cookie, NULL);
                    LOG(EXTENSION_LOG_INFO,
                        "Checkpoint %llu persisted for vbucket %d.",
                        chk_id, vbucket);
                }
            }
        }
        break;
    default:
        {
            msg << "Unknown checkpoint command opcode: " <<
                   req->request.opcode;
            status = PROTOCOL_BINARY_RESPONSE_UNKNOWN_COMMAND;
        }
    }

    return sendResponse(response, NULL, 0, NULL, 0,
                        msg.str().c_str(), msg.str().length(),
                        PROTOCOL_BINARY_RAW_BYTES,
                        status, 0, cookie);
}

ENGINE_ERROR_CODE
EventuallyPersistentEngine::handleSeqnoCmds(const void *cookie,
                                           protocol_binary_request_header *req,
                                           ADD_RESPONSE response)
{
    std::stringstream msg;
    uint16_t vbucket = ntohs(req->request.vbucket);
    RCPtr<VBucket> vb = getVBucket(vbucket);

    if (!vb) {
        LockHolder lh(clusterConfig.lock);
        return sendResponse(response, NULL, 0, NULL, 0,
                            clusterConfig.config, clusterConfig.len,
                            PROTOCOL_BINARY_RAW_BYTES,
                            PROTOCOL_BINARY_RESPONSE_NOT_MY_VBUCKET, 0,
                            cookie);
    }

    int16_t status = PROTOCOL_BINARY_RESPONSE_SUCCESS;

    uint16_t extlen = req->request.extlen;
    uint32_t bodylen = ntohl(req->request.bodylen);
    if ((bodylen - extlen) != 0) {
        msg << "Invalid packet format";
        status = PROTOCOL_BINARY_RESPONSE_EINVAL;
    } else {
        uint64_t seqno;
        memcpy(&seqno, req->bytes + sizeof(req->bytes), 8);
        seqno = ntohll(seqno);
        void *es = getEngineSpecific(cookie);
        if (!es) {
            uint16_t persisted_seqno =
                epstore->getVBuckets().getPersistenceSeqno(vbucket);
            if (seqno > persisted_seqno) {
                vb->addHighPriorityVBEntry(seqno, cookie, true);
                storeEngineSpecific(cookie, this);
                return ENGINE_EWOULDBLOCK;
            }
        } else {
            storeEngineSpecific(cookie, NULL);
            LOG(EXTENSION_LOG_INFO,
                "Sequence number %llu persisted for vbucket %d.",
                seqno, vbucket);
        }
    }

    return sendResponse(response, NULL, 0, NULL, 0,
                        msg.str().c_str(), msg.str().length(),
                        PROTOCOL_BINARY_RAW_BYTES,
                        status, 0, cookie);
}

ENGINE_ERROR_CODE
EventuallyPersistentEngine::resetReplicationChain(const void *cookie,
                                           protocol_binary_request_header *req,
                                           ADD_RESPONSE response) {
    (void) req;
    tapConnMap->resetReplicaChain();
    return sendResponse(response, NULL, 0, NULL, 0, NULL, 0,
                        PROTOCOL_BINARY_RAW_BYTES,
                        PROTOCOL_BINARY_RESPONSE_SUCCESS, 0, cookie);
}

static protocol_binary_response_status engine_error_2_protocol_error(
                                                         ENGINE_ERROR_CODE e) {
    protocol_binary_response_status ret;

    switch (e) {
    case ENGINE_SUCCESS:
        return PROTOCOL_BINARY_RESPONSE_SUCCESS;
    case ENGINE_KEY_ENOENT:
        return PROTOCOL_BINARY_RESPONSE_KEY_ENOENT;
    case ENGINE_KEY_EEXISTS:
        return PROTOCOL_BINARY_RESPONSE_KEY_EEXISTS;
    case ENGINE_ENOMEM:
        return PROTOCOL_BINARY_RESPONSE_ENOMEM;
    case ENGINE_TMPFAIL:
        return PROTOCOL_BINARY_RESPONSE_ETMPFAIL;
    case ENGINE_NOT_STORED:
        return PROTOCOL_BINARY_RESPONSE_NOT_STORED;
    case ENGINE_EINVAL:
        return PROTOCOL_BINARY_RESPONSE_EINVAL;
    case ENGINE_ENOTSUP:
        return PROTOCOL_BINARY_RESPONSE_NOT_SUPPORTED;
    case ENGINE_E2BIG:
        return PROTOCOL_BINARY_RESPONSE_E2BIG;
    case ENGINE_NOT_MY_VBUCKET:
        return PROTOCOL_BINARY_RESPONSE_NOT_MY_VBUCKET;
    case ENGINE_ERANGE:
        return PROTOCOL_BINARY_RESPONSE_ERANGE;
    default:
        ret = PROTOCOL_BINARY_RESPONSE_EINTERNAL;
    }

    return ret;
}

ENGINE_ERROR_CODE EventuallyPersistentEngine::getMeta(const void* cookie,
                                     protocol_binary_request_get_meta *request,
                                                      ADD_RESPONSE response)
{
    if (request->message.header.request.keylen == 0) {
        return sendResponse(response, NULL, 0, NULL, 0, NULL, 0,
                            PROTOCOL_BINARY_RAW_BYTES,
                            PROTOCOL_BINARY_RESPONSE_EINVAL, 0, cookie);
    }

    uint8_t extlen = request->message.header.request.extlen;
    std::string key((char *)(request->bytes + sizeof(request->bytes) + extlen),
                    (size_t)ntohs(request->message.header.request.keylen));
    uint16_t vbucket = ntohs(request->message.header.request.vbucket);


    bool sendConfResMode = false;
    uint8_t confResMode;

    if (extlen == 1) {
        uint8_t reqExtMeta;
        memcpy(&reqExtMeta, request->bytes + sizeof(request->bytes), extlen);
        if (reqExtMeta == 0x01) {
            sendConfResMode = true;
        }
    }

    ItemMetaData metadata;
    uint32_t deleted;

    ENGINE_ERROR_CODE rv = epstore->getMetaData(key, vbucket, cookie,
                                                metadata, deleted,
                                                confResMode);

    if (rv == ENGINE_SUCCESS) {

        uint8_t meta[21];
        uint8_t metalen = 20;
        deleted = htonl(deleted);
        uint32_t flags = metadata.flags;
        uint32_t exp = htonl(metadata.exptime);
        uint64_t seqno = htonll(metadata.revSeqno);

        memcpy(meta, &deleted, 4);
        memcpy(meta + 4, &flags, 4);
        memcpy(meta + 8, &exp, 4);
        memcpy(meta + 12, &seqno, 8);

        if (sendConfResMode) {
            *(meta + metalen) = confResMode;
            metalen++;
        }

        rv = sendResponse(response, NULL, 0, (const void *)meta,
                          metalen, NULL, 0,
                          PROTOCOL_BINARY_RAW_BYTES,
                          PROTOCOL_BINARY_RESPONSE_SUCCESS,
                          metadata.cas, cookie);
    } else if (rv == ENGINE_NOT_MY_VBUCKET) {
        LockHolder lh(clusterConfig.lock);
        rv = sendResponse(response, NULL, 0, NULL, 0, clusterConfig.config,
                          clusterConfig.len, PROTOCOL_BINARY_RAW_BYTES,
                          PROTOCOL_BINARY_RESPONSE_NOT_MY_VBUCKET, 0, cookie);
    } else if (rv != ENGINE_EWOULDBLOCK) {
        if (rv == ENGINE_KEY_ENOENT &&
            request->message.header.request.opcode == PROTOCOL_BINARY_CMD_GETQ_META) {
            rv = ENGINE_SUCCESS;
        } else {
            rv = sendResponse(response, NULL, 0, NULL, 0, NULL, 0,
                              PROTOCOL_BINARY_RAW_BYTES,
                              engine_error_2_protocol_error(rv),
                              metadata.cas, cookie);
        }
    }

    return rv;
}

ENGINE_ERROR_CODE EventuallyPersistentEngine::setWithMeta(const void* cookie,
                                protocol_binary_request_set_with_meta *request,
                                ADD_RESPONSE response)
{
    // revid_nbytes, flags and exptime is mandatory fields.. and we need a key
    uint8_t extlen = request->message.header.request.extlen;
    uint16_t keylen = ntohs(request->message.header.request.keylen);
    if ((extlen != 24           // Packet without nmeta or options
         && extlen != 28        // Packet with options but without nmeta
         && extlen != 26)       // Packet with nmeta
        || keylen == 0) {
        return sendResponse(response, NULL, 0, NULL, 0, NULL, 0,
                            PROTOCOL_BINARY_RAW_BYTES,
                            PROTOCOL_BINARY_RESPONSE_EINVAL, 0, cookie);
    }

    if (isDegradedMode()) {
        return sendResponse(response, NULL, 0, NULL, 0, NULL, 0,
                            PROTOCOL_BINARY_RAW_BYTES,
                            PROTOCOL_BINARY_RESPONSE_ETMPFAIL,
                            0, cookie);
    }

    uint8_t opcode = request->message.header.request.opcode;
    uint8_t *key = request->bytes + sizeof(request->bytes);
    uint16_t vbucket = ntohs(request->message.header.request.vbucket);
    uint32_t bodylen = ntohl(request->message.header.request.bodylen);
    uint8_t datatype = request->message.header.request.datatype;
    size_t vallen = bodylen - keylen - extlen;

    uint32_t flags = request->message.body.flags;
    uint32_t expiration = ntohl(request->message.body.expiration);
    uint64_t seqno = ntohll(request->message.body.seqno);
    uint64_t cas = ntohll(request->message.body.cas);

    bool force = false;
    ExtendedMetaData *emd = NULL;

    if (extlen == 28) {
        uint32_t options;
        memcpy(&options, request->bytes + sizeof(request->bytes),
               sizeof(options));
        key += 4;       // 4 bytes for options
        if (ntohl(options) & SKIP_CONFLICT_RESOLUTION_FLAG) {
            force = true;
        }
    } else if (extlen == 26) {
        uint16_t nmeta;
        memcpy(&nmeta, request->bytes + sizeof(request->bytes),
               sizeof(nmeta));
        key += 2;       // 2 bytes for nmeta
        nmeta = ntohs(nmeta);
        if (nmeta > 0) {
            // Correct the vallen
            vallen -= nmeta;
            emd = new ExtendedMetaData(key + keylen + vallen, nmeta);

            if (emd == NULL) {
                return sendResponse(response, NULL, 0, NULL, 0, NULL, 0,
                                    PROTOCOL_BINARY_RAW_BYTES,
                                    PROTOCOL_BINARY_RESPONSE_ENOMEM, 0, cookie);
            }

            if (emd->getStatus() == ENGINE_EINVAL) {
                delete emd;
                return sendResponse(response, NULL, 0, NULL, 0, NULL, 0,
                                    PROTOCOL_BINARY_RAW_BYTES,
                                    PROTOCOL_BINARY_RESPONSE_EINVAL, 0, cookie);
            }
        }
    }

    if (vallen > maxItemSize) {
        LOG(EXTENSION_LOG_WARNING,
            "Item value size %ld for setWithMeta is bigger "
            "than the max size %ld allowed!!!\n", vallen, maxItemSize);
        return sendResponse(response, NULL, 0, NULL, 0, NULL, 0,
                            PROTOCOL_BINARY_RAW_BYTES,
                            PROTOCOL_BINARY_RESPONSE_E2BIG, 0, cookie);
    }

    uint8_t *dta = key + keylen;

    if (!isDatatypeSupported(cookie)) {
        const int len = vallen;
        const unsigned char *data = (const unsigned char*) dta;
        if (checkUTF8JSON(data, len)) {
            datatype = PROTOCOL_BINARY_DATATYPE_JSON;
        }
    }

    uint8_t ext_meta[1];
    uint8_t ext_len = EXT_META_LEN;
    *(ext_meta) = datatype;
    Item *itm = new Item(key, keylen, flags, expiration, dta, vallen,
                         ext_meta, ext_len, cas, -1, vbucket);

    if (itm == NULL) {
        return sendResponse(response, NULL, 0, NULL, 0, NULL, 0,
                            PROTOCOL_BINARY_RAW_BYTES,
                            PROTOCOL_BINARY_RESPONSE_ENOMEM, 0, cookie);
    }

    void *startTimeC = getEngineSpecific(cookie);
    hrtime_t startTime;
    if (startTimeC) {
        startTime = *(static_cast<hrtime_t *> (startTimeC));
    } else {
        startTime = gethrtime();
    }

    itm->setRevSeqno(seqno);

    if (emd) {
        itm->setConflictResMode(
                 static_cast<enum conflict_resolution_mode>(
                                            emd->getConflictResMode()));
    }

    bool allowExisting = (opcode == PROTOCOL_BINARY_CMD_SET_WITH_META ||
                          opcode == PROTOCOL_BINARY_CMD_SETQ_WITH_META);

    uint8_t meta[16];
    uint64_t by_seqno = 0;
    uint64_t vb_uuid = 0;

    ENGINE_ERROR_CODE ret = epstore->setWithMeta(*itm, ntohll(request->
                                                 message.header.request.cas),
                                                 &by_seqno, cookie, force,
                                                 allowExisting, 0xff, true,
                                                 emd);

    delete emd;

    if (ret == ENGINE_SUCCESS) {
        ++stats.numOpsSetMeta;
        hrtime_t endTime(gethrtime());
        hrtime_t elapsed = (endTime - startTime) / 1000;
        stats.setWithMetaHisto.add(elapsed);
    } else if (ret == ENGINE_ENOMEM) {
        ret = memoryCondition();
    } else if (ret == ENGINE_EWOULDBLOCK) {
        delete itm;
        ++stats.numOpsGetMetaOnSetWithMeta;
        if (!startTimeC) {
            startTimeC = malloc(sizeof(hrtime_t));
            memcpy(startTimeC, &startTime, sizeof(hrtime_t));
            storeEngineSpecific(cookie, startTimeC);
        }
        return ret;
    }

    protocol_binary_response_status rc;
    rc = engine_error_2_protocol_error(ret);

    if (ret == ENGINE_SUCCESS) {
        cas = itm->getCas();
    } else {
        cas = 0;
    }

    if (startTimeC) {
        free(startTimeC);
        startTimeC = NULL;
        storeEngineSpecific(cookie, startTimeC);
    }
    delete itm;

    if ((opcode == PROTOCOL_BINARY_CMD_SETQ_WITH_META || opcode == PROTOCOL_BINARY_CMD_ADDQ_WITH_META) &&
        rc == PROTOCOL_BINARY_RESPONSE_SUCCESS) {
        return ENGINE_SUCCESS;
    }

    if (ret == ENGINE_NOT_MY_VBUCKET) {
        LockHolder lh(clusterConfig.lock);
        return sendResponse(response, NULL, 0, NULL, 0, clusterConfig.config,
                            clusterConfig.len, PROTOCOL_BINARY_RAW_BYTES,
                            rc, cas, cookie);
    }

    if (ret == ENGINE_SUCCESS && isMutationExtrasSupported(cookie)) {
        RCPtr<VBucket> vb = epstore->getVBucket(vbucket);
        vb_uuid = htonll(vb->failovers->getLatestUUID());
        by_seqno = htonll(by_seqno);
        memcpy(meta, &vb_uuid, sizeof(vb_uuid));
        memcpy(meta + sizeof(vb_uuid), &by_seqno, sizeof(by_seqno));
        return sendResponse(response, NULL, 0, (const void *)meta, sizeof(meta),
                            NULL, 0, PROTOCOL_BINARY_RAW_BYTES, rc, cas, cookie);
    }

    return sendResponse(response, NULL, 0, NULL, 0, NULL, 0, PROTOCOL_BINARY_RAW_BYTES,
                        rc, cas, cookie);
}

ENGINE_ERROR_CODE EventuallyPersistentEngine::deleteWithMeta(
                             const void* cookie,
                             protocol_binary_request_delete_with_meta *request,
                             ADD_RESPONSE response) {
    // revid_nbytes, flags and exptime is mandatory fields.. and we need a key
    uint16_t nkey = ntohs(request->message.header.request.keylen);
    uint8_t extlen = request->message.header.request.extlen;
    if ((extlen != 24           // Packet without nmeta or options
         && extlen != 28        // Packet with options but without nmeta
         && extlen != 26)       // Packet with nmeta
        || nkey == 0) {
        return sendResponse(response, NULL, 0, NULL, 0, NULL, 0,
                            PROTOCOL_BINARY_RAW_BYTES,
                            PROTOCOL_BINARY_RESPONSE_EINVAL, 0, cookie);
    }

    if (isDegradedMode()) {
        return sendResponse(response, NULL, 0, NULL, 0, NULL, 0,
                            PROTOCOL_BINARY_RAW_BYTES,
                            PROTOCOL_BINARY_RESPONSE_ETMPFAIL,
                            0, cookie);
    }

    uint8_t opcode = request->message.header.request.opcode;
    const char *key_ptr = reinterpret_cast<const char*>(request->bytes);
    key_ptr += sizeof(request->bytes);
    uint16_t vbucket = ntohs(request->message.header.request.vbucket);
    uint64_t cas = ntohll(request->message.header.request.cas);

    uint32_t flags = request->message.body.flags;
    uint32_t expiration = ntohl(request->message.body.expiration);
    uint64_t seqno = ntohll(request->message.body.seqno);
    uint64_t metacas = ntohll(request->message.body.cas);

    bool force = false;
    ExtendedMetaData *emd = NULL;

    if (extlen == 28) {
        uint32_t options;
        memcpy(&options, request->bytes + sizeof(request->bytes),
               sizeof(options));
        key_ptr += 4;       // 4 bytes for options
        if (ntohl(options) & SKIP_CONFLICT_RESOLUTION_FLAG) {
            force = true;
        }
    } else if (extlen == 26) {
        uint16_t nmeta;
        memcpy(&nmeta, request->bytes + sizeof(request->bytes),
               sizeof(nmeta));
        key_ptr += 2;       // 2 bytes for nmeta
        nmeta = ntohs(nmeta);
        if (nmeta > 0) {
            emd = new ExtendedMetaData(key_ptr + nkey, nmeta);

            if (emd == NULL ) {
                return sendResponse(response, NULL, 0, NULL, 0, NULL, 0,
                                    PROTOCOL_BINARY_RAW_BYTES,
                                    PROTOCOL_BINARY_RESPONSE_ENOMEM, 0, cookie);
            }

            if (emd->getStatus() == ENGINE_EINVAL) {
                delete emd;
                return sendResponse(response, NULL, 0, NULL, 0, NULL, 0,
                                    PROTOCOL_BINARY_RAW_BYTES,
                                    PROTOCOL_BINARY_RESPONSE_EINVAL, 0, cookie);
            }
        }
    }

    std::string key(key_ptr, nkey);

    ItemMetaData itm_meta(metacas, seqno, flags, expiration);

    uint8_t meta[16];
    uint64_t by_seqno = 0;
    uint64_t vb_uuid = 0;

    ENGINE_ERROR_CODE ret = epstore->deleteWithMeta(key, &cas, &by_seqno, vbucket, cookie,
                                                    force, &itm_meta, false, true, 0, emd);

    delete emd;

    if (ret == ENGINE_SUCCESS) {
        stats.numOpsDelMeta++;
    } else if (ret == ENGINE_ENOMEM) {
        ret = memoryCondition();
    } else if (ret == ENGINE_EWOULDBLOCK) {
        return ENGINE_EWOULDBLOCK;
    }

    protocol_binary_response_status rc;
    rc = engine_error_2_protocol_error(ret);

    if (opcode == PROTOCOL_BINARY_CMD_DELQ_WITH_META &&
        rc == PROTOCOL_BINARY_RESPONSE_SUCCESS) {
        return ENGINE_SUCCESS;
    }

    if (ret == ENGINE_NOT_MY_VBUCKET) {
        LockHolder lh(clusterConfig.lock);
        return sendResponse(response, NULL, 0, NULL, 0, clusterConfig.config,
                            clusterConfig.len, PROTOCOL_BINARY_RAW_BYTES,
                            rc, cas, cookie);
    }

    if (ret == ENGINE_SUCCESS && isMutationExtrasSupported(cookie)) {
        RCPtr<VBucket> vb = epstore->getVBucket(vbucket);
        vb_uuid = htonll(vb->failovers->getLatestUUID());
        by_seqno = htonll(by_seqno);
        memcpy(meta, &vb_uuid, 8);
        memcpy(meta + 8, &by_seqno, 8);
        return sendResponse(response, NULL, 0, (const void *)meta, sizeof(meta),
                            NULL, 0, PROTOCOL_BINARY_RAW_BYTES, rc, cas, cookie);
    }

    return sendResponse(response, NULL, 0, NULL, 0, NULL, 0,
                        PROTOCOL_BINARY_RAW_BYTES, rc, cas, cookie);
}

ENGINE_ERROR_CODE
EventuallyPersistentEngine::changeTapVBFilter(const void *cookie,
                                       protocol_binary_request_header *request,
                                              ADD_RESPONSE response) {
    protocol_binary_request_no_extras *req =
                                   (protocol_binary_request_no_extras*)request;

    uint64_t cas = ntohll(req->message.header.request.cas);
    uint16_t keylen = ntohs(req->message.header.request.keylen);
    const char *ptr = ((char*)req) + sizeof(req->message.header);
    std::string tap_name = "eq_tapq:";
    tap_name.append(std::string(ptr, keylen));

    const char *msg = NULL;
    protocol_binary_response_status rv = PROTOCOL_BINARY_RESPONSE_SUCCESS;
    size_t nuserdata = ntohl(req->message.header.request.bodylen) - keylen;
    uint16_t nvbuckets = 0;

    if (nuserdata < sizeof(nvbuckets)) {
        msg = "Number of vbuckets is missing";
        rv = PROTOCOL_BINARY_RESPONSE_EINVAL;
    } else {
        ptr += keylen;
        memcpy(&nvbuckets, ptr, sizeof(nvbuckets));
        nuserdata -= sizeof(nvbuckets);
        ptr += sizeof(nvbuckets);
        nvbuckets = ntohs(nvbuckets);
        if (nvbuckets > 0) {
            if (nuserdata <
                ((sizeof(uint16_t) + sizeof(uint64_t)) * nvbuckets)) {
                msg =
                   "Number of (vbucket id, checkpoint id) pair is not matched";
                rv = PROTOCOL_BINARY_RESPONSE_EINVAL;
            } else {
                std::vector<uint16_t> vbuckets;
                std::map<uint16_t, uint64_t> checkpointIds;
                for (uint16_t i = 0; i < nvbuckets; ++i) {
                    uint16_t vbid;
                    uint64_t chkid;
                    memcpy(&vbid, ptr, sizeof(vbid));
                    ptr += sizeof(uint16_t);
                    memcpy(&chkid, ptr, sizeof(chkid));
                    ptr += sizeof(uint64_t);
                    vbuckets.push_back(ntohs(vbid));
                    checkpointIds[ntohs(vbid)] = ntohll(chkid);
                }
                if (!tapConnMap->changeVBucketFilter(tap_name, vbuckets,
                                                     checkpointIds)) {
                    msg = "TAP producer not exist!!!";
                    rv = PROTOCOL_BINARY_RESPONSE_EINVAL;
                }
            }
        } else {
            msg = "Number of vbuckets should be greater than 0";
            rv = PROTOCOL_BINARY_RESPONSE_EINVAL;
        }
    }

    return sendResponse(response, NULL, 0, NULL, 0,
                        msg, msg ? static_cast<uint16_t>(strlen(msg)) : 0,
                        PROTOCOL_BINARY_RAW_BYTES,
                        static_cast<uint16_t>(rv),
                        cas, cookie);
}

ENGINE_ERROR_CODE
EventuallyPersistentEngine::handleTrafficControlCmd(const void *cookie,
                                       protocol_binary_request_header *request,
                                       ADD_RESPONSE response)
{
    std::stringstream msg;
    int16_t status = PROTOCOL_BINARY_RESPONSE_SUCCESS;

    switch (request->request.opcode) {
    case PROTOCOL_BINARY_CMD_ENABLE_TRAFFIC:
        if (epstore->isWarmingUp()) {
            // engine is still warming up, do not turn on data traffic yet
            msg << "Persistent engine is still warming up!";
            status = PROTOCOL_BINARY_RESPONSE_ETMPFAIL;
        } else {
            if (enableTraffic(true)) {
                msg << "Data traffic to persistence engine is enabled";
            } else {
                msg <<
                      "Data traffic to persistence engine was already enabled";
            }
        }
        break;
    case PROTOCOL_BINARY_CMD_DISABLE_TRAFFIC:
        if (enableTraffic(false)) {
            msg << "Data traffic to persistence engine is disabled";
        } else {
            msg << "Data traffic to persistence engine was already disabled";
        }
        break;
    default:
        msg << "Unknown traffic control opcode: " << request->request.opcode;
        status = PROTOCOL_BINARY_RESPONSE_UNKNOWN_COMMAND;
    }

    return sendResponse(response, NULL, 0, NULL, 0,
                        msg.str().c_str(), msg.str().length(),
                        PROTOCOL_BINARY_RAW_BYTES,
                        status, 0, cookie);
}

ENGINE_ERROR_CODE
EventuallyPersistentEngine::doDcpVbTakeoverStats(const void *cookie,
                                                 ADD_STAT add_stat,
                                                 std::string &key,
                                                 uint16_t vbid) {
    RCPtr<VBucket> vb = getVBucket(vbid);
    if (!vb) {
        return ENGINE_NOT_MY_VBUCKET;
    }

    std::string dcpName("eq_dcpq:");
    dcpName.append(key);

    const connection_t &conn = dcpConnMap_->findByName(dcpName);
    if (!conn) {
        size_t vb_items = vb->getNumItems(epstore->getItemEvictionPolicy());
        size_t del_items = epstore->getRWUnderlying(vbid)->
                                           getNumPersistedDeletes(vbid);
        size_t chk_items = vb_items > 0 ?
                           vb->checkpointManager.getNumOpenChkItems() : 0;
        add_casted_stat("status", "does_not_exist", add_stat, cookie);
        add_casted_stat("on_disk_deletes", del_items, add_stat, cookie);
        add_casted_stat("vb_items", vb_items, add_stat, cookie);
        add_casted_stat("chk_items", chk_items, add_stat, cookie);
        add_casted_stat("estimate", vb_items + del_items, add_stat, cookie);
        return ENGINE_SUCCESS;
    }

    DcpProducer* producer = dynamic_cast<DcpProducer*>(conn.get());
    if (!producer) {
        return ENGINE_KEY_ENOENT;
    }
    producer->addTakeoverStats(add_stat, cookie, vbid);

    return ENGINE_SUCCESS;
}

ENGINE_ERROR_CODE
EventuallyPersistentEngine::doTapVbTakeoverStats(const void *cookie,
                                                 ADD_STAT add_stat,
                                                 std::string &key,
                                                 uint16_t vbid) {
    RCPtr<VBucket> vb = getVBucket(vbid);
    if (!vb) {
        return ENGINE_NOT_MY_VBUCKET;
    }
    std::string tapName("eq_tapq:");
    tapName.append(key);
    size_t vb_items = vb->getNumItems(epstore->getItemEvictionPolicy());
    size_t del_items = epstore->getRWUnderlying(vbid)->
                                           getNumPersistedDeletes(vbid);

    add_casted_stat("name", tapName, add_stat, cookie);

    uint64_t total;
    uint64_t chk_items;
    if (key.length() == 0 || !tapConnMap->findByName(tapName)) {
        chk_items = vb_items > 0 ?
                    vb->checkpointManager.getNumOpenChkItems() : 0;
        total = vb_items + del_items + chk_items;
        add_casted_stat("status", "does_not_exist", add_stat, cookie);
    } else {
        if (tapConnMap->isBackfillCompleted(tapName)) {
            chk_items = vb_items > 0 ?
                vb->checkpointManager.getNumItemsForCursor(tapName) : 0;
            total = chk_items;
            add_casted_stat("status", "backfill completed", add_stat, cookie);
        } else {
            chk_items = vb_items > 0 ?
                        vb->checkpointManager.getNumOpenChkItems() : 0;
            total = vb_items + del_items + chk_items;
            add_casted_stat("status", "backfilling", add_stat, cookie);
        }
    }

    add_casted_stat("estimate", total, add_stat, cookie);
    add_casted_stat("on_disk_deletes", del_items, add_stat, cookie);
    add_casted_stat("chk_items", chk_items, add_stat, cookie);
    add_casted_stat("vb_items", vb_items, add_stat, cookie);

    return ENGINE_SUCCESS;
}

ENGINE_ERROR_CODE
EventuallyPersistentEngine::returnMeta(const void* cookie,
                                  protocol_binary_request_return_meta *request,
                                  ADD_RESPONSE response) {
    uint8_t extlen = request->message.header.request.extlen;
    uint16_t keylen = ntohs(request->message.header.request.keylen);
    if (extlen != 12 || request->message.header.request.keylen == 0) {
        return sendResponse(response, NULL, 0, NULL, 0, NULL, 0,
                            PROTOCOL_BINARY_RAW_BYTES,
                            PROTOCOL_BINARY_RESPONSE_EINVAL, 0, cookie);
    }

    if (isDegradedMode()) {
        return sendResponse(response, NULL, 0, NULL, 0, NULL, 0,
                            PROTOCOL_BINARY_RAW_BYTES,
                            PROTOCOL_BINARY_RESPONSE_ETMPFAIL,
                            0, cookie);
    }

    uint8_t *key = request->bytes + sizeof(request->bytes);
    uint16_t vbucket = ntohs(request->message.header.request.vbucket);
    uint32_t bodylen = ntohl(request->message.header.request.bodylen);
    uint64_t cas = ntohll(request->message.header.request.cas);
    uint8_t datatype = request->message.header.request.datatype;
    uint32_t mutate_type = ntohl(request->message.body.mutation_type);
    uint32_t flags = ntohl(request->message.body.flags);
    uint32_t exp = ntohl(request->message.body.expiration);
    exp = exp == 0 ? 0 : ep_abs_time(ep_reltime(exp));
    size_t vallen = bodylen - keylen - extlen;
    uint64_t seqno;

    ENGINE_ERROR_CODE ret = ENGINE_EINVAL;
    if (mutate_type == SET_RET_META || mutate_type == ADD_RET_META) {
        uint8_t *dta = key + keylen;

        if (!isDatatypeSupported(cookie)) {
            const int len = vallen;
            const unsigned char *data = (const unsigned char*) dta;
            if (checkUTF8JSON(data, len)) {
                datatype = PROTOCOL_BINARY_DATATYPE_JSON;
            }
        }

        uint8_t ext_meta[1];
        uint8_t ext_len = EXT_META_LEN;
        *(ext_meta) = datatype;
        Item *itm = new Item(key, keylen, flags, exp, dta, vallen, ext_meta,
                             ext_len, cas, -1, vbucket);

        if (!itm) {
            return sendResponse(response, NULL, 0, NULL, 0, NULL, 0,
                                PROTOCOL_BINARY_RAW_BYTES,
                                PROTOCOL_BINARY_RESPONSE_ENOMEM, 0, cookie);
        }

        if (mutate_type == SET_RET_META) {
            ret = epstore->set(*itm, cookie);
        } else {
            ret = epstore->add(*itm, cookie);
        }
        if (ret == ENGINE_SUCCESS) {
            ++stats.numOpsSetRetMeta;
        }
        cas = itm->getCas();
        seqno = htonll(itm->getRevSeqno());
        delete itm;
    } else if (mutate_type == DEL_RET_META) {
        ItemMetaData itm_meta;
        mutation_descr_t mut_info;
        std::string key_str(reinterpret_cast<char*>(key), keylen);
        ret = epstore->deleteItem(key_str, &cas, vbucket, cookie, false,
                                  &itm_meta, &mut_info);
        if (ret == ENGINE_SUCCESS) {
            ++stats.numOpsDelRetMeta;
        }
        flags = itm_meta.flags;
        exp = itm_meta.exptime;
        cas = itm_meta.cas;
        seqno = htonll(itm_meta.revSeqno);
    } else {
        return sendResponse(response, NULL, 0, NULL, 0, NULL, 0,
                            PROTOCOL_BINARY_RAW_BYTES,
                            PROTOCOL_BINARY_RESPONSE_EINVAL, 0, cookie);
    }

    if (ret == ENGINE_NOT_MY_VBUCKET) {
        LockHolder lh(clusterConfig.lock);
        return sendResponse(response, NULL, 0, NULL, 0, clusterConfig.config,
                            clusterConfig.len, PROTOCOL_BINARY_RAW_BYTES,
                            PROTOCOL_BINARY_RESPONSE_NOT_MY_VBUCKET, cas,
                            cookie);
    } else if (ret == ENGINE_EWOULDBLOCK) {
        return ret;
    } else if (ret != ENGINE_SUCCESS) {
        protocol_binary_response_status rc =
                            engine_error_2_protocol_error(ret);
        return sendResponse(response, NULL, 0, NULL, 0, NULL, 0,
                            PROTOCOL_BINARY_RAW_BYTES, rc, 0, cookie);
    }

    uint8_t meta[16];
    exp = htonl(exp);
    memcpy(meta, &flags, 4);
    memcpy(meta + 4, &exp, 4);
    memcpy(meta + 8, &seqno, 8);

    return sendResponse(response, NULL, 0, (const void *)meta, 16, NULL, 0,
                        datatype, PROTOCOL_BINARY_RESPONSE_SUCCESS, cas,
                        cookie);
}

ENGINE_ERROR_CODE
EventuallyPersistentEngine::setClusterConfig(const void* cookie,
                           protocol_binary_request_set_cluster_config *request,
                           ADD_RESPONSE response) {

    LOG(EXTENSION_LOG_DEBUG, "Updating cluster configuration!");
    uint64_t cas = ntohll(request->message.header.request.cas);
    uint32_t bodylen = ntohl(request->message.header.request.bodylen);
    if (bodylen > clusterConfig.len) {
        uint8_t *temp = (uint8_t*) malloc(bodylen);
        memcpy (temp, request->bytes + sizeof(request->bytes), bodylen);
        LockHolder lh(clusterConfig.lock);
        free (clusterConfig.config);
        clusterConfig.config = temp;
        clusterConfig.len = bodylen;
        lh.unlock();
    } else {
        LockHolder lh(clusterConfig.lock);
        memcpy (clusterConfig.config, request->bytes + sizeof(request->bytes),
                bodylen);
        clusterConfig.len = bodylen;
        lh.unlock();
    }

    return sendResponse(response, NULL, 0, NULL, 0, NULL, 0,
                        PROTOCOL_BINARY_RAW_BYTES,
                        PROTOCOL_BINARY_RESPONSE_SUCCESS, cas, cookie);
}

ENGINE_ERROR_CODE
EventuallyPersistentEngine::getClusterConfig(const void* cookie,
                            protocol_binary_request_get_cluster_config*,
                            ADD_RESPONSE response) {
    LockHolder lh(clusterConfig.lock);
    return sendResponse(response, NULL, 0, NULL, 0, clusterConfig.config,
                        clusterConfig.len, PROTOCOL_BINARY_RAW_BYTES,
                        PROTOCOL_BINARY_RESPONSE_SUCCESS, 0, cookie);
}

/**
 * Callback class used by AllKeysAPI, for caching fetched keys
 *
 * As by default (or in most cases), number of keys is 1000,
 * and an average key could be 32B in length, initialize buffersize of
 * allKeys to 34000 (1000 * 32 + 1000 * 2), the additional 2 bytes per
 * key is for the keylength.
 *
 * This initially allocated buffersize is doubled whenever the length
 * of the buffer holding all the keys, crosses the buffersize.
 */
class AllKeysCallback : public Callback<uint16_t&, char*&> {
public:
    AllKeysCallback() {
        length = 0;
        buffersize = (avgKeySize + sizeof(uint16_t)) * expNumKeys;
        buffer = (char *) malloc(buffersize);
    }

    ~AllKeysCallback() {
        free(buffer);
    }

    void callback(uint16_t& len, char*& buf) {
        if (length + len + sizeof(uint16_t) > buffersize) {
            buffersize *= 2;
            char *temp = (char *) malloc (buffersize);
            memcpy (temp, buffer, length);
            free (buffer);
            buffer = temp;
        }
        len = htons(len);
        memcpy (buffer + length, &len, sizeof(uint16_t));
        len = ntohs(len);
        memcpy (buffer + length + sizeof(uint16_t), buf, len);
        length += len + sizeof(uint16_t);
    }

    char* getAllKeysPtr() { return buffer; }
    uint64_t getAllKeysLen() { return length; }

private:
    uint64_t length;
    uint64_t buffersize;
    char *buffer;

    static const int avgKeySize = 32;
    static const int expNumKeys = 1000;

};

/*
 * Task that fetches all_docs and returns response,
 * runs in background.
 */
class FetchAllKeysTask : public GlobalTask {
public:
    FetchAllKeysTask(EventuallyPersistentEngine *e, const void *c,
                     ADD_RESPONSE resp, const std::string &start_key_,
                     uint16_t vbucket, uint32_t count_, const Priority &p) :
        GlobalTask(e, p, 0, false), engine(e), cookie(c),
        response(resp), start_key(start_key_), vbid(vbucket),
        count(count_) { }

    std::string getDescription() {
        return std::string("Running the ALL_DOCS api on vbucket: %d", vbid);
    }

    bool run() {
<<<<<<< HEAD
        shared_ptr<Callback<uint16_t&, char*&> > cb(new AllKeysCallback());
        ENGINE_ERROR_CODE err =
              engine->getEpStore()->getROUnderlying(vbid)->getAllKeys(vbid,
                                                              start_key, count,
                                                              cb);
        if (err == ENGINE_SUCCESS) {
            err =  sendResponse(response, NULL, 0, NULL, 0,
                                ((AllKeysCallback*)cb.get())->getAllKeysPtr(),
                                ((AllKeysCallback*)cb.get())->getAllKeysLen(),
                                PROTOCOL_BINARY_RAW_BYTES,
                                PROTOCOL_BINARY_RESPONSE_SUCCESS, 0, cookie);
=======
        ENGINE_ERROR_CODE err;
        if (engine->getEpStore()->getVBuckets().isBucketCreation(vbid)) {
            err = ENGINE_TMPFAIL;
        } else {
            AllKeysCB *cb = new AllKeysCB();
            err = engine->getEpStore()->getROUnderlying(vbid)->getAllKeys(
                                                    vbid, start_key, count, cb);
            if (err == ENGINE_SUCCESS) {
                err =  sendResponse(response, NULL, 0, NULL, 0,
                                    cb->getAllKeysPtr(), cb->getAllKeysLen(),
                                    PROTOCOL_BINARY_RAW_BYTES,
                                    PROTOCOL_BINARY_RESPONSE_SUCCESS, 0,
                                    cookie);
            }
            delete cb;
>>>>>>> e754281b
        }
        engine->addLookupAllKeys(cookie, err);
        engine->notifyIOComplete(cookie, err);
        return false;
    }

private:
    EventuallyPersistentEngine *engine;
    const void *cookie;
    ADD_RESPONSE response;
    std::string start_key;
    uint16_t vbid;
    uint32_t count;
};

ENGINE_ERROR_CODE
EventuallyPersistentEngine::getAllKeys(const void* cookie,
                                protocol_binary_request_get_keys *request,
                                ADD_RESPONSE response) {

    LockHolder lh(lookupMutex);
    unordered_map<const void*, ENGINE_ERROR_CODE>::iterator it =
        allKeysLookups.find(cookie);
    if (it != allKeysLookups.end()) {
        ENGINE_ERROR_CODE err = it->second;
        allKeysLookups.erase(it);
        return err;
    }
    lh.unlock();

    uint16_t vbucket = ntohs(request->message.header.request.vbucket);
    RCPtr<VBucket> vb = getVBucket(vbucket);
    if (!vb || vb->getState() != vbucket_state_active) {
        return ENGINE_NOT_MY_VBUCKET;
    }
    //key: key, ext: no. of keys to fetch, sorting-order
    uint16_t keylen = ntohs(request->message.header.request.keylen);
    uint8_t extlen = request->message.header.request.extlen;

    uint32_t count = 1000;

    if (extlen > 0) {
        cb_assert(extlen == (sizeof(uint32_t)));
        memcpy(&count, request->bytes + sizeof(request->bytes),
               sizeof(uint32_t));
        count = ntohl(count);
    }

    if (keylen == 0) {
        LOG(EXTENSION_LOG_WARNING, "No key passed as argument for getAllKeys");
        return ENGINE_EINVAL;
    }
    char *keyptr = (char*)(request->bytes + sizeof(request->bytes) + extlen);
    std::string start_key(keyptr, keylen);

    ExTask task = new FetchAllKeysTask(this, cookie, response, start_key,
                                       vbucket, count,
                                       Priority::BgFetcherPriority);
    ExecutorPool::get()->schedule(task, READER_TASK_IDX);
    return ENGINE_EWOULDBLOCK;
}

ENGINE_ERROR_CODE EventuallyPersistentEngine::getRandomKey(const void *cookie,
                                                       ADD_RESPONSE response) {
    GetValue gv(epstore->getRandomKey());
    ENGINE_ERROR_CODE ret = gv.getStatus();

    if (ret == ENGINE_SUCCESS) {
        Item *it = gv.getValue();
        const std::string &key  = it->getKey();
        uint32_t flags = it->getFlags();
        ret = sendResponse(response, static_cast<const void *>(key.data()),
                           it->getNKey(),
                           (const void *)&flags, sizeof(uint32_t),
                           static_cast<const void *>(it->getData()),
                           it->getNBytes(), it->getDataType(),
                           PROTOCOL_BINARY_RESPONSE_SUCCESS, it->getCas(),
                           cookie);
        delete it;
    }

    return ret;
}

ENGINE_ERROR_CODE EventuallyPersistentEngine::getAdjustedTime(
                             const void *cookie,
                             protocol_binary_request_get_adjusted_time *request,
                             ADD_RESPONSE response) {

    uint16_t vbucket = ntohs(request->message.header.request.vbucket);
    RCPtr<VBucket> vb = getVBucket(vbucket);
    if (!vb) {
        LockHolder lh(clusterConfig.lock);
        return sendResponse(response, NULL, 0, NULL, 0,
                            clusterConfig.config,
                            clusterConfig.len,
                            PROTOCOL_BINARY_RAW_BYTES,
                            PROTOCOL_BINARY_RESPONSE_NOT_MY_VBUCKET, 0,
                            cookie);
    }
    // Will return the vbucket's adjusted time, only if
    // time synchronization for the vbucket is enabled
    if (vb->isTimeSyncEnabled()) {
        int64_t adjusted_time = gethrtime() + vb->getDriftCounter();
        adjusted_time = htonll(adjusted_time);
        return sendResponse(response, NULL, 0, NULL, 0,
                            (const void *)&adjusted_time, sizeof(int64_t),
                            PROTOCOL_BINARY_RAW_BYTES,
                            PROTOCOL_BINARY_RESPONSE_SUCCESS, 0, cookie);
    } else {
        return sendResponse(response, NULL, 0, NULL, 0, NULL, 0,
                            PROTOCOL_BINARY_RAW_BYTES,
                            PROTOCOL_BINARY_RESPONSE_NOT_SUPPORTED, 0,
                            cookie);
    }
}

ENGINE_ERROR_CODE EventuallyPersistentEngine::setDriftCounterState(
                       const void *cookie,
                       protocol_binary_request_set_drift_counter_state *request,
                       ADD_RESPONSE response) {

    uint16_t vbucket = ntohs(request->message.header.request.vbucket);
    RCPtr<VBucket> vb = getVBucket(vbucket);
    if (!vb) {
        LockHolder lh(clusterConfig.lock);
        return sendResponse(response, NULL, 0, NULL, 0,
                            clusterConfig.config,
                            clusterConfig.len,
                            PROTOCOL_BINARY_RAW_BYTES,
                            PROTOCOL_BINARY_RESPONSE_NOT_MY_VBUCKET, 0,
                            cookie);
    }
    int64_t initialDriftCount = ntohll(request->message.body.initial_drift);
    uint8_t timeSync = request->message.body.time_sync;
    vb->setDriftCounterState(initialDriftCount, timeSync);
    return sendResponse(response, NULL, 0, NULL, 0, NULL, 0,
                        PROTOCOL_BINARY_RAW_BYTES,
                        PROTOCOL_BINARY_RESPONSE_SUCCESS, 0 , cookie);
}

ENGINE_ERROR_CODE EventuallyPersistentEngine::dcpOpen(const void* cookie,
                                                       uint32_t opaque,
                                                       uint32_t seqno,
                                                       uint32_t flags,
                                                       void *stream_name,
                                                       uint16_t nname)
{
    (void) opaque;
    (void) seqno;
    std::string connName(static_cast<const char*>(stream_name), nname);

    if (reserveCookie(cookie) != ENGINE_SUCCESS) {
        LOG(EXTENSION_LOG_WARNING, "Cannot create DCP connection because cookie"
            "cannot be reserved");
        return ENGINE_DISCONNECT;
    }

    if (getEngineSpecific(cookie) != NULL) {
        LOG(EXTENSION_LOG_WARNING, "Cannot open DCP connection as another"
            " connection exists on the same socket");
        return ENGINE_DISCONNECT;
    }

    ConnHandler *handler = NULL;
    if (flags & DCP_OPEN_PRODUCER) {
        handler = dcpConnMap_->newProducer(cookie, connName, false);
    } else if (flags & DCP_OPEN_NOTIFIER) {
        handler = dcpConnMap_->newProducer(cookie, connName, true);
    } else {
        handler = dcpConnMap_->newConsumer(cookie, connName);
    }

    cb_assert(handler);
    storeEngineSpecific(cookie, handler);

    return ENGINE_SUCCESS;
}

ConnHandler* EventuallyPersistentEngine::getConnHandler(const void *cookie) {
    void* specific = getEngineSpecific(cookie);
    ConnHandler* handler = reinterpret_cast<ConnHandler*>(specific);
    if (!handler) {
        LOG(EXTENSION_LOG_WARNING, "Invalid streaming connection");
    }
    return handler;
}

void EventuallyPersistentEngine::handleDisconnect(const void *cookie) {
    tapConnMap->disconnect(cookie);
    dcpConnMap_->disconnect(cookie);
    /**
     * Decrement session_cas's counter, if the connection closes
     * before a control command (that returned ENGINE_EWOULDBLOCK
     * the first time) makes another attempt.
     *
     * Commands to be considered: DEL_VBUCKET, COMPACT_DB
     */
    if (getEngineSpecific(cookie) != NULL) {
        uint8_t opcode = getOpcodeIfEwouldblockSet(cookie);
        switch(opcode) {
            case PROTOCOL_BINARY_CMD_DEL_VBUCKET:
            case PROTOCOL_BINARY_CMD_COMPACT_DB:
                {
                    decrementSessionCtr();
                    storeEngineSpecific(cookie, NULL);
                    break;
                }
            default:
                break;
        }
    }
}

ENGINE_ERROR_CODE EventuallyPersistentEngine::getAllVBucketSequenceNumbers(const void *cookie,
                                                                           ADD_RESPONSE response) {

    std::vector<uint8_t> payload;

    std::vector<int> vbuckets = epstore->getVBuckets().getBuckets();

    /* Reserve a buffer that's big enough to hold all of them (we might
     * not use all of them. Each entry in the array occupies 10 bytes
     * (two bytes vbucket id followed by 8 bytes sequence number)
     */
    try {
        payload.reserve(vbuckets.size() * (sizeof(uint16_t) + sizeof(uint64_t)));
    } catch (std::bad_alloc) {
        return sendResponse(response, 0, 0, 0, 0, 0, 0,
                            PROTOCOL_BINARY_RAW_BYTES,
                            PROTOCOL_BINARY_RESPONSE_ENOMEM, 0,
                            cookie);
    }

    for (auto id : vbuckets) {
        RCPtr<VBucket> vb = getVBucket(id);
        if (vb) {
            auto state = vb->getState();
            if (state == vbucket_state_active ||
                state == vbucket_state_replica ||
                state == vbucket_state_pending) {
                uint16_t vbid = htons(static_cast<uint16_t>(id));
                uint64_t highSeqno;
                if (vb->getState() == vbucket_state_active) {
                    highSeqno = htonll(vb->getHighSeqno());
                } else {
                    highSeqno = htonll(vb->checkpointManager.getLastClosedChkBySeqno());
                }
                auto offset = payload.size();
                payload.resize(offset + sizeof(vbid) + sizeof(highSeqno));
                memcpy(payload.data() + offset, &vbid, sizeof(vbid));
                memcpy(payload.data() + offset + sizeof(vbid), &highSeqno,
                       sizeof(highSeqno));
            }
        }
    }

    return sendResponse(response,
                        0, 0, /* key */
                        0, 0, /* ext field */
                        payload.data(), payload.size(), /* value */
                        PROTOCOL_BINARY_RAW_BYTES,
                        PROTOCOL_BINARY_RESPONSE_SUCCESS, 0,
                        cookie);
}

EventuallyPersistentEngine::~EventuallyPersistentEngine() {
    delete epstore;
    delete workload;
    delete dcpConnMap_;
    delete tapConnMap;
    delete tapConfig;
    delete checkpointConfig;
    delete replicationThrottle;
    free(clusterConfig.config);
}<|MERGE_RESOLUTION|>--- conflicted
+++ resolved
@@ -5870,35 +5870,21 @@
     }
 
     bool run() {
-<<<<<<< HEAD
-        shared_ptr<Callback<uint16_t&, char*&> > cb(new AllKeysCallback());
-        ENGINE_ERROR_CODE err =
-              engine->getEpStore()->getROUnderlying(vbid)->getAllKeys(vbid,
-                                                              start_key, count,
-                                                              cb);
-        if (err == ENGINE_SUCCESS) {
-            err =  sendResponse(response, NULL, 0, NULL, 0,
-                                ((AllKeysCallback*)cb.get())->getAllKeysPtr(),
-                                ((AllKeysCallback*)cb.get())->getAllKeysLen(),
-                                PROTOCOL_BINARY_RAW_BYTES,
-                                PROTOCOL_BINARY_RESPONSE_SUCCESS, 0, cookie);
-=======
         ENGINE_ERROR_CODE err;
         if (engine->getEpStore()->getVBuckets().isBucketCreation(vbid)) {
             err = ENGINE_TMPFAIL;
         } else {
-            AllKeysCB *cb = new AllKeysCB();
+            shared_ptr<Callback<uint16_t&, char*&> > cb(new AllKeysCallback());
             err = engine->getEpStore()->getROUnderlying(vbid)->getAllKeys(
                                                     vbid, start_key, count, cb);
             if (err == ENGINE_SUCCESS) {
                 err =  sendResponse(response, NULL, 0, NULL, 0,
-                                    cb->getAllKeysPtr(), cb->getAllKeysLen(),
+                                    ((AllKeysCallback*)cb.get())->getAllKeysPtr(),
+                                    ((AllKeysCallback*)cb.get())->getAllKeysLen(),
                                     PROTOCOL_BINARY_RAW_BYTES,
                                     PROTOCOL_BINARY_RESPONSE_SUCCESS, 0,
                                     cookie);
             }
-            delete cb;
->>>>>>> e754281b
         }
         engine->addLookupAllKeys(cookie, err);
         engine->notifyIOComplete(cookie, err);

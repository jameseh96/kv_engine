/* -*- Mode: C++; tab-width: 4; c-basic-offset: 4; indent-tabs-mode: nil -*- */
/*
 *     Copyright 2018 Couchbase, Inc.
 *
 *   Licensed under the Apache License, Version 2.0 (the "License");
 *   you may not use this file except in compliance with the License.
 *   You may obtain a copy of the License at
 *
 *       http://www.apache.org/licenses/LICENSE-2.0
 *
 *   Unless required by applicable law or agreed to in writing, software
 *   distributed under the License is distributed on an "AS IS" BASIS,
 *   WITHOUT WARRANTIES OR CONDITIONS OF ANY KIND, either express or implied.
 *   See the License for the specific language governing permissions and
 *   limitations under the License.
 */

#include <mcbp/protocol/feature.h>
#include <stdexcept>
#include <string>

std::string to_string(cb::mcbp::Feature feature) {
    switch (feature) {
    case cb::mcbp::Feature::Invalid:
        return "Invalid";
    case cb::mcbp::Feature::TLS:
        return "TLS";
    case cb::mcbp::Feature::TCPNODELAY:
        return "TCP nodelay";
    case cb::mcbp::Feature::MUTATION_SEQNO:
        return "Mutation seqno";
    case cb::mcbp::Feature::TCPDELAY:
        return "TCP delay";
    case cb::mcbp::Feature::XATTR:
        return "XATTR";
    case cb::mcbp::Feature::XERROR:
        return "XERROR";
    case cb::mcbp::Feature::SELECT_BUCKET:
        return "Select bucket";
    case cb::mcbp::Feature::Invalid2:
        return "Invalid2";
    case cb::mcbp::Feature::SNAPPY:
        return "Snappy";
    case cb::mcbp::Feature::JSON:
        return "JSON";
    case cb::mcbp::Feature::Duplex:
        return "Duplex";
    case cb::mcbp::Feature::ClustermapChangeNotification:
        return "Clustermap change notification";
    case cb::mcbp::Feature::UnorderedExecution:
        return "Unordered execution";
    case cb::mcbp::Feature::Tracing:
        return "Tracing";
    case cb::mcbp::Feature::AltRequestSupport:
        return "AltRequestSupport";
    case cb::mcbp::Feature::SyncReplication:
        return "SyncReplication";
    case cb::mcbp::Feature::Collections:
        return "Collections";
    case cb::mcbp::Feature::OpenTracing:
        return "OpenTracing";
<<<<<<< HEAD
    case cb::mcbp::Feature::PreserveTtl:
        return "PreserveTtl";
=======
    case cb::mcbp::Feature::VAttr:
        return "VAttr";
>>>>>>> 6211c251
    }

    throw std::invalid_argument(
            "to_string(cb::mcbp::Feature): unknown feature: " +
            std::to_string(uint16_t(feature)));
}<|MERGE_RESOLUTION|>--- conflicted
+++ resolved
@@ -59,13 +59,10 @@
         return "Collections";
     case cb::mcbp::Feature::OpenTracing:
         return "OpenTracing";
-<<<<<<< HEAD
     case cb::mcbp::Feature::PreserveTtl:
         return "PreserveTtl";
-=======
     case cb::mcbp::Feature::VAttr:
         return "VAttr";
->>>>>>> 6211c251
     }
 
     throw std::invalid_argument(

--- conflicted
+++ resolved
@@ -390,42 +390,6 @@
 VBucket::ItemsToFlush VBucket::getItemsToPersist(size_t approxLimit) {
     ItemsToFlush result;
 
-<<<<<<< HEAD
-    // First add any items from the rejectQueue.
-    while (result.items.size() < approxLimit && !rejectQueue.empty()) {
-        // @todo: For now just discard items from the rejectQueue as all items
-        //  will be retrieved again from the CM, we will process out-of-order
-        //  and duplicate items otherwise.
-        //  I will completely remove the rejectQueue in a follow-up.
-        // result.items.push_back(rejectQueue.front());
-
-        result.itemsToRetry++;
-        rejectQueue.pop();
-    }
-
-    // Append up to approxLimit checkpoint items outstanding for the persistence
-    // cursor, if we haven't yet hit the limit.
-    // Note that it is only valid to queue a complete checkpoint - this is where
-    // the "approx" in the limit comes from.
-    const auto ckptMgrLimit = approxLimit - result.items.size();
-    bool ckptItemsAvailable = true;
-    if (ckptMgrLimit > 0) {
-        auto _begin_ = std::chrono::steady_clock::now();
-        auto ckptItems = checkpointManager->getItemsForPersistence(
-                result.items, ckptMgrLimit);
-        result.ranges = std::move(ckptItems.ranges);
-        result.maxDeletedRevSeqno = ckptItems.maxDeletedRevSeqno;
-        result.checkpointType = ckptItems.checkpointType;
-        result.flushHandle = std::move(ckptItems.flushHandle);
-        ckptItemsAvailable = ckptItems.moreAvailable;
-        stats.persistenceCursorGetItemsHisto.add(
-                std::chrono::duration_cast<std::chrono::microseconds>(
-                        std::chrono::steady_clock::now() - _begin_));
-    } // else result.ranges is empty, all items from rejectQueue
-
-    // Check if there's any more items remaining.
-    result.moreAvailable = !rejectQueue.empty() || ckptItemsAvailable;
-=======
     if (approxLimit == 0) {
         result.moreAvailable =
                 (checkpointManager->getNumItemsForPersistence() > 0);
@@ -449,7 +413,6 @@
     stats.persistenceCursorGetItemsHisto.add(
             std::chrono::duration_cast<std::chrono::microseconds>(
                     std::chrono::steady_clock::now() - begin));
->>>>>>> f44615c6
 
     return result;
 }

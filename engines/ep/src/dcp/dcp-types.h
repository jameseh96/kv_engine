/* -*- Mode: C++; tab-width: 4; c-basic-offset: 4; indent-tabs-mode: nil -*- */
/*
 *     Copyright 2016 Couchbase, Inc
 *
 *   Licensed under the Apache License, Version 2.0 (the "License");
 *   you may not use this file except in compliance with the License.
 *   You may obtain a copy of the License at
 *
 *       http://www.apache.org/licenses/LICENSE-2.0
 *
 *   Unless required by applicable law or agreed to in writing, software
 *   distributed under the License is distributed on an "AS IS" BASIS,
 *   WITHOUT WARRANTIES OR CONDITIONS OF ANY KIND, either express or implied.
 *   See the License for the specific language governing permissions and
 *   limitations under the License.
 */

/*
 * Forward declarations of various DCP types.
 * To utilise the types the correct header must also be included in
 * the users compilation unit.
 */

#pragma once

#include <cstdint>

template <class S, class Pointer, class Deleter> class SingleThreadedRCPtr;
template <class C> class RCPtr;

// Implementation defined in dcp/consumer.h
class DcpConsumer;

// Implementation defined in dcp/producer.h
class DcpProducer;

// Implementation defined in dcp/stream.h
class Stream;

// Implementation defined in dcp/stream.h
class ActiveStream;

// Implementation defined in dcp/stream.h
class PassiveStream;

class ConnHandler;

enum process_items_error_t {
    all_processed,
    more_to_process,
    cannot_process,
    stop_processing
};

enum end_stream_status_t {
    //! The stream ended due to all items being streamed
    END_STREAM_OK,
    //! The stream closed early due to a close stream message
    END_STREAM_CLOSED,
    //! The stream closed early because the vbucket state changed
    END_STREAM_STATE,
    //! The stream closed early because the connection was disconnected
    END_STREAM_DISCONNECTED,
    //! The stream was closed early because it was too slow (currently unused,
    //! but not deleted because it is part of the externally-visible API)
    END_STREAM_SLOW,
    //! The stream closed early due to backfill failure
    END_STREAM_BACKFILL_FAIL,
    //! The stream closed early because the vbucket is rolling back and
    //! downstream needs to reopen the stream and rollback too
    END_STREAM_ROLLBACK,

    //! All filtered collections have been removed so no more data can be sent.
    END_STREAM_FILTER_EMPTY
};

enum dcp_marker_flag_t {
    MARKER_FLAG_MEMORY = 0x01,
    MARKER_FLAG_DISK = 0x02,
    MARKER_FLAG_CHK = 0x04,
    MARKER_FLAG_ACK = 0x08
};

/*
 * IncludeValue is used to state whether an active stream needs to send the
 * value in the response.
 */
<<<<<<< HEAD
enum class IncludeValue : bool {
=======
enum class IncludeValue {
    /** Include value in the response. */
>>>>>>> a04947c0
    Yes,
    /**
     * Don't include value in the response. response.datatype will reflect the
     * sent payload.
     */
    No,
    /**
     * Don't include value in the response. Response.datatype will reflect the
     * underlying document's datatype.
     */
    NoWithUnderlyingDatatype,
};

/*
 * IncludeXattrs is used to state whether an active stream needs to send the
 * xattrs, (if any exist), in the response.
 */
enum class IncludeXattrs : bool {
    Yes,
    No,
};

/*
 * IncludeDeleteTime is used to state whether an active stream needs to send the
 * tombstone creation time (only applies to backfilled items)
 */
enum class IncludeDeleteTime : bool {
    Yes,
    No,
};

/**
 * SnappyEnabled is used to state whether an active stream supports snappy
 * compressed documents.
 */
enum class SnappyEnabled : bool {
    Yes,
    No,
};

/**
 * ForceValueCompression is used to state whether an active stream
 * should forcefully compress all items.
 */
enum class ForceValueCompression : bool {
    Yes,
    No,
};

/*
 * EnableExpiryOutput is used to state whether an active stream should
 * support outputting expiry messages.
 */
enum class EnableExpiryOutput : bool {
    Yes,
    No,
};<|MERGE_RESOLUTION|>--- conflicted
+++ resolved
@@ -85,12 +85,8 @@
  * IncludeValue is used to state whether an active stream needs to send the
  * value in the response.
  */
-<<<<<<< HEAD
-enum class IncludeValue : bool {
-=======
-enum class IncludeValue {
+enum class IncludeValue : char {
     /** Include value in the response. */
->>>>>>> a04947c0
     Yes,
     /**
      * Don't include value in the response. response.datatype will reflect the

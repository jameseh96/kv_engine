--- conflicted
+++ resolved
@@ -69,11 +69,7 @@
     auto range = rangeLockManager.getLockedRange();
 
     if (range.contains(v.getBySeqno())) {
-<<<<<<< HEAD
-        /* Range read is in middle of a point-in-time snapshot, hence we cannot
-=======
         /* OSV is in middle of a point-in-time snapshot, hence we cannot
->>>>>>> 34688619
            move the element to the end of the list. Return a temp failure */
         return UpdateStatus::Append;
     }
@@ -104,10 +100,6 @@
         return std::make_tuple(ENGINE_ERANGE, std::vector<UniqueItemPtr>(), 0);
     }
 
-<<<<<<< HEAD
-    /* Allows only 1 rangeRead for now */
-=======
->>>>>>> 34688619
     RangeGuard range;
 
     {
@@ -130,13 +122,8 @@
         end = std::min(end, static_cast<seqno_t>(highSeqno));
         end = std::max(end, static_cast<seqno_t>(highestDedupedSeqno));
 
-<<<<<<< HEAD
-        // the range read will be released when the RangeGuard is destroyed.
-        range = tryLockSeqnoRange(1, end);
-=======
         // the range lock will be released when the RangeGuard is destroyed.
         range = tryLockSeqnoRangeShared(1, end);
->>>>>>> 34688619
         if (!range) {
             return std::make_tuple(
                     ENGINE_TMPFAIL, std::vector<UniqueItemPtr>(), 0);
@@ -438,14 +425,11 @@
     return rangeLockManager.tryLockRange(start, end);
 }
 
-<<<<<<< HEAD
-=======
 RangeGuard BasicLinkedList::tryLockSeqnoRangeShared(seqno_t start,
                                                     seqno_t end) {
     return rangeLockManager.tryLockRangeShared(start, end);
 }
 
->>>>>>> 34688619
 void BasicLinkedList::dump() const {
     std::cerr << *this << std::endl;
 }
@@ -533,13 +517,8 @@
 
     /* Mark the snapshot range on linked list. The range that can be read by the
        iterator is inclusive of the start and the end. */
-<<<<<<< HEAD
-    rangeGuard = ll.tryLockSeqnoRange(currIt->getBySeqno(),
-                                      list.seqList.back().getBySeqno());
-=======
     rangeGuard = ll.tryLockSeqnoRangeShared(currIt->getBySeqno(),
                                             list.seqList.back().getBySeqno());
->>>>>>> 34688619
 
     if (!rangeGuard) {
         // another rangeRead is in progress, return.
@@ -574,11 +553,7 @@
         EP_LOG_FMT(severity, "{} Releasing the range iterator", list.vbid);
     }
     /* As rangeGuard is destroyed, it will automatically release
-<<<<<<< HEAD
-       the "locked" range read on the linked list */
-=======
        the range lock on the linked list */
->>>>>>> 34688619
 }
 
 OrderedStoredValue& BasicLinkedList::RangeIteratorLL::operator*() const {

--- conflicted
+++ resolved
@@ -434,12 +434,8 @@
     virtual uint64_t getMaxVisibleSeqno() const = 0;
 
     /**
-<<<<<<< HEAD
-     * Returns the current range read begin and end sequence numbers.
-=======
      * Returns the current range lock begin and end sequence numbers,
      * inclusive of both ends.
->>>>>>> 34688619
      */
     virtual std::pair<uint64_t, uint64_t> getRangeRead() const = 0;
 

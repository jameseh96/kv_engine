/* -*- Mode: C++; tab-width: 4; c-basic-offset: 4; indent-tabs-mode: nil -*- */
/*
 *     Copyright 2017 Couchbase, Inc
 *
 *   Licensed under the Apache License, Version 2.0 (the "License");
 *   you may not use this file except in compliance with the License.
 *   You may obtain a copy of the License at
 *
 *       http://www.apache.org/licenses/LICENSE-2.0
 *
 *   Unless required by applicable law or agreed to in writing, software
 *   distributed under the License is distributed on an "AS IS" BASIS,
 *   WITHOUT WARRANTIES OR CONDITIONS OF ANY KIND, either express or implied.
 *   See the License for the specific language governing permissions and
 *   limitations under the License.
 */

/*
 * Unit tests for the KVBucket class.
 */

#include "kv_bucket_test.h"

#include "../mock/mock_dcp_producer.h"
#include "bgfetcher.h"
#include "checkpoint.h"
#include "checkpoint_remover.h"
#include "dcp/dcpconnmap.h"
#include "dcp/flow-control-manager.h"
#include "ep_engine.h"
#include "ep_time.h"
#include "flusher.h"
#include "lambda_task.h"
#include "replicationthrottle.h"
#include "tasks.h"
#include "tests/mock/mock_global_task.h"
#include "tests/module_tests/test_helpers.h"
#include "vbucketdeletiontask.h"
#include "warmup.h"

#include <platform/dirutils.h>
#include <chrono>
#include <thread>

#include <string_utilities.h>
#include <xattr/blob.h>
#include <xattr/utils.h>

void KVBucketTest::SetUp() {
    // Paranoia - kill any existing files in case they are left over
    // from a previous run.
    try {
        cb::io::rmrf(test_dbname);
    } catch (std::system_error& e) {
        if (e.code() != std::error_code(ENOENT, std::system_category())) {
            throw e;
        }
    }

    initialise(config_string);

    if (completeWarmup && engine->getKVBucket()->getWarmup()) {
        engine->getKVBucket()->getWarmup()->setComplete();
        engine->getKVBucket()->getWarmup()->processCreateVBucketsComplete();
    }
}

void KVBucketTest::initialise(std::string config) {
    // Add dbname to config string.
    if (config.size() > 0) {
        config += ";";
    }
    config += "dbname=" + std::string(test_dbname);

    engine.reset(new SynchronousEPEngine(config));
    ObjectRegistry::onSwitchThread(engine.get());

    engine->setKVBucket(engine->public_makeBucket(engine->getConfiguration()));
    store = engine->getKVBucket();

    store->chkTask = std::make_shared<ClosedUnrefCheckpointRemoverTask>(
            engine.get(),
            engine->getEpStats(),
            engine->getConfiguration().getChkRemoverStime());

    // Ensure that EPEngine is hold about necessary server callbacks
    // (client disconnect, bucket delete).
    engine->public_initializeEngineCallbacks();

    // Need to initialize ep_real_time and friends.
    initialize_time_functions(get_mock_server_api()->core);

    cookie = create_mock_cookie();
}

void KVBucketTest::TearDown() {
    destroy();
    // Shutdown the ExecutorPool singleton (initialized when we create
    // an EPBucket object). Must happen after engine
    // has been destroyed (to allow the tasks the engine has
    // registered a chance to be unregistered).
    ExecutorPool::shutdown();
}

void KVBucketTest::destroy() {
    destroy_mock_cookie(cookie);
    destroy_mock_event_callbacks();
    engine->getDcpConnMap().manageConnections();
    ObjectRegistry::onSwitchThread(nullptr);
    engine.reset();
}

void KVBucketTest::reinitialise(std::string config) {
    destroy();
    initialise(config);
}

Item KVBucketTest::store_item(uint16_t vbid,
                              const DocKey& key,
                              const std::string& value,
                              uint32_t exptime,
                              const std::vector<cb::engine_errc>& expected,
                              protocol_binary_datatype_t datatype) {
    auto item = make_item(vbid, key, value, exptime, datatype);
    auto returnCode = store->set(item, nullptr);
    EXPECT_NE(expected.end(),
              std::find(expected.begin(),
                        expected.end(),
                        cb::engine_errc(returnCode)));
    return item;
}

::testing::AssertionResult KVBucketTest::store_items(
        int nitems,
        uint16_t vbid,
        const DocKey& key,
        const std::string& value,
        uint32_t exptime,
        protocol_binary_datatype_t datatype) {
    for (int ii = 0; ii < nitems; ii++) {
        auto keyii = makeStoredDocKey(
                std::string(reinterpret_cast<const char*>(key.data()),
                            key.size()) +
                        std::to_string(ii),
                key.getDocNamespace());
        auto item = make_item(vbid, keyii, value, exptime, datatype);
        auto err = store->set(item, nullptr);
        if (ENGINE_SUCCESS != err) {
            return ::testing::AssertionFailure()
                   << "Failed to store " << keyii.data() << " error:" << err;
        }
    }
    return ::testing::AssertionSuccess();
}

void KVBucketTest::flush_vbucket_to_disk(uint16_t vbid, int expected) {
    int result;
    const auto time_limit = std::chrono::seconds(10);
    const auto deadline = std::chrono::steady_clock::now() + time_limit;

    // Need to retry as warmup may not have completed.
    bool flush_successful = false;
    do {
        result = store->flushVBucket(vbid);
        if (result != RETRY_FLUSH_VBUCKET) {
            flush_successful = true;
            break;
        }
        std::this_thread::sleep_for(std::chrono::microseconds(100));
    } while (std::chrono::steady_clock::now() < deadline);

    ASSERT_TRUE(flush_successful)
            << "Hit timeout (" << time_limit.count()
            << " seconds) waiting for "
               "warmup to complete while flushing VBucket.";

    ASSERT_EQ(expected, result) << "Unexpected items (" << result
                                << ") in flush_vbucket_to_disk(" << vbid << ", "
                                << expected << ")";
}

void KVBucketTest::flushVBucketToDiskIfPersistent(uint16_t vbid, int expected) {
    if (engine->getConfiguration().getBucketType() == "persistent") {
        flush_vbucket_to_disk(vbid, expected);
    }
}

void KVBucketTest::delete_item(uint16_t vbid, const DocKey& key) {
    uint64_t cas = 0;
    EXPECT_EQ(ENGINE_SUCCESS,
              store->deleteItem(key,
                                cas,
                                vbid,
                                cookie,
                                /*itemMeta*/ nullptr,
                                /*mutation_descr_t*/ nullptr));
}

void KVBucketTest::evict_key(uint16_t vbid, const DocKey& key) {
    const char* msg;
    EXPECT_EQ(PROTOCOL_BINARY_RESPONSE_SUCCESS,
              store->evictKey(key, vbid, &msg));
    EXPECT_STREQ("Ejected.", msg);
}

GetValue KVBucketTest::getInternal(const DocKey& key,
                                   uint16_t vbucket,
                                   const void* cookie,
                                   vbucket_state_t allowedState,
                                   get_options_t options) {
    return store->getInternal(key, vbucket, cookie, allowedState, options);
}

void KVBucketTest::scheduleItemPager() {
    ExecutorPool::get()->schedule(store->itemPagerTask);
}

void KVBucketTest::initializeExpiryPager() {
    store->initializeExpiryPager(engine->getConfiguration());
}

void KVBucketTest::runBGFetcherTask() {
    MockGlobalTask mockTask(engine->getTaskable(),
                            TaskId::MultiBGFetcherTask);
    store->getVBucket(vbid)->getShard()->getBgFetcher()->run(&mockTask);
}

/**
 * Create a del_with_meta packet with the key/body (body can be empty)
 */
std::vector<char> KVBucketTest::buildWithMetaPacket(
        protocol_binary_command opcode,
        protocol_binary_datatype_t datatype,
        uint16_t vbucket,
        uint32_t opaque,
        uint64_t cas,
        ItemMetaData metaData,
        const std::string& key,
        const std::string& body,
        const std::vector<char>& emd,
        int options) {
    EXPECT_EQ(sizeof(protocol_binary_request_set_with_meta),
              sizeof(protocol_binary_request_delete_with_meta));

    size_t size = sizeof(protocol_binary_request_set_with_meta);
    // body at least the meta
    size_t extlen = (sizeof(uint32_t) * 2) + (sizeof(uint64_t) * 2);
    size_t bodylen = extlen;
    if (options) {
        size += sizeof(uint32_t);
        bodylen += sizeof(uint32_t);
        extlen += sizeof(uint32_t);
    }
    if (!emd.empty()) {
        EXPECT_TRUE(emd.size() < std::numeric_limits<uint16_t>::max());
        size += sizeof(uint16_t) + emd.size();
        bodylen += sizeof(uint16_t) + emd.size();
        extlen += sizeof(uint16_t);
    }
    size += body.size();
    bodylen += body.size();
    size += key.size();
    bodylen += key.size();

    protocol_binary_request_set_with_meta header;
    header.message.header.request.magic = PROTOCOL_BINARY_REQ;
    header.message.header.request.opcode = opcode;
    header.message.header.request.keylen = htons(key.size());
    header.message.header.request.extlen = uint8_t(extlen);
    header.message.header.request.datatype = datatype;
    header.message.header.request.vbucket = htons(vbucket);
    header.message.header.request.bodylen = htonl(bodylen);
    header.message.header.request.opaque = opaque;
    header.message.header.request.cas = htonll(cas);
    header.message.body.flags = metaData.flags;
    header.message.body.expiration = htonl(metaData.exptime);
    header.message.body.seqno = htonll(metaData.revSeqno);
    header.message.body.cas = htonll(metaData.cas);

    std::vector<char> packet;
    packet.reserve(size);
    packet.insert(packet.end(),
                  reinterpret_cast<char*>(&header),
                  reinterpret_cast<char*>(&header) +
                          sizeof(protocol_binary_request_set_with_meta));

    if (options) {
        options = htonl(options);
        std::copy_n(reinterpret_cast<char*>(&options),
                    sizeof(uint32_t),
                    std::back_inserter(packet));
    }

    if (!emd.empty()) {
        uint16_t emdSize = htons(emd.size());
        std::copy_n(reinterpret_cast<char*>(&emdSize),
                    sizeof(uint16_t),
                    std::back_inserter(packet));
    }

    std::copy_n(key.c_str(), key.size(), std::back_inserter(packet));
    std::copy_n(body.c_str(), body.size(), std::back_inserter(packet));
    packet.insert(packet.end(), emd.begin(), emd.end());
    return packet;
}

bool KVBucketTest::addResponse(const void* k,
                               uint16_t keylen,
                               const void* ext,
                               uint8_t extlen,
                               const void* body,
                               uint32_t bodylen,
                               uint8_t datatype,
                               uint16_t status,
                               uint64_t pcas,
                               const void* cookie) {
    addResponseStatus = protocol_binary_response_status(status);
    return true;
}

protocol_binary_response_status KVBucketTest::getAddResponseStatus(
        protocol_binary_response_status newval) {
    protocol_binary_response_status rv = addResponseStatus;
    addResponseStatus = newval;
    return rv;
}

protocol_binary_response_status KVBucketTest::addResponseStatus =
        PROTOCOL_BINARY_RESPONSE_SUCCESS;


// getKeyStats tests //////////////////////////////////////////////////////////

// Check that keystats on resident items works correctly.
TEST_P(KVBucketParamTest, GetKeyStatsResident) {
    key_stats kstats;

    // Should start with key not existing.
    EXPECT_EQ(ENGINE_KEY_ENOENT,
              store->getKeyStats(makeStoredDocKey("key"),
                                 0,
                                 cookie,
                                 kstats,
                                 WantsDeleted::No));

    store_item(0, makeStoredDocKey("key"), "value");
    EXPECT_EQ(ENGINE_SUCCESS,
              store->getKeyStats(makeStoredDocKey("key"),
                                 0,
                                 cookie,
                                 kstats,
                                 WantsDeleted::No))
            << "Expected to get key stats on existing item";
    EXPECT_EQ(vbucket_state_active, kstats.vb_state);
    EXPECT_FALSE(kstats.logically_deleted);
}

// Create then delete an item, checking we get keyStats reporting the item as
// deleted.
TEST_P(KVBucketParamTest, GetKeyStatsDeleted) {
    auto& kvbucket = *engine->getKVBucket();
    key_stats kstats;

    store_item(0, makeStoredDocKey("key"), "value");
    delete_item(vbid, makeStoredDocKey("key"));

    // Should get ENOENT if we don't ask for deleted items.
    EXPECT_EQ(ENGINE_KEY_ENOENT,
              kvbucket.getKeyStats(makeStoredDocKey("key"),
                                   0,
                                   cookie,
                                   kstats,
                                   WantsDeleted::No));

    // Should get success (and item flagged as deleted) if we ask for deleted
    // items.
    EXPECT_EQ(ENGINE_SUCCESS,
              kvbucket.getKeyStats(makeStoredDocKey("key"),
                                   0,
                                   cookie,
                                   kstats,
                                   WantsDeleted::Yes));
    EXPECT_EQ(vbucket_state_active, kstats.vb_state);
    EXPECT_TRUE(kstats.logically_deleted);
}

// Check incorrect vbucket returns not-my-vbucket.
TEST_P(KVBucketParamTest, GetKeyStatsNMVB) {
    auto& kvbucket = *engine->getKVBucket();
    key_stats kstats;

    EXPECT_EQ(ENGINE_NOT_MY_VBUCKET,
              kvbucket.getKeyStats(makeStoredDocKey("key"),
                                   1,
                                   cookie,
                                   kstats,
                                   WantsDeleted::No));
}

// Replace tests //////////////////////////////////////////////////////////////

// Test replace against a non-existent key.
TEST_P(KVBucketParamTest, ReplaceENOENT) {
    // Should start with key not existing (and hence cannot replace).
    auto item = make_item(vbid, makeStoredDocKey("key"), "value");
    EXPECT_EQ(ENGINE_KEY_ENOENT, store->replace(item, cookie));
}

// Create then delete an item, checking replace reports ENOENT.
TEST_P(KVBucketParamTest, ReplaceDeleted) {
    store_item(vbid, makeStoredDocKey("key"), "value");
    delete_item(vbid, makeStoredDocKey("key"));

    // Replace should fail.
    auto item = make_item(vbid, makeStoredDocKey("key"), "value2");
    EXPECT_EQ(ENGINE_KEY_ENOENT, store->replace(item, cookie));
}

// Check incorrect vbucket returns not-my-vbucket.
TEST_P(KVBucketParamTest, ReplaceNMVB) {
    auto item = make_item(vbid + 1, makeStoredDocKey("key"), "value2");
    EXPECT_EQ(ENGINE_NOT_MY_VBUCKET, store->replace(item, cookie));
}

// Check pending vbucket returns EWOULDBLOCK.
TEST_P(KVBucketParamTest, ReplacePendingVB) {
    store->setVBucketState(vbid, vbucket_state_pending, false);
    auto item = make_item(vbid, makeStoredDocKey("key"), "value2");
    EXPECT_EQ(ENGINE_EWOULDBLOCK, store->replace(item, cookie));
}

// Set tests //////////////////////////////////////////////////////////////////

// Test CAS set against a non-existent key
TEST_P(KVBucketParamTest, SetCASNonExistent) {
    // Create an item with a non-zero CAS.
    auto item = make_item(vbid, makeStoredDocKey("key"), "value");
    item.setCas();
    ASSERT_NE(0, item.getCas());

    // Should get ENOENT as we should immediately know (either from metadata
    // being resident, or by bloomfilter) that key doesn't exist.
    EXPECT_EQ(ENGINE_KEY_ENOENT, store->set(item, cookie));
}

// Test CAS set against a deleted item
TEST_P(KVBucketParamTest, SetCASDeleted) {
    auto key = makeStoredDocKey("key");
    auto item = make_item(vbid, key, "value");

    // Store item
    EXPECT_EQ(ENGINE_SUCCESS, store->set(item, cookie));

    // Delete item
    uint64_t cas = 0;
    EXPECT_EQ(ENGINE_SUCCESS,
              store->deleteItem(key,
                                cas,
                                vbid,
                                cookie,
                      /*itemMeta*/ nullptr,
                      /*mutation_descr_t*/ nullptr));

    if (engine->getConfiguration().getBucketType() == "persistent") {
        // Trigger a flush to disk.
        flush_vbucket_to_disk(vbid);
    }

    // check we have the cas
    ASSERT_NE(0, cas);

    auto item2 = make_item(vbid, key, "value2");
    item2.setCas(cas);

    // Store item
    if (engine->getConfiguration().getItemEvictionPolicy() ==
               "full_eviction") {
        EXPECT_EQ(ENGINE_EWOULDBLOCK, store->set(item2, cookie));

        // Manually run the bgfetch task.
        MockGlobalTask mockTask(engine->getTaskable(),
                                TaskId::MultiBGFetcherTask);
        store->getVBucket(vbid)->getShard()->getBgFetcher()->run(&mockTask);
    }

    EXPECT_EQ(ENGINE_KEY_ENOENT, store->set(item2, cookie));
}

/**
 * Regression test for MB-25398 - Test CAS set (deleted value) against a
 * deleted, non-resident key.
 */
TEST_P(KVBucketParamTest, MB_25398_SetCASDeletedItem) {
    auto key = makeStoredDocKey("key");
    store_item(vbid, key, "value");

    flushVBucketToDiskIfPersistent(vbid);

    // delete it, retaining a value.
    auto item = make_item(vbid, key, "deletedvalue");
    item.setDeleted();
    const auto inCAS = item.getCas();
    ASSERT_EQ(ENGINE_SUCCESS, store->set(item, nullptr));
    ASSERT_NE(inCAS, item.getCas());

    // Flush, ensuring that the persistence callback runs and item is removed
    // from the HashTable.
    flushVBucketToDiskIfPersistent(vbid);

    // Create a different deleted value (with an incorrect CAS).
    auto item2 = make_item(vbid, key, "deletedvalue2");
    item2.setDeleted();
    item2.setCas(item.getCas() + 1);

    if (engine->getConfiguration().getBucketType() == "persistent") {
        // Deleted item won't be resident (after a flush), so expect to need to
        // bgfetch.
        EXPECT_EQ(ENGINE_EWOULDBLOCK, store->set(item2, nullptr));

        runBGFetcherTask();
    }

    // Try with incorrect CAS.
    EXPECT_EQ(ENGINE_KEY_EEXISTS, store->set(item2, nullptr));

    // Try again, this time with correct CAS.
    item2.setCas(item.getCas());
    EXPECT_EQ(ENGINE_SUCCESS, store->set(item2, nullptr));
}

/**
 * Negative variant of the regression test for MB-25398 - Test that a CAS set
 * (deleted value) to a non-existent item fails.
 */
TEST_P(KVBucketParamTest, MB_25398_SetCASDeletedItemNegative) {
    auto key = makeStoredDocKey("key");

    flushVBucketToDiskIfPersistent(vbid, 0);

    // Attempt to mutate a non-existent key (with a specific, incorrect CAS)
    auto item2 = make_item(vbid, key, "deletedvalue");
    item2.setDeleted();
    item2.setCas(1234);

    if (engine->getConfiguration().getBucketType() == "persistent") {
        // Deleted item won't be resident (after a flush), so expect to need to
        // bgfetch.
        EXPECT_EQ(ENGINE_EWOULDBLOCK, store->set(item2, nullptr));
        runBGFetcherTask();
    }

    // Try with a specific CAS.
    EXPECT_EQ(ENGINE_KEY_ENOENT, store->set(item2, nullptr));

    // Try with no CAS (wildcard) - should be possible to store.
    item2.setCas(0);
    EXPECT_EQ(ENGINE_SUCCESS, store->set(item2, nullptr));
}

// Add tests //////////////////////////////////////////////////////////////////

// Test successful add
TEST_P(KVBucketParamTest, Add) {
    auto item = make_item(vbid, makeStoredDocKey("key"), "value");
    EXPECT_EQ(ENGINE_SUCCESS, store->add(item, nullptr));
}

// Check incorrect vbucket returns not-my-vbucket.
TEST_P(KVBucketParamTest, AddNMVB) {
    auto item = make_item(vbid + 1, makeStoredDocKey("key"), "value2");
    EXPECT_EQ(ENGINE_NOT_MY_VBUCKET, store->add(item, cookie));
}

// SetWithMeta tests //////////////////////////////////////////////////////////

// Test basic setWithMeta
TEST_P(KVBucketParamTest, SetWithMeta) {
    auto item = make_item(vbid, makeStoredDocKey("key"), "value");
    item.setCas();
    uint64_t seqno;
    EXPECT_EQ(ENGINE_SUCCESS,
              store->setWithMeta(item,
                                 0,
                                 &seqno,
                                 cookie,
                                 {vbucket_state_active},
                                 CheckConflicts::Yes,
                                 /*allowExisting*/ false));
}

// Test setWithMeta with a conflict with an existing item.
TEST_P(KVBucketParamTest, SetWithMeta_Conflicted) {
    auto item = make_item(vbid, makeStoredDocKey("key"), "value");
    EXPECT_EQ(ENGINE_SUCCESS, store->set(item, nullptr));

    uint64_t seqno;
    // Attempt to set with the same rev Seqno - should get EEXISTS.
    EXPECT_EQ(ENGINE_KEY_EEXISTS,
              store->setWithMeta(item,
                                 item.getCas(),
                                 &seqno,
                                 cookie,
                                 {vbucket_state_active},
                                 CheckConflicts::Yes,
                                 /*allowExisting*/ true));
}

// Test setWithMeta replacing existing item
TEST_P(KVBucketParamTest, SetWithMeta_Replace) {
    auto item = make_item(vbid, makeStoredDocKey("key"), "value");
    EXPECT_EQ(ENGINE_SUCCESS, store->set(item, nullptr));

    // Increase revSeqno so conflict resolution doesn't fail.
    item.setRevSeqno(item.getRevSeqno() + 1);
    uint64_t seqno;
    // Should get EEXISTS if we don't force (and use wrong CAS).
    EXPECT_EQ(ENGINE_KEY_EEXISTS,
              store->setWithMeta(item,
                                 item.getCas() + 1,
                                 &seqno,
                                 cookie,
                                 {vbucket_state_active},
                                 CheckConflicts::Yes,
                                 /*allowExisting*/ true));

    // Should succeed with correct CAS, and different RevSeqno.
    EXPECT_EQ(ENGINE_SUCCESS,
              store->setWithMeta(item,
                                 item.getCas(),
                                 &seqno,
                                 cookie,
                                 {vbucket_state_active},
                                 CheckConflicts::Yes,
                                 /*allowExisting*/ true));
}

// Test forced setWithMeta
TEST_P(KVBucketParamTest, SetWithMeta_Forced) {
    auto item = make_item(vbid, makeStoredDocKey("key"), "value");
    item.setCas();
    uint64_t seqno;
    EXPECT_EQ(ENGINE_SUCCESS,
              store->setWithMeta(item,
                                 0,
                                 &seqno,
                                 cookie,
                                 {vbucket_state_active,
                                  vbucket_state_replica,
                                  vbucket_state_pending},
                                 CheckConflicts::No,
                                 /*allowExisting*/ false));
}

// MB and test was raised because a few commits back this was broken but no
// existing test covered the case. I.e. run this test  against 0810540 and it
// fails, but now fixed
TEST_P(KVBucketParamTest, mb22824) {
    auto key = makeStoredDocKey("key");

    // Store key and force expiry
    store_item(0, key, "value", 1);
    TimeTraveller docBrown(20);

    uint32_t deleted = false;
    ItemMetaData itemMeta1;
    uint8_t datatype = PROTOCOL_BINARY_RAW_BYTES;
    EXPECT_EQ(ENGINE_SUCCESS,
              store->getMetaData(
                      key, vbid, cookie, itemMeta1, deleted, datatype));

    uint64_t cas = 0;
    ItemMetaData itemMeta2;
    EXPECT_EQ(ENGINE_KEY_ENOENT,
              store->deleteItem(key,
                                cas,
                                vbid,
                                cookie,
                                &itemMeta2,
                                /*mutation_descr_t*/ nullptr));

    // Should be getting the same CAS from the failed delete as getMetaData
    EXPECT_EQ(itemMeta1.cas, itemMeta2.cas);
}

/**
 *  Test that the first item updates the hlcSeqno, but not the second
 */
TEST_P(KVBucketParamTest, test_hlcEpochSeqno) {
    auto vb = store->getVBucket(vbid);

    // A persistent bucket will store something then set the hlc_epoch
    // An ephemeral bucket always has an epoch
    int64_t initialEpoch =
            engine->getConfiguration().getBucketType() == "persistent"
                    ? HlcCasSeqnoUninitialised
                    : 0;

    EXPECT_EQ(initialEpoch, vb->getHLCEpochSeqno());
    auto item = make_item(vbid, makeStoredDocKey("key1"), "value");
    EXPECT_EQ(ENGINE_SUCCESS, store->add(item, nullptr));
    if (engine->getConfiguration().getBucketType() == "persistent") {
        // Trigger a flush to disk.
        flush_vbucket_to_disk(vbid);
    }

    auto seqno = vb->getHLCEpochSeqno();
    EXPECT_NE(HlcCasSeqnoUninitialised, seqno);

    auto item2 = make_item(vbid, makeStoredDocKey("key2"), "value");
    EXPECT_EQ(ENGINE_SUCCESS, store->add(item2, nullptr));
    if (engine->getConfiguration().getBucketType() == "persistent") {
        // Trigger a flush to disk.
        flush_vbucket_to_disk(vbid);
    }

    // hlc seqno doesn't change was more items are stored
    EXPECT_EQ(seqno, vb->getHLCEpochSeqno());
}

TEST_F(KVBucketTest, DataRaceInDoWorkerStat) {
    /* MB-23529: TSAN intermittently reports a data race.
     * This race appears to be caused by GGC's buggy string COW as seen
     * multiple times, e.g., MB-23454.
     * doWorkerStat calls getLog/getSlowLog to get a vector of TaskLogEntrys,
     * which have been copied out of the tasklog ringbuffer of a given
     * ExecutorThread. These copies logically have copies of the original's
     * `std::string name`.
     * As the ringbuffer overwrites older entries, the deletion of the old
     * entry's `std::string name` races with doWorkerStats reading the COW'd
     * name of its copy.
     * */
    EpEngineTaskable& taskable = engine->getTaskable();
    ExecutorPool* pool = ExecutorPool::get();

    // Task which does nothing
    ExTask task = std::make_shared<LambdaTask>(
            taskable, TaskId::Processor, 0, true, [&]() -> bool {
                return true; // reschedule (immediately)
            });

    pool->schedule(task);

    // nop callback to serve as add_stat
    auto dummy_cb = [](const char* key,
                       const uint16_t klen,
                       const char* val,
                       const uint32_t vlen,
                       const void* cookie) {};

    for (uint64_t i = 0; i < 10; ++i) {
        pool->doWorkerStat(engine.get(), /* cookie*/ nullptr, dummy_cb);
    }

    pool->cancel(task->getId());
}

<<<<<<< HEAD
void KVBucketTest::storeAndDeleteItem(uint16_t vbid, const DocKey& key,
=======
void KVBucketTest::storeAndDeleteItem(uint16_t vbid,
                                      const DocKey& key,
>>>>>>> 7796e3b4
                                      std::string value) {
    Item item = store_item(vbid,
                           key,
                           value,
                           0,
                           {cb::engine_errc::success},
                           PROTOCOL_BINARY_RAW_BYTES);

    delete_item(vbid, key);
    flushVBucketToDiskIfPersistent(vbid, 1);
}

<<<<<<< HEAD
ENGINE_ERROR_CODE KVBucketTest::getMeta(uint16_t vbid,
                                        const DocKey key,
                                        const void* cookie,
                                        ItemMetaData& itemMeta,
                                        uint32_t& deleted,
                                        uint8_t& datatype) {
    auto doGetMetaData = [&]() {
        return store->getMetaData(
                key, vbid, cookie, itemMeta, deleted, datatype);
    };

    auto engineResult = doGetMetaData();
    auto* shard = store->getVBucket(vbid)->getShard();
    MockGlobalTask mockTask(engine->getTaskable(), TaskId::MultiBGFetcherTask);
    if (engine->getConfiguration().getBucketType() == "persistent") {
        EXPECT_EQ(ENGINE_EWOULDBLOCK, engineResult);
        // Manually run the bgfetch task, and re-attempt getMetaData
        shard->getBgFetcher()->run(&mockTask);

        engineResult = doGetMetaData();
    }

    return engineResult;
}

TEST_P(KVBucketParamTest, lockKeyTempDeletedTest) {
    //This test is to check if the lockKey function will
    //remove temporary deleted items from memory
    auto key = makeStoredDocKey("key");
    storeAndDeleteItem(vbid, key, std::string("value"));

    ItemMetaData itemMeta;
    uint32_t deleted = 0;
    uint8_t datatype = 0;
    auto engineResult = getMeta(vbid, key, cookie, itemMeta, deleted, datatype);

    // Verify that GetMeta succeeded; and metadata is correct.
    ASSERT_EQ(ENGINE_SUCCESS, engineResult);
    ASSERT_TRUE(deleted);

    int expTempItems = 0;
    if (engine->getConfiguration().getBucketType() == "persistent") {
        expTempItems = 1;
    }

    //Check that the temp item is removed for getLocked
    EXPECT_EQ(expTempItems, store->getVBucket(vbid)->getNumTempItems());
    GetValue gv = store->getLocked(key, vbid, ep_current_time(), 10, cookie);
    EXPECT_EQ(ENGINE_KEY_ENOENT, gv.getStatus());
    EXPECT_EQ(0, store->getVBucket(vbid)->getNumTempItems());
}

TEST_P(KVBucketParamTest, unlockKeyTempDeletedTest) {
    //This test is to check if the unlockKey function will
    //remove temporary deleted items from memory
    auto key = makeStoredDocKey("key");
    std::string value("value");

    Item itm = store_item(vbid,
                          key,
                          value,
                          0,
                          {cb::engine_errc::success},
                          PROTOCOL_BINARY_RAW_BYTES);

    GetValue gv = store->getAndUpdateTtl(key, vbid, cookie, ep_real_time());
    EXPECT_EQ(ENGINE_SUCCESS, gv.getStatus());

    gv = store->getLocked(key, vbid, ep_current_time(), 10, cookie);
    EXPECT_EQ(ENGINE_SUCCESS, gv.getStatus());

    itm.setCas(gv.item->getCas());
    store->deleteExpiredItem(itm, ep_real_time() + 10, ExpireBy::Pager);

    flushVBucketToDiskIfPersistent(vbid, 1);

    ItemMetaData itemMeta;
    uint32_t deleted = 0;
    uint8_t datatype = 0;
    auto engineResult = getMeta(vbid, key, cookie, itemMeta, deleted, datatype);

    // Verify that GetMeta succeeded; and metadata is correct.
    ASSERT_EQ(ENGINE_SUCCESS, engineResult);
    ASSERT_TRUE(deleted);

    int expTempItems = 0;
    if (engine->getConfiguration().getBucketType() == "persistent") {
        expTempItems = 1;
    }

    //Check that the temp item is removed for unlockKey
    EXPECT_EQ(expTempItems, store->getVBucket(vbid)->getNumTempItems());
    EXPECT_EQ(ENGINE_KEY_ENOENT, store->unlockKey(key, vbid, 0,
                                 ep_current_time()));
    EXPECT_EQ(0, store->getVBucket(vbid)->getNumTempItems());
}

TEST_P(KVBucketParamTest, replaceTempDeletedTest) {
    //This test is to check if the replace function will
    //remove temporary deleted items from memory
    auto key = makeStoredDocKey("key");
    storeAndDeleteItem(vbid, key, std::string("value"));

    ItemMetaData itemMeta;
    uint32_t deleted = 0;
    uint8_t datatype = 0;
    auto engineResult = getMeta(vbid, key, cookie, itemMeta, deleted, datatype);
    ASSERT_EQ(ENGINE_SUCCESS, engineResult);
    ASSERT_TRUE(deleted);

    int expTempItems = 0;
    if (engine->getConfiguration().getBucketType() == "persistent") {
        expTempItems = 1;
    }

    //Check that the temp item is removed for replace
    EXPECT_EQ(expTempItems, store->getVBucket(vbid)->getNumTempItems());
    auto replace_item = make_item(vbid, makeStoredDocKey("key"), "value2");
    EXPECT_EQ(ENGINE_KEY_ENOENT, store->replace(replace_item, cookie));
    EXPECT_EQ(0, store->getVBucket(vbid)->getNumTempItems());
}

TEST_P(KVBucketParamTest, statsVKeyTempDeletedTest) {
    //This test is to check if the statsVKey function will
    //remove temporary deleted items from memory
    auto key = makeStoredDocKey("key");
    storeAndDeleteItem(vbid, key, std::string("value"));

    ItemMetaData itemMeta;
    uint32_t deleted = 0;
    uint8_t datatype = 0;
    auto engineResult = getMeta(vbid, key, cookie, itemMeta, deleted, datatype);

    // Verify that GetMeta succeeded; and metadata is correct.
    ASSERT_EQ(ENGINE_SUCCESS, engineResult);
    ASSERT_TRUE(deleted);

    int expTempItems = 0;
    ENGINE_ERROR_CODE expRetCode = ENGINE_ENOTSUP;
    if (engine->getConfiguration().getBucketType() == "persistent") {
        expTempItems = 1;
        expRetCode = ENGINE_KEY_ENOENT;
    }

    //Check that the temp item is removed for statsVKey
    EXPECT_EQ(expTempItems, store->getVBucket(vbid)->getNumTempItems());
    EXPECT_EQ(expRetCode, store->statsVKey(key, vbid, cookie));
    EXPECT_EQ(0, store->getVBucket(vbid)->getNumTempItems());
}

TEST_P(KVBucketParamTest, getAndUpdateTtlTempDeletedItemTest) {
    //This test is to check if the getAndUpdateTtl function will
    //remove temporary deleted items from memory
    auto key = makeStoredDocKey("key");
    storeAndDeleteItem(vbid, key, std::string("value"));

    ItemMetaData itemMeta;
    uint32_t deleted = 0;
    uint8_t datatype = 0;
    auto engineResult = getMeta(vbid, key, cookie, itemMeta, deleted, datatype);
    // Verify that GetMeta succeeded; and metadata is correct.
    ASSERT_EQ(ENGINE_SUCCESS, engineResult);
    ASSERT_TRUE(deleted);

    int expTempItems = 0;
    if (engine->getConfiguration().getBucketType() == "persistent") {
        expTempItems = 1;
    }

    //Check that the temp item is removed for getAndUpdateTtl
    EXPECT_EQ(expTempItems, store->getVBucket(vbid)->getNumTempItems());
    GetValue gv = store->getAndUpdateTtl(makeStoredDocKey("key"), vbid,
                                         cookie, time(NULL));
    EXPECT_EQ(ENGINE_KEY_ENOENT, gv.getStatus());
    EXPECT_EQ(0, store->getVBucket(vbid)->getNumTempItems());
}

TEST_P(KVBucketParamTest, validateKeyTempDeletedItemTest) {
    //This test is to check if the getAndUpdateTtl function will
    //remove temporary deleted items from memory
    auto key = makeStoredDocKey("key");
    storeAndDeleteItem(vbid, key, std::string("value"));

    ItemMetaData itemMeta;
    uint32_t deleted;
    uint8_t datatype;
    auto engineResult = getMeta(vbid, key, cookie, itemMeta, deleted, datatype);

    // Verify that GetMeta succeeded; and metadata is correct.
    ASSERT_EQ(ENGINE_SUCCESS, engineResult);
    ASSERT_TRUE(deleted);

    int expTempItems = 0;
    if (engine->getConfiguration().getBucketType() == "persistent") {
        expTempItems = 1;
    }

    //Check that the temp item is removed for validateKey
    EXPECT_EQ(expTempItems, store->getVBucket(vbid)->getNumTempItems());
    std::unique_ptr<Item> diskItem;
    std::string result = store->validateKey(key, vbid, *diskItem);
    EXPECT_STREQ("item_deleted", result.c_str());
    EXPECT_EQ(0, store->getVBucket(vbid)->getNumTempItems());
}

=======
>>>>>>> 7796e3b4
// Test demonstrates MB-25948 with a subtle difference. In the MB the issue
// says delete(key1), but in this test we use expiry. That is because using
// ep-engine deleteItem doesn't do the system-xattr pruning (that's part of
// memcached). So we use expiry which will use the pre_expiry hook to prune
// the xattrs.
TEST_P(KVBucketParamTest, MB_25948) {

    // 1. Store key1 with an xattr value
    auto key = makeStoredDocKey("key");

    std::string value = createXattrValue("body");

    Item item = store_item(0,
                           key,
                           value,
                           1,
                           {cb::engine_errc::success},
                           PROTOCOL_BINARY_DATATYPE_XATTR);

    TimeTraveller docBrown(20);

    // 2. Force expiry of the item and flush the delete
    get_options_t options =
            static_cast<get_options_t>(QUEUE_BG_FETCH | GET_DELETED_VALUE);
    auto doGet = [&]() { return store->get(key, vbid, nullptr, options); };
    GetValue result = doGet();

    flushVBucketToDiskIfPersistent(vbid, 1);

    // 3. GetMeta for key1, retrieving the tombstone
    ItemMetaData itemMeta;
    uint32_t deleted = 0;
    uint8_t datatype = 0;
    auto doGetMetaData = [&]() {
        return store->getMetaData(
                key, vbid, cookie, itemMeta, deleted, datatype);
    };

    auto engineResult = doGetMetaData();

    auto* shard = store->getVBucket(vbid)->getShard();
    MockGlobalTask mockTask(engine->getTaskable(), TaskId::MultiBGFetcherTask);
    if (engine->getConfiguration().getBucketType() == "persistent") {
        EXPECT_EQ(ENGINE_EWOULDBLOCK, engineResult);
        // Manually run the bgfetch task, and re-attempt getMetaData
        shard->getBgFetcher()->run(&mockTask);

        engineResult = doGetMetaData();
    }
    // Verify that GetMeta succeeded; and metadata is correct.
    ASSERT_EQ(ENGINE_SUCCESS, engineResult);
    ASSERT_TRUE(deleted);
    ASSERT_EQ(PROTOCOL_BINARY_DATATYPE_XATTR, datatype);
    ASSERT_EQ(item.getFlags(), itemMeta.flags);
    // CAS and revSeqno not checked as changed when the document was expired.

    // 4. Now get deleted value - we want to retrieve the _sync field.
    result = doGet();

    // Manually run the bgfetch task and retry the get()
    if (engine->getConfiguration().getBucketType() == "persistent") {
        ASSERT_EQ(ENGINE_EWOULDBLOCK, result.getStatus());
        shard->getBgFetcher()->run(&mockTask);
        result = doGet();
    }
    ASSERT_EQ(ENGINE_SUCCESS, result.getStatus());

    auto p = reinterpret_cast<const uint8_t*>(result.item->getData());
    cb::xattr::Blob blob({const_cast<uint8_t*>(p), result.item->getNBytes()});

    // user and meta gone, _sync remains.
    EXPECT_EQ(0, blob.get("user").size());
    EXPECT_EQ(0, blob.get("meta").size());
    ASSERT_NE(0, blob.get("_sync").size());
    EXPECT_STREQ("{\"cas\":\"0xdeadbeefcafefeed\"}",
                 reinterpret_cast<char*>(blob.get("_sync").data()));
}

class StoreIfTest : public KVBucketTest {
public:
    void SetUp() override {
        config_string += "warmup=false";
        KVBucketTest::SetUp();
        // Have all the objects, activate vBucket zero so we can store data.
        store->setVBucketState(vbid, vbucket_state_active, false);
    }
};

/**
 * Test the basic store_if (via engine) - a forced fail predicate will allow
 * add, but fail set/replace with predicate_failed
 */
TEST_F(StoreIfTest, store_if_basic) {
    cb::StoreIfPredicate pred = [](const boost::optional<item_info>& existing,
                                   cb::vbucket_info vb) -> cb::StoreIfStatus {
        return cb::StoreIfStatus::Fail;
    };
    auto item = make_item(vbid, {"key", DocNamespace::DefaultCollection}, "value", 0, 0);
    auto rv = engine->store_if(cookie, item, 0, OPERATION_ADD, pred);
    EXPECT_EQ(cb::engine_errc::success, rv.status);
    rv = engine->store_if(cookie, item, 0, OPERATION_REPLACE, pred);
    EXPECT_EQ(cb::engine_errc::predicate_failed, rv.status);
    rv = engine->store_if(cookie, item, 0, OPERATION_SET, pred);
    EXPECT_EQ(cb::engine_errc::predicate_failed, rv.status);
}

// Test cases which run for EP (Full and Value eviction) and Ephemeral
INSTANTIATE_TEST_CASE_P(EphemeralOrPersistent,
                        KVBucketParamTest,
                        ::testing::Values("item_eviction_policy=value_only",
                                          "item_eviction_policy=full_eviction",
                                          "bucket_type=ephemeral"),
                        [](const ::testing::TestParamInfo<std::string>& info) {
                            return info.param.substr(info.param.find('=') + 1);
                        });

const char KVBucketTest::test_dbname[] = "ep_engine_ep_unit_tests_db";<|MERGE_RESOLUTION|>--- conflicted
+++ resolved
@@ -754,12 +754,8 @@
     pool->cancel(task->getId());
 }
 
-<<<<<<< HEAD
-void KVBucketTest::storeAndDeleteItem(uint16_t vbid, const DocKey& key,
-=======
 void KVBucketTest::storeAndDeleteItem(uint16_t vbid,
                                       const DocKey& key,
->>>>>>> 7796e3b4
                                       std::string value) {
     Item item = store_item(vbid,
                            key,
@@ -772,7 +768,6 @@
     flushVBucketToDiskIfPersistent(vbid, 1);
 }
 
-<<<<<<< HEAD
 ENGINE_ERROR_CODE KVBucketTest::getMeta(uint16_t vbid,
                                         const DocKey key,
                                         const void* cookie,
@@ -978,8 +973,6 @@
     EXPECT_EQ(0, store->getVBucket(vbid)->getNumTempItems());
 }
 
-=======
->>>>>>> 7796e3b4
 // Test demonstrates MB-25948 with a subtle difference. In the MB the issue
 // says delete(key1), but in this test we use expiry. That is because using
 // ep-engine deleteItem doesn't do the system-xattr pruning (that's part of

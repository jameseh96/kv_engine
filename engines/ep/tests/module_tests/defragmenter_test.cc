--- conflicted
+++ resolved
@@ -91,11 +91,7 @@
         // jemalloc bin)
         snprintf(keyScratch, sizeof(keyScratch), keyPattern, i);
         // Use DocKey to minimize heap pollution
-<<<<<<< HEAD
-        Item item(DocKey(key, DocKeyEncodesCollectionId::No),
-=======
-        Item item(DocKey(keyScratch, DocNamespace::DefaultCollection),
->>>>>>> 7f9f80f5
+        Item item(DocKey(keyScratch, DocKeyEncodesCollectionId::No),
                   0,
                   0,
                   data.data(),
@@ -115,26 +111,18 @@
         // Build a map of pages to keys
         for (unsigned int i = 0; i < num_docs; i++ ) {
             /// Use stack and DocKey to minimuze heap pollution
-<<<<<<< HEAD
-            char key[16];
-            snprintf(key, sizeof(key), "%d", i);
-            auto* item = vbucket->ht
-                                 .findForRead(DocKey(
-                                         key, DocKeyEncodesCollectionId::No))
-                                 .storedValue;
+            snprintf(keyScratch, sizeof(keyScratch), keyPattern, i);
+            auto* item =
+                    vbucket->ht
+                            .findForRead(DocKey(keyScratch,
+                                                DocKeyEncodesCollectionId::No))
+                            .storedValue;
             ASSERT_NE(nullptr, item);
-=======
-            snprintf(keyScratch, sizeof(keyScratch), keyPattern, i);
-            auto* sv = vbucket->ht.find(
-                    DocKey(keyScratch, DocNamespace::DefaultCollection),
-                    TrackReference::Yes,
-                    WantsDeleted::No);
-            ASSERT_NE(nullptr, sv);
->>>>>>> 7f9f80f5
-
-            uintptr_t address = isModeStoredValue()
-                                        ? uintptr_t(sv)
-                                        : uintptr_t(sv->getValue()->getData());
+
+            uintptr_t address =
+                    isModeStoredValue()
+                            ? uintptr_t(item)
+                            : uintptr_t(item->getValue()->getData());
             const uintptr_t page = address >> LOG_PAGE_SIZE;
             page_to_keys[page].emplace_back(i);
         }
@@ -149,11 +137,7 @@
                 // Use DocKey to minimize heap pollution
                 snprintf(keyScratch, sizeof(keyScratch), keyPattern, doc_id);
                 ASSERT_TRUE(vbucket->deleteKey(
-<<<<<<< HEAD
-                        DocKey(key, DocKeyEncodesCollectionId::No)));
-=======
-                        DocKey(keyScratch, DocNamespace::DefaultCollection)));
->>>>>>> 7f9f80f5
+                        DocKey(keyScratch, DocKeyEncodesCollectionId::No)));
                 kv->second.pop_back();
                 num_remaining--;
             }
@@ -277,7 +261,8 @@
 
     if (isModeStoredValue()) {
         // Force visiting of every item by setting a large deadline
-        defragVisitor->setDeadline(ProcessClock::now() + std::chrono::hours(5));
+        defragVisitor->setDeadline(std::chrono::steady_clock::now() +
+                                   std::chrono::hours(5));
         // And set the age, which enables SV defragging
         defragVisitor->setStoredValueAgeThreshold(0);
     }

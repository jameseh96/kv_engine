/* -*- Mode: C++; tab-width: 4; c-basic-offset: 4; indent-tabs-mode: nil -*- */
/*
 *     Copyright 2016 Couchbase, Inc
 *
 *   Licensed under the Apache License, Version 2.0 (the "License");
 *   you may not use this file except in compliance with the License.
 *   You may obtain a copy of the License at
 *
 *       http://www.apache.org/licenses/LICENSE-2.0
 *
 *   Unless required by applicable law or agreed to in writing, software
 *   distributed under the License is distributed on an "AS IS" BASIS,
 *   WITHOUT WARRANTIES OR CONDITIONS OF ANY KIND, either express or implied.
 *   See the License for the specific language governing permissions and
 *   limitations under the License.
 */

/*
 * Unit test for DCP-related classes.
 *
 * Due to the way our classes are structured, most of the different DCP classes
 * need an instance of EPBucket& other related objects.
 */

#include "../mock/mock_dcp.h"
#include "../mock/mock_dcp_conn_map.h"
#include "../mock/mock_dcp_consumer.h"
#include "../mock/mock_dcp_producer.h"
#include "../mock/mock_stream.h"
#include "../mock/mock_synchronous_ep_engine.h"
#include "checkpoint_manager.h"
#include "connmap.h"
#include "dcp/backfill_disk.h"
#include "dcp/backfill_memory.h"
#include "dcp/dcp-types.h"
#include "dcp/dcpconnmap.h"
#include "dcp/producer.h"
#include "dcp/stream.h"
#include "dcp_utils.h"
#include "ep_time.h"
#include "evp_engine_test.h"
#include "evp_store_single_threaded_test.h"
#include "failover-table.h"
#include "memory_tracker.h"
#include "objectregistry.h"
#include "test_helpers.h"

#include <gtest/gtest.h>
#include <memcached/server_cookie_iface.h>
#include <platform/compress.h>
#include <programs/engine_testapp/mock_server.h>
#include <xattr/utils.h>

#include <thread>

extern uint8_t dcp_last_op;
extern uint32_t dcp_last_flags;

/**
 * The DCP tests wants to mock around with the notify_io_complete
 * method. Previously we copied in a new notify_io_complete method, but
 * we can't do that as the cookie interface contains virtual pointers.
 * An easier approach is to create a class which just wraps the server
 * API and we may subclass this class to override whatever method we want
 *
 * The constructor installs itself as the mock server cookie interface,
 * and the destructor reinstalls the original server cookie interfa
 */
class WrappedServerCookieIface : public ServerCookieIface {
public:
    WrappedServerCookieIface() : wrapped(get_mock_server_api()->cookie) {
        get_mock_server_api()->cookie = this;
    }

    ~WrappedServerCookieIface() override {
        get_mock_server_api()->cookie = wrapped;
    }

    void store_engine_specific(gsl::not_null<const void*> cookie,
                               void* engine_data) override {
        wrapped->store_engine_specific(cookie, engine_data);
    }
    void* get_engine_specific(gsl::not_null<const void*> cookie) override {
        return wrapped->get_engine_specific(cookie);
    }
    bool is_datatype_supported(gsl::not_null<const void*> cookie,
                               protocol_binary_datatype_t datatype) override {
        return wrapped->is_datatype_supported(cookie, datatype);
    }
    bool is_mutation_extras_supported(
            gsl::not_null<const void*> cookie) override {
        return wrapped->is_mutation_extras_supported(cookie);
    }
    bool is_collections_supported(gsl::not_null<const void*> cookie) override {
        return wrapped->is_collections_supported(cookie);
    }
    uint8_t get_opcode_if_ewouldblock_set(
            gsl::not_null<const void*> cookie) override {
        return wrapped->get_opcode_if_ewouldblock_set(cookie);
    }
    bool validate_session_cas(uint64_t cas) override {
        return wrapped->validate_session_cas(cas);
    }
    void decrement_session_ctr() override {
        return wrapped->decrement_session_ctr();
    }
    void notify_io_complete(gsl::not_null<const void*> cookie,
                            ENGINE_ERROR_CODE status) override {
        return wrapped->notify_io_complete(cookie, status);
    }
    ENGINE_ERROR_CODE reserve(gsl::not_null<const void*> cookie) override {
        return wrapped->reserve(cookie);
    }
    ENGINE_ERROR_CODE release(gsl::not_null<const void*> cookie) override {
        return wrapped->release(cookie);
    }
    void set_priority(gsl::not_null<const void*> cookie,
                      CONN_PRIORITY priority) override {
        return wrapped->set_priority(cookie, priority);
    }
    CONN_PRIORITY get_priority(gsl::not_null<const void*> cookie) override {
        return wrapped->get_priority(cookie);
    }
    bucket_id_t get_bucket_id(gsl::not_null<const void*> cookie) override {
        return wrapped->get_bucket_id(cookie);
    }
    uint64_t get_connection_id(gsl::not_null<const void*> cookie) override {
        return wrapped->get_connection_id(cookie);
    }
    cb::rbac::PrivilegeAccess check_privilege(
            gsl::not_null<const void*> cookie,
            cb::rbac::Privilege privilege) override {
        return wrapped->check_privilege(cookie, privilege);
    }
    cb::mcbp::Status engine_error2mcbp(gsl::not_null<const void*> cookie,
                                       ENGINE_ERROR_CODE code) override {
        return wrapped->engine_error2mcbp(cookie, code);
    }
    std::pair<uint32_t, std::string> get_log_info(
            gsl::not_null<const void*> cookie) override {
        return wrapped->get_log_info(cookie);
    }
    void set_error_context(gsl::not_null<void*> cookie,
                           cb::const_char_buffer message) override {
        wrapped->set_error_context(cookie, message);
    }

protected:
    ServerCookieIface* wrapped;
};

class DCPTest : public EventuallyPersistentEngineTest {
protected:
    void SetUp() override {
        EventuallyPersistentEngineTest::SetUp();

        // Set AuxIO threads to zero, so that the producer's
        // ActiveStreamCheckpointProcesserTask doesn't run.
        ExecutorPool::get()->setNumAuxIO(0);
        // Set NonIO threads to zero, so the connManager
        // task does not run.
        ExecutorPool::get()->setNumNonIO(0);
        callbackCount = 0;

#if defined(HAVE_JEMALLOC)
        // MB-28370: Run with memory tracking for all alloc/deallocs when built
        // with jemalloc.
        MemoryTracker::getInstance(*get_mock_server_api()->alloc_hooks);
        engine->getEpStats().memoryTrackerEnabled.store(true);
#endif
    }

    void TearDown() override {
        /* MB-22041 changes to dynamically stopping threads rather than having
         * the excess looping but not getting work. We now need to set the
         * AuxIO and NonIO back to 1 to allow dead tasks to be cleaned up
         */
        ExecutorPool::get()->setNumAuxIO(1);
        ExecutorPool::get()->setNumNonIO(1);

        EventuallyPersistentEngineTest::TearDown();

        MemoryTracker::destroyInstance();
    }

    // Create a DCP producer; initially with no streams associated.
    void create_dcp_producer(
            int flags = 0,
            IncludeValue includeVal = IncludeValue::Yes,
            IncludeXattrs includeXattrs = IncludeXattrs::Yes,
            std::vector<std::pair<std::string, std::string>> controls = {}) {
        if (includeVal == IncludeValue::No) {
            flags |= DCP_OPEN_NO_VALUE;
        }
        if (includeXattrs == IncludeXattrs::Yes) {
            flags |= DCP_OPEN_INCLUDE_XATTRS;
        }
        producer = std::make_shared<MockDcpProducer>(
                *engine,
                cookie,
                "test_producer",
                flags,
                /*startTask*/ true);

        if (includeXattrs == IncludeXattrs::Yes) {
            producer->setNoopEnabled(true);
        }

        // Since we are creating a mock active stream outside of
        // DcpProducer::streamRequest(), and we want the checkpt processor task,
        // create it explicitly here
        producer->createCheckpointProcessorTask();
        producer->scheduleCheckpointProcessorTask();

        // Now set any controls before creating any streams
        for (const auto& control : controls) {
            EXPECT_EQ(ENGINE_SUCCESS,
                      producer->control(0,
                                        control.first.c_str(),
                                        control.first.size(),
                                        control.second.c_str(),
                                        control.second.size()));
        }
    }

    // Setup a DCP producer and attach a stream and cursor to it.
    void setup_dcp_stream(
            int flags = 0,
            IncludeValue includeVal = IncludeValue::Yes,
            IncludeXattrs includeXattrs = IncludeXattrs::Yes,
            std::vector<std::pair<std::string, std::string>> controls = {}) {
        create_dcp_producer(flags, includeVal, includeXattrs, controls);

        vb0 = engine->getVBucket(vbid);
        ASSERT_NE(nullptr, vb0.get());
        EXPECT_TRUE(vb0) << "Failed to get valid VBucket object for id 0";
        stream = std::make_shared<MockActiveStream>(engine,
                                                    producer,
                                                    flags,
                                                    /*opaque*/ 0,
                                                    *vb0,
                                                    /*st_seqno*/ 0,
                                                    /*en_seqno*/ ~0,
                                                    /*vb_uuid*/ 0xabcd,
                                                    /*snap_start_seqno*/ 0,
                                                    /*snap_end_seqno*/ ~0,
                                                    includeVal,
                                                    includeXattrs);

        stream->public_registerCursor(
                *vb0->checkpointManager, producer->getName(), 0);
        stream->setActive();
    }

    void destroy_dcp_stream() {
        producer->closeStream(/*opaque*/ 0, vb0->getId());
    }

    /*
     * Creates an item with the key \"key\", containing json data and xattrs.
     * @return a unique_ptr to a newly created item.
     */
    std::unique_ptr<Item> makeItemWithXattrs() {
        std::string valueData = R"({"json":"yes"})";
        std::string data = createXattrValue(valueData);
        protocol_binary_datatype_t datatype = (PROTOCOL_BINARY_DATATYPE_JSON |
                                               PROTOCOL_BINARY_DATATYPE_XATTR);
        return std::make_unique<Item>(makeStoredDocKey("key"),
                                      /*flags*/0,
                                      /*exp*/0,
                                      data.c_str(),
                                      data.size(),
                                      datatype);
    }

    /*
     * Creates an item with the key \"key\", containing json data and no xattrs.
     * @return a unique_ptr to a newly created item.
     */
    std::unique_ptr<Item> makeItemWithoutXattrs() {
            std::string valueData = R"({"json":"yes"})";
            protocol_binary_datatype_t datatype = PROTOCOL_BINARY_DATATYPE_JSON;
            return std::make_unique<Item>(makeStoredDocKey("key"),
                                          /*flags*/0,
                                          /*exp*/0,
                                          valueData.c_str(),
                                          valueData.size(),
                                          datatype);
    }

    /* Add items onto the vbucket and wait for the checkpoint to be removed */
    void addItemsAndRemoveCheckpoint(int numItems) {
        for (int i = 0; i < numItems; ++i) {
            std::string key("key" + std::to_string(i));
            store_item(vbid, key, "value");
        }
        removeCheckpoint(numItems);
    }

    void removeCheckpoint(int numItems) {
        /* Create new checkpoint so that we can remove the current checkpoint
           and force a backfill in the DCP stream */
        auto& ckpt_mgr = *vb0->checkpointManager;
        ckpt_mgr.createNewCheckpoint();

        /* Wait for removal of the old checkpoint, this also would imply that
           the items are persisted (in case of persistent buckets) */
        {
            bool new_ckpt_created;
            std::chrono::microseconds uSleepTime(128);
            while (static_cast<size_t>(numItems) !=
                   ckpt_mgr.removeClosedUnrefCheckpoints(*vb0,
                                                         new_ckpt_created)) {
                uSleepTime = decayingSleep(uSleepTime);
            }
        }
    }

    std::shared_ptr<MockDcpProducer> producer;
    std::shared_ptr<MockActiveStream> stream;
    VBucketPtr vb0;

    /*
     * Fake callback emulating dcp_add_failover_log
     */
    static ENGINE_ERROR_CODE fakeDcpAddFailoverLog(
            vbucket_failover_t* entry,
            size_t nentries,
            gsl::not_null<const void*> cookie) {
        callbackCount++;
        return ENGINE_SUCCESS;
    }

    // callbackCount needs to be static as its used inside of the static
    // function fakeDcpAddFailoverLog.
    static int callbackCount;
};
int DCPTest::callbackCount = 0;

/*
 * MB-30189: Test that addStats() on the DcpProducer object doesn't
 * attempt to dereference the cookie passed in (as it's not it's
 * object).  Check that no invalid memory accesses occur; requires
 * ASan for maximum accuracy in testing.
 */
TEST_F(DCPTest, MB30189_addStats) {
    create_dcp_producer();
    class MockStats {
    } mockStats;
    producer->addStats(
            [](const char* key,
               const uint16_t klen,
               const char* val,
               const uint32_t vlen,
               gsl::not_null<const void*> cookie) {
                // do nothing
            },
            &mockStats);
}

class StreamTest : public DCPTest,
                   public ::testing::WithParamInterface<std::string> {
protected:
    void SetUp() override {
        bucketType = GetParam();
        DCPTest::SetUp();
        vb0 = engine->getVBucket(Vbid(0));
        EXPECT_TRUE(vb0) << "Failed to get valid VBucket object for id 0";
    }

    void TearDown() override {
        if (producer) {
            producer->cancelCheckpointCreatorTask();
        }
        // Destroy various engine objects
        vb0.reset();
        stream.reset();
        producer.reset();
        DCPTest::TearDown();
    }
};

/*
 * Test that when have a producer with IncludeValue and IncludeXattrs both set
 * to No an active stream created via a streamRequest returns true for
 * isKeyOnly.
 */
TEST_P(StreamTest, test_streamIsKeyOnlyTrue) {
    setup_dcp_stream(0, IncludeValue::No, IncludeXattrs::No);
    uint64_t rollbackSeqno;
    auto err = producer->streamRequest(/*flags*/ 0,
                                       /*opaque*/ 0,
                                       Vbid(0),
                                       /*start_seqno*/ 0,
                                       /*end_seqno*/ 0,
                                       /*vb_uuid*/ 0,
                                       /*snap_start*/ 0,
                                       /*snap_end*/ 0,
                                       &rollbackSeqno,
                                       DCPTest::fakeDcpAddFailoverLog,
                                       {});
    ASSERT_EQ(ENGINE_SUCCESS, err)
        << "stream request did not return ENGINE_SUCCESS";

    auto activeStream = std::dynamic_pointer_cast<ActiveStream>(
            producer->findStream(Vbid(0)));
    ASSERT_NE(nullptr, activeStream);
    EXPECT_TRUE(activeStream->isKeyOnly());
    destroy_dcp_stream();
}

ENGINE_ERROR_CODE mock_mutation_return_engine_e2big(
        gsl::not_null<const void*> cookie,
        uint32_t opaque,
        item* itm,
        Vbid vbucket,
        uint64_t by_seqno,
        uint64_t rev_seqno,
        uint32_t lock_time,
        const void* meta,
        uint16_t nmeta,
        uint8_t nru) {
    Item* item = reinterpret_cast<Item*>(itm);
    delete item;
    return ENGINE_E2BIG;
}

std::string decompressValue(std::string compressedValue) {
    cb::compression::Buffer buffer;
    if (!cb::compression::inflate(cb::compression::Algorithm::Snappy,
                                  compressedValue, buffer)) {
        return {};
    }

    return std::string(buffer.data(), buffer.size());
}

extern std::string dcp_last_value;
extern uint32_t dcp_last_packet_size;
extern protocol_binary_datatype_t dcp_last_datatype;

class CompressionStreamTest : public DCPTest,
                              public ::testing::WithParamInterface<
                                      ::testing::tuple<std::string, bool>> {
public:
    void SetUp() override {
        bucketType = ::testing::get<0>(GetParam());
        DCPTest::SetUp();
        vb0 = engine->getVBucket(Vbid(0));
        EXPECT_TRUE(vb0) << "Failed to get valid VBucket object for id 0";
    }

    void TearDown() override {
        if (producer) {
            producer->cancelCheckpointCreatorTask();
        }
        // Destroy various engine objects
        vb0.reset();
        stream.reset();
        producer.reset();
        DCPTest::TearDown();
    }

    bool isXattr() const {
        return ::testing::get<1>(GetParam());
    }

    size_t getItemSize(const Item& item) {
        size_t base = MutationResponse::mutationBaseMsgBytes +
                      item.getKey().makeDocKeyWithoutCollectionID().size();
        if (isXattr()) {
            // DCP won't recompress the pruned document
            return base + getXattrSize(false);
        }
        return base + item.getNBytes();
    }

    size_t getXattrSize(bool compressed) const {
        return createXattrValue({}, true, compressed).size();
    }
};

// Test the compression control error case
TEST_P(StreamTest, validate_compression_control_message_denied) {
    setup_dcp_stream();
    std::string compressCtrlMsg("force_value_compression");
    std::string compressCtrlValue("true");
    EXPECT_FALSE(producer->isCompressionEnabled());

    // Sending a control message without actually enabling SNAPPY must fail
    EXPECT_EQ(ENGINE_EINVAL,
              producer->control(0,
                                compressCtrlMsg.c_str(),
                                compressCtrlMsg.size(),
                                compressCtrlValue.c_str(),
                                compressCtrlValue.size()));
    destroy_dcp_stream();
}

// Test the compression control success case
TEST_P(StreamTest, validate_compression_control_message_allowed) {
    // For success enable the snappy datatype on the connection
    mock_set_datatype_support(cookie, PROTOCOL_BINARY_DATATYPE_SNAPPY);
    setup_dcp_stream();
    std::string compressCtrlMsg("force_value_compression");
    std::string compressCtrlValue("true");
    EXPECT_TRUE(producer->isCompressionEnabled());

    // Sending a control message after enabling SNAPPY should succeed
    EXPECT_EQ(ENGINE_SUCCESS,
              producer->control(0,
                                compressCtrlMsg.c_str(),
                                compressCtrlMsg.size(),
                                compressCtrlValue.c_str(),
                                compressCtrlValue.size()));
    destroy_dcp_stream();
}

/**
 * Test to verify DCP compression/decompression. There are 4 cases that are being
 * tested
 *
 * 1. Add a compressed item and stream a compressed item
 * 2. Add an uncompressed item and stream a compressed item
 * 3. Add a compressed item and stream an uncompressed item
 * 4. Add an uncompressed item and stream an uncompressed item
 */

/**
 * There are 2 cases that are
 * being tested in this test. This test uses a producer/connection without
 * compression enabled
 *
 * 1. Add a compressed item and expect to stream an uncompressed item
 * 2. Add an uncompressed item and expect to stream an uncompressed item
 *
 */
TEST_P(CompressionStreamTest, compression_not_enabled) {
    VBucketPtr vb = engine->getKVBucket()->getVBucket(vbid);
    std::string valueData("{\"product\": \"car\",\"price\": \"100\"},"
                          "{\"product\": \"bus\",\"price\": \"1000\"},"
                          "{\"product\": \"Train\",\"price\": \"100000\"}");
    auto item1 = makeCompressibleItem(vbid,
                                      makeStoredDocKey("key1"),
                                      valueData,
                                      PROTOCOL_BINARY_DATATYPE_JSON,
                                      true, // compressed
                                      isXattr());
    auto item2 = makeCompressibleItem(vbid,
                                      makeStoredDocKey("key2"),
                                      valueData,
                                      PROTOCOL_BINARY_DATATYPE_JSON,
                                      false, // uncompressed
                                      isXattr());

    auto includeValue = isXattr() ? IncludeValue::No : IncludeValue::Yes;
    setup_dcp_stream(0, includeValue, IncludeXattrs::Yes);

    /**
     * Ensure that compression is disabled
     */
    ASSERT_FALSE(producer->isCompressionEnabled());

    MockDcpMessageProducers producers(engine);

    // Now, add 2 items
    EXPECT_EQ(ENGINE_SUCCESS, engine->getKVBucket()->set(*item1, cookie));
    EXPECT_EQ(ENGINE_SUCCESS, engine->getKVBucket()->set(*item2, cookie));

    auto keyAndSnappyValueMessageSize = getItemSize(*item1);

    /**
     * Create a DCP response and check that a new item isn't created and that
     * the size of the response message is greater than the size of the original
     * message (or equal for xattr stream)
     */
    queued_item qi(std::move(item1));
    std::unique_ptr<DcpResponse> dcpResponse = stream->public_makeResponseFromItem(qi);
    auto mutProdResponse = dynamic_cast<MutationResponse*>(dcpResponse.get());
    ASSERT_NE(qi.get(), mutProdResponse->getItem().get());
    if (isXattr()) {
        // The same sizes. makeResponseFromItem will have inflated and not
        // compressed as part of the value pruning
        EXPECT_EQ(keyAndSnappyValueMessageSize, dcpResponse->getMessageSize());
    } else {
        EXPECT_LT(keyAndSnappyValueMessageSize, dcpResponse->getMessageSize());
    }

    uint64_t rollbackSeqno;
    EXPECT_EQ(ENGINE_SUCCESS,
              producer->streamRequest(/*flags*/ 0,
                                      /*opaque*/ 0,
                                      Vbid(0),
                                      /*start_seqno*/ 0,
                                      /*end_seqno*/ ~0,
                                      /*vb_uuid*/ 0,
                                      /*snap_start*/ 0,
                                      /*snap_end*/ ~0,
                                      &rollbackSeqno,
                                      DCPTest::fakeDcpAddFailoverLog,
                                      {}));

    producer->notifySeqnoAvailable(vbid, vb->getHighSeqno());
    ASSERT_EQ(ENGINE_EWOULDBLOCK, producer->step(&producers));
    ASSERT_EQ(1, producer->getCheckpointSnapshotTask().queueSize());
    producer->getCheckpointSnapshotTask().run();

    /* Stream the snapshot marker first */
    EXPECT_EQ(ENGINE_SUCCESS, producer->step(&producers));
    EXPECT_EQ(0, producer->getItemsSent());

    /* Stream the first mutation */
    protocol_binary_datatype_t expectedDataType =
            isXattr() ? PROTOCOL_BINARY_DATATYPE_XATTR
                      : PROTOCOL_BINARY_DATATYPE_JSON;
    EXPECT_EQ(ENGINE_SUCCESS, producer->step(&producers));
    std::string value(qi->getValue()->getData(), qi->getValue()->valueSize());
    EXPECT_STREQ(dcp_last_value.c_str(), decompressValue(value).c_str());

    if (isXattr()) {
        // The pruned packet won't be recompressed
        EXPECT_EQ(dcp_last_packet_size, keyAndSnappyValueMessageSize);
    } else {
        EXPECT_GT(dcp_last_packet_size, keyAndSnappyValueMessageSize);
    }

    EXPECT_FALSE(mcbp::datatype::is_snappy(dcp_last_datatype));
    EXPECT_EQ(expectedDataType, dcp_last_datatype);

    /**
     * Create a DCP response and check that a new item is created and
     * the message size is less than the size of original item
     */
    uint32_t keyAndValueMessageSize = getItemSize(*item2);
    qi.reset(std::move(item2));
    dcpResponse = stream->public_makeResponseFromItem(qi);
    mutProdResponse = dynamic_cast<MutationResponse*>(dcpResponse.get());

    // A new pruned item will always be generated
    if (!isXattr()) {
        ASSERT_EQ(qi.get(), mutProdResponse->getItem().get());
    }
    EXPECT_EQ(dcpResponse->getMessageSize(), keyAndValueMessageSize);

    /* Stream the second mutation */
    EXPECT_EQ(ENGINE_SUCCESS, producer->step(&producers));

    value.assign(qi->getValue()->getData(), qi->getValue()->valueSize());
    EXPECT_STREQ(value.c_str(), dcp_last_value.c_str());
    EXPECT_EQ(dcp_last_packet_size, keyAndValueMessageSize);

    EXPECT_FALSE(mcbp::datatype::is_snappy(dcp_last_datatype));
    EXPECT_EQ(expectedDataType, dcp_last_datatype);
}

/**
 * Test to verify DCP compression, this test has client snappy enabled
 *
 *  - Add a compressed item and expect we stream a compressed item
 *
 * Note when the test is running xattr-only DCP, expect we stream an
 * uncompressed item
 */
TEST_P(CompressionStreamTest, connection_snappy_enabled) {
    VBucketPtr vb = engine->getKVBucket()->getVBucket(vbid);
    std::string valueData(
            "{\"product\": \"car\",\"price\": \"100\"},"
            "{\"product\": \"bus\",\"price\": \"1000\"},"
            "{\"product\": \"Train\",\"price\": \"100000\"}");

    auto item = makeCompressibleItem(vbid,
                                     makeStoredDocKey("key"),
                                     valueData,
                                     PROTOCOL_BINARY_DATATYPE_JSON,
                                     true, // compressed
                                     isXattr());

    //Enable the snappy datatype on the connection
    mock_set_datatype_support(cookie, PROTOCOL_BINARY_DATATYPE_SNAPPY);

    auto includeValue = isXattr() ? IncludeValue::No : IncludeValue::Yes;
    setup_dcp_stream(0, includeValue, IncludeXattrs::Yes);

    uint64_t rollbackSeqno;
    EXPECT_EQ(ENGINE_SUCCESS,
              producer->streamRequest(/*flags*/ 0,
                                      /*opaque*/ 0,
                                      Vbid(0),
                                      /*start_seqno*/ 0,
                                      /*end_seqno*/ ~0,
                                      /*vb_uuid*/ 0,
                                      /*snap_start*/ 0,
                                      /*snap_end*/ ~0,
                                      &rollbackSeqno,
                                      DCPTest::fakeDcpAddFailoverLog,
                                      {}));

    MockDcpMessageProducers producers(engine);
    ASSERT_TRUE(producer->isCompressionEnabled());

    // Now, add the 3rd item. This item should be compressed
    EXPECT_EQ(ENGINE_SUCCESS, engine->getKVBucket()->set(*item, cookie));

    producer->notifySeqnoAvailable(vbid, vb->getHighSeqno());
    ASSERT_EQ(ENGINE_EWOULDBLOCK, producer->step(&producers));
    ASSERT_EQ(1, producer->getCheckpointSnapshotTask().queueSize());
    producer->getCheckpointSnapshotTask().run();

    /* Stream the snapshot marker */
    ASSERT_EQ(ENGINE_SUCCESS, producer->step(&producers));

    /* Stream the 3rd mutation */
    ASSERT_EQ(ENGINE_SUCCESS, producer->step(&producers));

    /**
     * Create a DCP response and check that a new item is created and
     * the message size is greater than the size of original item
     */
    auto keyAndSnappyValueMessageSize = getItemSize(*item);
    queued_item qi = std::move(item);
    auto dcpResponse = stream->public_makeResponseFromItem(qi);
    auto* mutProdResponse = dynamic_cast<MutationResponse*>(dcpResponse.get());
    std::string value;
    if (!isXattr()) {
        ASSERT_EQ(qi.get(), mutProdResponse->getItem().get());
        value.assign(qi->getValue()->getData(), qi->getValue()->valueSize());
    }

    EXPECT_STREQ(dcp_last_value.c_str(), value.c_str());
    EXPECT_EQ(dcpResponse->getMessageSize(), keyAndSnappyValueMessageSize);

    EXPECT_EQ(dcp_last_packet_size, keyAndSnappyValueMessageSize);

    // If xattr-only enabled on DCP, we won't re-compress (after we've
    // decompressed the document and split out the xattrs)
    protocol_binary_datatype_t snappy =
            isXattr() ? 0 : PROTOCOL_BINARY_DATATYPE_SNAPPY;
    protocol_binary_datatype_t expectedDataType =
            isXattr() ? PROTOCOL_BINARY_DATATYPE_XATTR
                      : PROTOCOL_BINARY_DATATYPE_JSON;
    EXPECT_EQ((expectedDataType | snappy), dcp_last_datatype);
}

/**
 * Test to verify DCP compression, this test has client snappy enabled
 *
 *  - Add an uncompressed item and expect we stream a compressed item
 */
TEST_P(CompressionStreamTest, force_value_compression_enabled) {
    VBucketPtr vb = engine->getKVBucket()->getVBucket(vbid);
    std::string valueData(
            "{\"product\": \"car\",\"price\": \"100\"},"
            "{\"product\": \"bus\",\"price\": \"1000\"},"
            "{\"product\": \"Train\",\"price\": \"100000\"}");

    auto item = makeCompressibleItem(vbid,
                                     makeStoredDocKey("key"),
                                     valueData,
                                     PROTOCOL_BINARY_DATATYPE_JSON,
                                     false, // not compressed
                                     isXattr());

    // Enable the snappy datatype on the connection
    mock_set_datatype_support(cookie, PROTOCOL_BINARY_DATATYPE_SNAPPY);
    auto includeValue = isXattr() ? IncludeValue::No : IncludeValue::Yes;

    // Setup the producer/stream and request force_value_compression
    setup_dcp_stream(0,
                     includeValue,
                     IncludeXattrs::Yes,
                     {{"force_value_compression", "true"}});

    uint64_t rollbackSeqno;
    EXPECT_EQ(ENGINE_SUCCESS,
              producer->streamRequest(/*flags*/ 0,
                                      /*opaque*/ 0,
                                      Vbid(0),
                                      /*start_seqno*/ 0,
                                      /*end_seqno*/ ~0,
                                      /*vb_uuid*/ 0,
                                      /*snap_start*/ 0,
                                      /*snap_end*/ ~0,
                                      &rollbackSeqno,
                                      DCPTest::fakeDcpAddFailoverLog,
                                      {}));
    MockDcpMessageProducers producers(engine);

    ASSERT_TRUE(producer->isForceValueCompressionEnabled());

    // Now, add the 4th item, which is not compressed
    EXPECT_EQ(ENGINE_SUCCESS, engine->getKVBucket()->set(*item, cookie));
    /**
     * Create a DCP response and check that a new item is created and
     * the message size is less than the size of the original item
     */
    auto keyAndValueMessageSize = getItemSize(*item);
    queued_item qi = std::move(item);
    auto dcpResponse = stream->public_makeResponseFromItem(qi);
    auto* mutProdResponse = dynamic_cast<MutationResponse*>(dcpResponse.get());
    ASSERT_NE(qi.get(), mutProdResponse->getItem().get());
    EXPECT_LT(dcpResponse->getMessageSize(), keyAndValueMessageSize);

    producer->notifySeqnoAvailable(vbid, vb->getHighSeqno());
    ASSERT_EQ(ENGINE_EWOULDBLOCK, producer->step(&producers));
    ASSERT_EQ(1, producer->getCheckpointSnapshotTask().queueSize());
    producer->getCheckpointSnapshotTask().run();

    /* Stream the snapshot marker */
    ASSERT_EQ(ENGINE_SUCCESS, producer->step(&producers));

    /* Stream the mutation */
    ASSERT_EQ(ENGINE_SUCCESS, producer->step(&producers));
    std::string value(qi->getValue()->getData(), qi->getValue()->valueSize());
    EXPECT_STREQ(decompressValue(dcp_last_value).c_str(), value.c_str());
    EXPECT_LT(dcp_last_packet_size, keyAndValueMessageSize);

    protocol_binary_datatype_t expectedDataType =
            isXattr() ? PROTOCOL_BINARY_DATATYPE_XATTR
                      : PROTOCOL_BINARY_DATATYPE_JSON;
    EXPECT_EQ((expectedDataType | PROTOCOL_BINARY_DATATYPE_SNAPPY),
              dcp_last_datatype);

    destroy_dcp_stream();
}

/*
 * Test to verify the number of items, total bytes sent and total data size
 * by the producer when DCP compression is enabled
 */
TEST_P(StreamTest, test_verifyProducerCompressionStats) {
    VBucketPtr vb = engine->getKVBucket()->getVBucket(vbid);
    setup_dcp_stream();
    std::string compressibleValue("{\"product\": \"car\",\"price\": \"100\"},"
                                  "{\"product\": \"bus\",\"price\": \"1000\"},"
                                  "{\"product\": \"Train\",\"price\": \"100000\"}");
    std::string regularValue("{\"product\": \"car\",\"price\": \"100\"}");

    std::string compressCtrlMsg("force_value_compression");
    std::string compressCtrlValue("true");

    mock_set_datatype_support(producer->getCookie(), PROTOCOL_BINARY_DATATYPE_SNAPPY);

    ASSERT_EQ(ENGINE_SUCCESS, producer->control(0, compressCtrlMsg.c_str(),
                                                compressCtrlMsg.size(),
                                                compressCtrlValue.c_str(),
                                                compressCtrlValue.size()));
    ASSERT_TRUE(producer->isForceValueCompressionEnabled());

    store_item(vbid, "key1", compressibleValue.c_str());
    store_item(vbid, "key2", regularValue.c_str());
    store_item(vbid, "key3", compressibleValue.c_str());

    MockDcpMessageProducers producers(engine);

    uint64_t rollbackSeqno;
    auto err = producer->streamRequest(/*flags*/ 0,
                                       /*opaque*/ 0,
                                       Vbid(0),
                                       /*start_seqno*/ 0,
                                       /*end_seqno*/ ~0,
                                       /*vb_uuid*/ 0,
                                       /*snap_start*/ 0,
                                       /*snap_end*/ ~0,
                                       &rollbackSeqno,
                                       DCPTest::fakeDcpAddFailoverLog,
                                       {});

    ASSERT_EQ(ENGINE_SUCCESS, err);
    producer->notifySeqnoAvailable(vbid, vb->getHighSeqno());

    ASSERT_EQ(ENGINE_EWOULDBLOCK, producer->step(&producers));
    ASSERT_EQ(1, producer->getCheckpointSnapshotTask().queueSize());
    producer->getCheckpointSnapshotTask().run();

    /* Stream the snapshot marker first */
    EXPECT_EQ(ENGINE_SUCCESS, producer->step(&producers));
    EXPECT_EQ(0, producer->getItemsSent());

    uint64_t totalBytesSent = producer->getTotalBytesSent();
    uint64_t totalUncompressedDataSize = producer->getTotalUncompressedDataSize();
    EXPECT_GT(totalBytesSent, 0);
    EXPECT_GT(totalUncompressedDataSize, 0);

    /* Stream the first mutation. This should increment the
     * number of items, total bytes sent and total data size.
     * Since this is a compressible document, the total bytes
     * sent should be incremented by a lesser value than the
     * total data size.
     */
    EXPECT_EQ(ENGINE_SUCCESS, producer->step(&producers));
    EXPECT_EQ(1, producer->getItemsSent());
    EXPECT_GT(producer->getTotalBytesSent(), totalBytesSent);
    EXPECT_GT(producer->getTotalUncompressedDataSize(), totalUncompressedDataSize);
    EXPECT_LT(producer->getTotalBytesSent() - totalBytesSent,
              producer->getTotalUncompressedDataSize() - totalUncompressedDataSize);

    totalBytesSent = producer->getTotalBytesSent();
    totalUncompressedDataSize = producer->getTotalUncompressedDataSize();

    /*
     * Now stream the second mutation. This should increment the
     * number of items and the total bytes sent. In this case,
     * the total data size should be incremented by exactly the
     * same amount as the total bytes sent
     */
    EXPECT_EQ(ENGINE_SUCCESS, producer->step(&producers));
    EXPECT_EQ(2, producer->getItemsSent());
    EXPECT_GT(producer->getTotalBytesSent(), totalBytesSent);
    EXPECT_GT(producer->getTotalUncompressedDataSize(), totalUncompressedDataSize);
    EXPECT_EQ(producer->getTotalBytesSent() - totalBytesSent,
              producer->getTotalUncompressedDataSize() - totalUncompressedDataSize);

    totalBytesSent = producer->getTotalBytesSent();
    totalUncompressedDataSize = producer->getTotalUncompressedDataSize();

    /*
     * Disable value compression on the producer side and stream a
     * compressible document. This should result in an increase in
     * total bytes. Even though the document is compressible, the
     * total data size and the total bytes sent would be incremented
     * by exactly the same amount
     */
    compressCtrlValue.assign("false");
    ASSERT_EQ(ENGINE_SUCCESS, producer->control(0, compressCtrlMsg.c_str(),
                                                compressCtrlMsg.size(),
                                                compressCtrlValue.c_str(),
                                                compressCtrlValue.size()));
    mock_set_datatype_support(producer->getCookie(),
                              PROTOCOL_BINARY_RAW_BYTES);

    ASSERT_FALSE(producer->isCompressionEnabled());
    EXPECT_EQ(ENGINE_SUCCESS, producer->step(&producers));
    EXPECT_EQ(3, producer->getItemsSent());
    EXPECT_GT(producer->getTotalBytesSent(), totalBytesSent);
    EXPECT_GT(producer->getTotalUncompressedDataSize(), totalUncompressedDataSize);
    EXPECT_EQ(producer->getTotalBytesSent() - totalBytesSent,
              producer->getTotalUncompressedDataSize() - totalUncompressedDataSize);

    destroy_dcp_stream();
}

/*
 * Test to verify the number of items and the total bytes sent
 * by the producer under normal and error conditions
 */
TEST_P(StreamTest, test_verifyProducerStats) {
    VBucketPtr vb = engine->getKVBucket()->getVBucket(vbid);
    setup_dcp_stream(0, IncludeValue::No, IncludeXattrs::No);
    store_item(vbid, "key1", "value1");
    store_item(vbid, "key2", "value2");

    MockDcpMessageProducers producers(engine);
    uint64_t rollbackSeqno;
    auto err = producer->streamRequest(/*flags*/ 0,
                                       /*opaque*/ 0,
                                       Vbid(0),
                                       /*start_seqno*/ 0,
                                       /*end_seqno*/ ~0,
                                       /*vb_uuid*/ 0,
                                       /*snap_start*/ 0,
                                       /*snap_end*/ ~0,
                                       &rollbackSeqno,
                                       DCPTest::fakeDcpAddFailoverLog,
                                       {});

    EXPECT_EQ(ENGINE_SUCCESS, err);
    producer->notifySeqnoAvailable(vbid, vb->getHighSeqno());
    EXPECT_EQ(ENGINE_EWOULDBLOCK, producer->step(&producers));

    EXPECT_EQ(1, producer->getCheckpointSnapshotTask().queueSize());

    producer->getCheckpointSnapshotTask().run();

    /* Stream the snapshot marker first */
    EXPECT_EQ(ENGINE_SUCCESS, producer->step(&producers));
    EXPECT_EQ(0, producer->getItemsSent());

    uint64_t totalBytes = producer->getTotalBytesSent();
    EXPECT_GT(totalBytes, 0);

    /* Stream the first mutation. This should increment the
     * number of items and the total bytes sent.
     */
    EXPECT_EQ(ENGINE_SUCCESS, producer->step(&producers));
    EXPECT_EQ(1, producer->getItemsSent());
    EXPECT_GT(producer->getTotalBytesSent(), totalBytes);
    totalBytes = producer->getTotalBytesSent();

    /* Now simulate a failure while trying to stream the next
     * mutation.
     */
    producers.setMutationStatus(ENGINE_E2BIG);

    EXPECT_EQ(ENGINE_E2BIG, producer->step(&producers));

    /* The number of items total bytes sent should remain the same */
    EXPECT_EQ(1, producer->getItemsSent());
    EXPECT_EQ(producer->getTotalBytesSent(), totalBytes);
    totalBytes = producer->getTotalBytesSent();

    /* Now stream the mutation again and the stats should have incremented */
    producers.setMutationStatus(ENGINE_SUCCESS);

    EXPECT_EQ(ENGINE_SUCCESS, producer->step(&producers));
    EXPECT_EQ(2, producer->getItemsSent());
    EXPECT_GT(producer->getTotalBytesSent(), totalBytes);

    destroy_dcp_stream();
}

/*
 * Test that when have a producer with IncludeValue set to Yes and IncludeXattrs
 * set to No an active stream created via a streamRequest returns false for
 * isKeyOnly.
 */
TEST_P(StreamTest, test_streamIsKeyOnlyFalseBecauseOfIncludeValue) {
    setup_dcp_stream(0, IncludeValue::Yes, IncludeXattrs::No);
    uint64_t rollbackSeqno;
    auto err = producer->streamRequest(/*flags*/ 0,
                                       /*opaque*/ 0,
                                       Vbid(0),
                                       /*start_seqno*/ 0,
                                       /*end_seqno*/ 0,
                                       /*vb_uuid*/ 0,
                                       /*snap_start*/ 0,
                                       /*snap_end*/ 0,
                                       &rollbackSeqno,
                                       DCPTest::fakeDcpAddFailoverLog,
                                       {});
    ASSERT_EQ(ENGINE_SUCCESS, err)
        << "stream request did not return ENGINE_SUCCESS";

    auto activeStream = std::dynamic_pointer_cast<ActiveStream>(
            producer->findStream(Vbid(0)));
    ASSERT_NE(nullptr, activeStream);
    EXPECT_FALSE(activeStream->isKeyOnly());
    destroy_dcp_stream();
}

/*
 * Test that when have a producer with IncludeValue set to No and IncludeXattrs
 * set to Yes an active stream created via a streamRequest returns false for
 * isKeyOnly.
 */
TEST_P(StreamTest, test_streamIsKeyOnlyFalseBecauseOfIncludeXattrs) {
    setup_dcp_stream(0, IncludeValue::No, IncludeXattrs::Yes);
    uint64_t rollbackSeqno;
    auto err = producer->streamRequest(/*flags*/ 0,
                                       /*opaque*/ 0,
                                       Vbid(0),
                                       /*start_seqno*/ 0,
                                       /*end_seqno*/ 0,
                                       /*vb_uuid*/ 0,
                                       /*snap_start*/ 0,
                                       /*snap_end*/ 0,
                                       &rollbackSeqno,
                                       DCPTest::fakeDcpAddFailoverLog,
                                       {});
    ASSERT_EQ(ENGINE_SUCCESS, err)
        << "stream request did not return ENGINE_SUCCESS";

    auto activeStream = std::dynamic_pointer_cast<ActiveStream>(
            producer->findStream(Vbid(0)));
    ASSERT_NE(nullptr, activeStream);
    EXPECT_FALSE(activeStream->isKeyOnly());
    destroy_dcp_stream();
}

/*
 * Test for a dcpResponse retrieved from a stream where IncludeValue and
 * IncludeXattrs are both No, that the message size does not include the size of
 * the body.
 */
TEST_P(StreamTest, test_keyOnlyMessageSize) {
    auto item = makeItemWithXattrs();
    auto keyOnlyMessageSize =
            MutationResponse::mutationBaseMsgBytes +
            item->getKey().makeDocKeyWithoutCollectionID().size();
    queued_item qi(std::move(item));

    setup_dcp_stream(0, IncludeValue::No, IncludeXattrs::No);
    std::unique_ptr<DcpResponse> dcpResponse =
            stream->public_makeResponseFromItem(qi);

    /**
     * Create a DCP response and check that a new item is created
     */
    auto mutProdResponse = dynamic_cast<MutationResponse*>(dcpResponse.get());
    ASSERT_NE(qi.get(), mutProdResponse->getItem().get());

    EXPECT_EQ(keyOnlyMessageSize, dcpResponse->getMessageSize());
    destroy_dcp_stream();
}

/*
 * Test for a dcpResponse retrieved from a stream where IncludeValue and
 * IncludeXattrs are both Yes, that the message size includes the size of the
 * body.
 */
TEST_P(StreamTest, test_keyValueAndXattrsMessageSize) {
    auto item = makeItemWithXattrs();
    auto keyAndValueMessageSize =
            MutationResponse::mutationBaseMsgBytes +
            item->getKey().makeDocKeyWithoutCollectionID().size() +
            item->getNBytes();
    queued_item qi(std::move(item));

    setup_dcp_stream(0, IncludeValue::Yes, IncludeXattrs::Yes);
    std::unique_ptr<DcpResponse> dcpResponse =
            stream->public_makeResponseFromItem(qi);

    /**
     * Create a DCP response and check that a new item is not created
     */
    auto mutProdResponse = dynamic_cast<MutationResponse*>(dcpResponse.get());
    ASSERT_EQ(qi.get(), mutProdResponse->getItem().get());
    EXPECT_EQ(keyAndValueMessageSize, dcpResponse->getMessageSize());
    destroy_dcp_stream();
}

/*
 * Test for a dcpResponse retrieved from a stream where IncludeValue and
 * IncludeXattrs are both Yes, however the document does not have any xattrs
 * and so the message size should equal the size of the value.
 */
TEST_P(StreamTest, test_keyAndValueMessageSize) {
    auto item = makeItemWithoutXattrs();
    auto keyAndValueMessageSize =
            MutationResponse::mutationBaseMsgBytes +
            item->getKey().makeDocKeyWithoutCollectionID().size() +
            item->getNBytes();
    queued_item qi(std::move(item));

    setup_dcp_stream(0, IncludeValue::Yes, IncludeXattrs::Yes);
    std::unique_ptr<DcpResponse> dcpResponse =
            stream->public_makeResponseFromItem(qi);

    /**
     * Create a DCP response and check that a new item is not created
     */
    auto mutProdResponse = dynamic_cast<MutationResponse*>(dcpResponse.get());
    ASSERT_EQ(qi.get(), mutProdResponse->getItem().get());
    EXPECT_EQ(keyAndValueMessageSize, dcpResponse->getMessageSize());
    destroy_dcp_stream();
}

/*
 * Test for a dcpResponse retrieved from a stream where IncludeValue is Yes and
 * IncludeXattrs is No, that the message size includes the size of only the
 * value (excluding the xattrs).
 */
TEST_P(StreamTest, test_keyAndValueExcludingXattrsMessageSize) {
    auto item = makeItemWithXattrs();
    auto root = const_cast<char*>(item->getData());
    cb::byte_buffer buffer{(uint8_t*)root, item->getValue()->valueSize()};
    auto sz = cb::xattr::get_body_offset({
           reinterpret_cast<char*>(buffer.buf), buffer.len});
    auto keyAndValueMessageSize =
            MutationResponse::mutationBaseMsgBytes +
            item->getKey().makeDocKeyWithoutCollectionID().size() +
            item->getNBytes() - sz;
    queued_item qi(std::move(item));

    setup_dcp_stream(0, IncludeValue::Yes, IncludeXattrs::No);
    std::unique_ptr<DcpResponse> dcpResponse =
            stream->public_makeResponseFromItem(qi);

    /**
     * Create a DCP response and check that a new item is created
     */
    auto mutProdResponse = dynamic_cast<MutationResponse*>(dcpResponse.get());
    ASSERT_NE(qi.get(), mutProdResponse->getItem().get());
    EXPECT_EQ(keyAndValueMessageSize, dcpResponse->getMessageSize());
    destroy_dcp_stream();
}

/*
 * Test for a dcpResponse retrieved from a stream where IncludeValue is Yes and
 * IncludeXattrs are No, and the document does not have any xattrs.  So again
 * the message size should equal the size of the value.
 */
TEST_P(StreamTest,
       test_keyAndValueExcludingXattrsAndNotContainXattrMessageSize) {
    auto item = makeItemWithoutXattrs();
    auto keyAndValueMessageSize =
            MutationResponse::mutationBaseMsgBytes +
            item->getKey().makeDocKeyWithoutCollectionID().size() +
            item->getNBytes();
    queued_item qi(std::move(item));

    setup_dcp_stream(0, IncludeValue::Yes, IncludeXattrs::No);
    std::unique_ptr<DcpResponse> dcpResponse =
            stream->public_makeResponseFromItem(qi);
    /**
     * Create a DCP response and check that a new item is not created
     */
    auto mutProdResponse = dynamic_cast<MutationResponse*>(dcpResponse.get());
    ASSERT_EQ(qi.get(), mutProdResponse->getItem().get());
    EXPECT_EQ(keyAndValueMessageSize, dcpResponse->getMessageSize());
    destroy_dcp_stream();
}

/*
 * Test for a dcpResponse retrieved from a stream where IncludeValue is No and
 * IncludeXattrs is Yes, that the message size includes the size of only the
 * xattrs (excluding the value).
 */
TEST_P(StreamTest, test_keyAndValueExcludingValueDataMessageSize) {
    auto item = makeItemWithXattrs();
    auto root = const_cast<char*>(item->getData());
    cb::byte_buffer buffer{(uint8_t*)root, item->getValue()->valueSize()};
    auto sz = cb::xattr::get_body_offset({
           reinterpret_cast<char*>(buffer.buf), buffer.len});
    auto keyAndValueMessageSize =
            MutationResponse::mutationBaseMsgBytes +
            item->getKey().makeDocKeyWithoutCollectionID().size() + sz;
    queued_item qi(std::move(item));

    setup_dcp_stream(0, IncludeValue::No, IncludeXattrs::Yes);
    std::unique_ptr<DcpResponse> dcpResponse =
            stream->public_makeResponseFromItem(qi);

    /**
     * Create a DCP response and check that a new item is created
     */
    auto mutProdResponse = dynamic_cast<MutationResponse*>(dcpResponse.get());
    ASSERT_NE(qi.get(), mutProdResponse->getItem().get());
    EXPECT_EQ(keyAndValueMessageSize, dcpResponse->getMessageSize());
    destroy_dcp_stream();
}

/* MB-24159 - Test to confirm a dcp stream backfill from an ephemeral bucket
 * over a range which includes /no/ items doesn't cause the producer to
 * segfault.
 */

TEST_P(StreamTest, backfillGetsNoItems) {
    if (engine->getConfiguration().getBucketType() == "ephemeral") {
        setup_dcp_stream(0, IncludeValue::No, IncludeXattrs::No);
        store_item(vbid, "key", "value1");
        store_item(vbid, "key", "value2");

        auto evb = std::shared_ptr<EphemeralVBucket>(
                std::dynamic_pointer_cast<EphemeralVBucket>(vb0));
        auto dcpbfm = DCPBackfillMemory(evb, stream, 1, 1);
        dcpbfm.run();
        destroy_dcp_stream();
    }
}

TEST_P(StreamTest, bufferedMemoryBackfillPurgeGreaterThanStart) {
    if (engine->getConfiguration().getBucketType() == "ephemeral") {
        setup_dcp_stream(0, IncludeValue::No, IncludeXattrs::No);
        auto evb = std::shared_ptr<EphemeralVBucket>(
                std::dynamic_pointer_cast<EphemeralVBucket>(vb0));

        // Force the purgeSeqno because it's easier than creating and
        // deleting items
        evb->setPurgeSeqno(3);

        // Backfill with start != 1 and start != end and start < purge
        DCPBackfillMemoryBuffered dcpbfm (evb, stream, 2, 4);
        dcpbfm.run();
        EXPECT_TRUE(stream->isDead());
    }
}

/* Regression test for MB-17766 - ensure that when an ActiveStream is preparing
 * queued items to be sent out via a DCP consumer, that nextCheckpointItem()
 * doesn't incorrectly return false (meaning that there are no more checkpoint
 * items to send).
 */
TEST_P(StreamTest, test_mb17766) {
    // Add an item.
    store_item(vbid, "key", "value");

    setup_dcp_stream();

    // Should start with nextCheckpointItem() returning true.
    EXPECT_TRUE(stream->public_nextCheckpointItem())
            << "nextCheckpointItem() should initially be true.";

    // Get the set of outstanding items
    auto items = stream->public_getOutstandingItems(*vb0);

    // REGRESSION CHECK: nextCheckpointItem() should still return true
    EXPECT_TRUE(stream->public_nextCheckpointItem())
            << "nextCheckpointItem() after getting outstanding items should be "
               "true.";

    // Process the set of items
    stream->public_processItems(items);

    // Should finish with nextCheckpointItem() returning false.
    EXPECT_FALSE(stream->public_nextCheckpointItem())
            << "nextCheckpointItem() after processing items should be false.";
    destroy_dcp_stream();
}

// Check that the items remaining statistic is accurate and is unaffected
// by de-duplication.
TEST_P(StreamTest, MB17653_ItemsRemaining) {
    auto& manager =
            *(engine->getKVBucket()->getVBucket(vbid)->checkpointManager);

    ASSERT_EQ(0, manager.getNumOpenChkItems());

    // Create 10 mutations to the same key which, while increasing the high
    // seqno by 10 will result in de-duplication and hence only one actual
    // mutation being added to the checkpoint items.
    const int set_op_count = 10;
    for (unsigned int ii = 0; ii < set_op_count; ii++) {
        store_item(vbid, "key", "value");
    }

    ASSERT_EQ(1, manager.getNumOpenChkItems())
            << "Expected 1 items after population (set)";

    setup_dcp_stream();

    // Should start with one item remaining.
    EXPECT_EQ(1, stream->getItemsRemaining())
            << "Unexpected initial stream item count";

    // Populate the streams' ready queue with items from the checkpoint,
    // advancing the streams' cursor. Should result in no change in items
    // remaining (they still haven't been send out of the stream).
    stream->nextCheckpointItemTask();
    EXPECT_EQ(1, stream->getItemsRemaining())
            << "Mismatch after moving items to ready queue";

    // Add another mutation. As we have already iterated over all checkpoint
    // items and put into the streams' ready queue, de-duplication of this new
    // mutation (from the point of view of the stream) isn't possible, so items
    // remaining should increase by one.
    store_item(vbid, "key", "value");
    EXPECT_EQ(2, stream->getItemsRemaining())
            << "Mismatch after populating readyQ and storing 1 more item";

    // Now actually drain the items from the readyQ and see how many we received,
    // excluding meta items. This will result in all but one of the checkpoint
    // items (the one we added just above) being drained.
    std::unique_ptr<DcpResponse> response(stream->public_nextQueuedItem());
    ASSERT_NE(nullptr, response);
    EXPECT_TRUE(response->isMetaEvent()) << "Expected 1st item to be meta";

    response = stream->public_nextQueuedItem();
    ASSERT_NE(nullptr, response);
    EXPECT_FALSE(response->isMetaEvent()) << "Expected 2nd item to be non-meta";

    response = stream->public_nextQueuedItem();
    EXPECT_EQ(nullptr, response) << "Expected there to not be a 3rd item.";

    EXPECT_EQ(1, stream->getItemsRemaining()) << "Expected to have 1 item "
                                                 "remaining (in checkpoint) "
                                                 "after draining readyQ";

    // Add another 10 mutations on a different key. This should only result in
    // us having one more item (not 10) due to de-duplication in
    // checkpoints.
    for (unsigned int ii = 0; ii < set_op_count; ii++) {
        store_item(vbid, "key_2", "value");
    }

    EXPECT_EQ(2, stream->getItemsRemaining())
            << "Expected two items after adding 1 more to existing checkpoint";

    // Copy items into readyQ a second time, and drain readyQ so we should
    // have no items left.
    stream->nextCheckpointItemTask();
    do {
        response = stream->public_nextQueuedItem();
    } while (response);
    EXPECT_EQ(0, stream->getItemsRemaining()) << "Should have 0 items "
                                                 "remaining after advancing "
                                                 "cursor and draining readyQ";
    destroy_dcp_stream();
}

/* Stream items from a DCP backfill */
TEST_P(StreamTest, BackfillOnly) {
    /* Add 3 items */
    const size_t numItems = 3;
    addItemsAndRemoveCheckpoint(numItems);

    /* Set up a DCP stream for the backfill */
    setup_dcp_stream();

    /* We want the backfill task to run in a background thread */
    ExecutorPool::get()->setNumAuxIO(1);
    stream->transitionStateToBackfilling();

    // MB-27199: Just stir things up by doing some front-end ops whilst
    // backfilling. This would trigger a number of TSAN warnings
    std::thread thr([this]() {
        int i = 0;
        while (i < 100) {
            engine->getAndTouchInner(cookie, makeStoredDocKey("key1"), vbid, i);
            i++;
        }
    });

    // Ensure all GATs are done before evaluating the stream below
    thr.join();

    // Wait for the backfill task to have pushed all items to the Stream::readyQ
    // Note: we expect 1 SnapshotMarker + numItems in the readyQ
    // Note: we need to access the readyQ under streamLock while the backfill
    //     task is running
    std::chrono::microseconds uSleepTime(128);
    while (stream->public_readyQSize() < numItems + 1) {
        uSleepTime = decayingSleep(uSleepTime);
    }

    // Check the content of readyQ
    auto front = stream->public_nextQueuedItem();
    EXPECT_EQ(DcpResponse::Event::SnapshotMarker, front->getEvent());
    auto snapMarker = dynamic_cast<SnapshotMarker&>(*front);
    while (stream->public_readyQSize() > 0) {
        auto item = stream->public_nextQueuedItem();
        EXPECT_EQ(DcpResponse::Event::Mutation, item->getEvent());
        auto seqno = item->getBySeqno().get();
        EXPECT_GE(seqno, snapMarker.getStartSeqno());
        EXPECT_LE(seqno, snapMarker.getEndSeqno());
    }

    // Check that backfill stats have been updated correctly
    EXPECT_EQ(numItems, stream->getNumBackfillItems());
    EXPECT_EQ(numItems, stream->getNumBackfillItemsRemaining());

    destroy_dcp_stream();
}

/* Negative test case that checks whether the stream gracefully goes to
   'dead' state upon disk backfill failure */
TEST_P(StreamTest, DiskBackfillFail) {
    if (bucketType == "ephemeral") {
        /* Ephemeral buckets don't do disk backfill */
        return;
    }

    /* Add 3 items */
    int numItems = 3;
    addItemsAndRemoveCheckpoint(numItems);

    /* Delete the vb file so that the backfill would fail */
    engine->getKVBucket()->getRWUnderlying(vbid)->delVBucket(vbid,
                                                             /* file rev */ 1);

    /* Set up a DCP stream for the backfill */
    setup_dcp_stream();

    /* Run the backfill task in a background thread */
    ExecutorPool::get()->setNumAuxIO(1);

    /* Wait for the backfill task to fail and stream to transition to dead
       state */
    {
        std::chrono::microseconds uSleepTime(128);
        while (stream->isActive()) {
            uSleepTime = decayingSleep(uSleepTime);
        }
    }

    destroy_dcp_stream();
}

/* Stream items from a DCP backfill with very small backfill buffer.
   However small the backfill buffer is, backfill must not stop, it must
   proceed to completion eventually */
TEST_P(StreamTest, BackfillSmallBuffer) {
    if (bucketType == "ephemeral") {
        /* Ephemeral buckets is not memory managed for now. Will be memory
           managed soon and then this test will be enabled */
        return;
    }

    /* Add 2 items */
    int numItems = 2;
    addItemsAndRemoveCheckpoint(numItems);

    /* Set up a DCP stream for the backfill */
    setup_dcp_stream();

    /* set the DCP backfill buffer size to a value that is smaller than the
       size of a mutation */
    producer->setBackfillBufferSize(1);

    /* We want the backfill task to run in a background thread */
    ExecutorPool::get()->setNumAuxIO(1);
    stream->transitionStateToBackfilling();

    /* Backfill can only read 1 as its buffer will become full after that */
    {
        std::chrono::microseconds uSleepTime(128);
        while ((numItems - 1) != stream->getLastReadSeqno()) {
            uSleepTime = decayingSleep(uSleepTime);
        }
    }

    /* Consume the backfill item(s) */
    stream->consumeBackfillItems(/*snapshot*/ 1 + /*mutation*/ 1);

    /* We should see that buffer full status must be false as we have read
       the item in the backfill buffer */
    EXPECT_FALSE(producer->getBackfillBufferFullStatus());

    /* Finish up with the backilling of the remaining item */
    {
        std::chrono::microseconds uSleepTime(128);
        while (numItems != stream->getLastReadSeqno()) {
            uSleepTime = decayingSleep(uSleepTime);
        }
    }

    /* Read the other item */
    stream->consumeBackfillItems(1);
    destroy_dcp_stream();
}

/* Checks that DCP backfill in Ephemeral buckets does not have duplicates in
 a snaphsot */
TEST_P(StreamTest, EphemeralBackfillSnapshotHasNoDuplicates) {
    if (bucketType != "ephemeral") {
        return;
    }
    EphemeralVBucket* evb = dynamic_cast<EphemeralVBucket*>(vb0.get());

    /* Add 4 items */
    const int numItems = 4;
    for (int i = 0; i < numItems; ++i) {
        std::string key("key" + std::to_string(i));
        store_item(vbid, key, "value");
    }

    /* Update "key1" before range read cursors are on vb */
    store_item(vbid, "key1", "value1");

    /* Add fake range read cursor on vb and update items */
    {
        auto itr = evb->makeRangeIterator(/*isBackfill*/ true);
        /* update 'key2' and 'key3' */
        store_item(vbid, "key2", "value1");
        store_item(vbid, "key3", "value1");
    }

    /* update key2 once again with a range iterator again so that it has 2 stale
     values */
    {
        auto itr = evb->makeRangeIterator(/*isBackfill*/ true);
        /* update 'key2' */
        store_item(vbid, "key2", "value1");
    }

    removeCheckpoint(numItems);

    /* Set up a DCP stream for the backfill */
    setup_dcp_stream();

    /* We want the backfill task to run in a background thread */
    ExecutorPool::get()->setNumAuxIO(1);
    stream->transitionStateToBackfilling();

    /* Wait for the backfill task to complete */
    {
        std::chrono::microseconds uSleepTime(128);
        uint64_t expLastReadSeqno = 4 /*numItems*/ + 4 /*num updates*/;
        while (expLastReadSeqno !=
               static_cast<uint64_t>(stream->getLastReadSeqno())) {
            uSleepTime = decayingSleep(uSleepTime);
        }
    }

    /* Verify that only 4 items are read in the backfill (no duplicates) */
    EXPECT_EQ(numItems, stream->getNumBackfillItems());

    destroy_dcp_stream();
}

TEST_P(StreamTest, CursorDroppingBasicBackfillState) {
    /* Add 2 items; we need this to keep stream in backfill state */
    const int numItems = 2;
    addItemsAndRemoveCheckpoint(numItems);

    /* Set up a DCP stream */
    setup_dcp_stream();

    /* Transition stream to backfill state and expect cursor dropping call to
       succeed */
    stream->transitionStateToBackfilling();
    EXPECT_TRUE(stream->public_handleSlowStream());

    /* Run the backfill task in background thread to run so that it can
       complete/cancel itself */
    ExecutorPool::get()->setNumAuxIO(1);
    /* Finish up with the backilling of the remaining item */
    {
        std::chrono::microseconds uSleepTime(128);
        while (numItems != stream->getLastReadSeqno()) {
            uSleepTime = decayingSleep(uSleepTime);
        }
    }
    destroy_dcp_stream();
}

TEST_P(StreamTest, CursorDroppingBasicInMemoryState) {
    /* Set up a DCP stream */
    setup_dcp_stream();

    /* Transition stream to in-memory state and expect cursor dropping call to
       succeed */
    EXPECT_TRUE(stream->public_handleSlowStream());
    destroy_dcp_stream();
}

TEST_P(StreamTest, CursorDroppingBasicNotAllowedStates) {
    /* Set up a DCP stream */
    setup_dcp_stream(DCP_ADD_STREAM_FLAG_TAKEOVER);

    /* Transition stream to takeoverSend state and expect cursor dropping call
       to fail */
    stream->transitionStateToTakeoverSend();
    EXPECT_FALSE(stream->public_handleSlowStream());

    /* Transition stream to takeoverWait state and expect cursor dropping call
       to fail */
    stream->transitionStateToTakeoverWait();
    EXPECT_FALSE(stream->public_handleSlowStream());

    /* Transition stream to takeoverSend state and expect cursor dropping call
       to fail */
    stream->transitionStateToTakeoverDead();
    EXPECT_FALSE(stream->public_handleSlowStream());
    destroy_dcp_stream();
}

TEST_P(StreamTest, RollbackDueToPurge) {
    setup_dcp_stream(0, IncludeValue::No, IncludeXattrs::No);

    /* Store 4 items */
    const int numItems = 4;
    for (int i = 0; i <= numItems; ++i) {
        store_item(vbid, std::string("key" + std::to_string(i)), "value");
    }
    uint64_t vbUuid = vb0->failovers->getLatestUUID();
    uint64_t rollbackSeqno;
    EXPECT_EQ(ENGINE_SUCCESS,
              producer->streamRequest(/*flags*/ 0,
                                      /*opaque*/ 0,
                                      Vbid(0),
                                      /*start_seqno*/ numItems - 2,
                                      /*end_seqno*/ numItems,
                                      vbUuid,
                                      /*snap_start*/ numItems - 2,
                                      /*snap_end*/ numItems - 2,
                                      &rollbackSeqno,
                                      DCPTest::fakeDcpAddFailoverLog,
                                      {}));
    EXPECT_EQ(ENGINE_SUCCESS,
              producer->closeStream(/*opaque*/ 0, vb0->getId()));

    /* Set a start_seqno > purge_seqno > snap_start_seqno */
    engine->getKVBucket()->getLockedVBucket(vbid)->setPurgeSeqno(numItems - 3);

    /* We don't expect a rollback for this */
    EXPECT_EQ(ENGINE_SUCCESS,
              producer->streamRequest(/*flags*/ 0,
                                      /*opaque*/ 0,
                                      Vbid(0),
                                      /*start_seqno*/ numItems - 2,
                                      /*end_seqno*/ numItems,
                                      vbUuid,
                                      /*snap_start*/ 0,
                                      /*snap_end*/ numItems - 2,
                                      &rollbackSeqno,
                                      DCPTest::fakeDcpAddFailoverLog,
                                      {}));
    EXPECT_EQ(ENGINE_SUCCESS,
              producer->closeStream(/*opaque*/ 0, vb0->getId()));

    /* Set a purge_seqno > start_seqno */
    engine->getKVBucket()->getLockedVBucket(vbid)->setPurgeSeqno(numItems - 1);

    /* Now we expect a rollback to 0 */
    EXPECT_EQ(ENGINE_ROLLBACK,
              producer->streamRequest(/*flags*/ 0,
                                      /*opaque*/ 0,
                                      Vbid(0),
                                      /*start_seqno*/ numItems - 2,
                                      /*end_seqno*/ numItems,
                                      vbUuid,
                                      /*snap_start*/ numItems - 2,
                                      /*snap_end*/ numItems - 2,
                                      &rollbackSeqno,
                                      DCPTest::fakeDcpAddFailoverLog,
                                      {}));
    EXPECT_EQ(0, rollbackSeqno);
    destroy_dcp_stream();
}

/*
 * Test to ensure that when a streamRequest is made to a dead vbucket, we
 * (1) return not my vbucket.
 * (2) do not invoke the callback function (which is passed as parameter).
 * The reason we don't want to invoke the callback function is that it will
 * invoke mcbp_response_handler and so generate a response (ENGINE_SUCCESS) and
 * then when we continue the execution of the streamRequest function we generate
 * a second response (ENGINE_NOT_MY_VBUCKET).
 */
TEST_P(StreamTest, MB_25820_callback_not_invoked_on_dead_vb_stream_request) {
    setup_dcp_stream(0, IncludeValue::No, IncludeXattrs::No);
    ASSERT_EQ(ENGINE_SUCCESS,
              engine->getKVBucket()->setVBucketState(vbid,
                                                     vbucket_state_dead,
                                                     true));
    uint64_t vbUuid = vb0->failovers->getLatestUUID();
    uint64_t rollbackSeqno;
    // Given the vbucket state is dead we should return not my vbucket.
    EXPECT_EQ(ENGINE_NOT_MY_VBUCKET,
              producer->streamRequest(/*flags*/ 0,
                                      /*opaque*/ 0,
                                      Vbid(0),
                                      /*start_seqno*/ 0,
                                      /*end_seqno*/ 0,
                                      vbUuid,
                                      /*snap_start*/ 0,
                                      /*snap_end*/ 0,
                                      &rollbackSeqno,
                                      DCPTest::fakeDcpAddFailoverLog,
                                      {}));
    // The callback function past to streamRequest should not be invoked.
    ASSERT_EQ(0, callbackCount);
}

class CacheCallbackTest : public StreamTest {
protected:
    void SetUp() override {
        StreamTest::SetUp();
        store_item(vbid, key, "value");

        /* Create new checkpoint so that we can remove the current checkpoint
         * and force a backfill in the DCP stream */
        CheckpointManager& ckpt_mgr = *vb0->checkpointManager;
        ckpt_mgr.createNewCheckpoint();

        /* Wait for removal of the old checkpoint, this also would imply that
         * the items are persisted (in case of persistent buckets) */
        {
            bool new_ckpt_created;
            std::chrono::microseconds uSleepTime(128);
            while (numItems !=
                    ckpt_mgr.removeClosedUnrefCheckpoints(*vb0,
                                                          new_ckpt_created)) {
                uSleepTime = decayingSleep(uSleepTime);
            }
        }

        /* Set up a DCP stream for the backfill */
        setup_dcp_stream();
    }

    void TearDown() override {
        producer->closeAllStreams();
        StreamTest::TearDown();
    }

    const size_t numItems = 1;
    const std::string key = "key";
    const DocKey docKey{key, DocKeyEncodesCollectionId::No};
};

/*
 * Tests the callback member function of the CacheCallback class.  This
 * particular test should result in the CacheCallback having a status of
 * ENGINE_KEY_EEXISTS.
 */
TEST_P(CacheCallbackTest, CacheCallback_key_eexists) {
    CacheCallback callback(*engine, stream);

    stream->transitionStateToBackfilling();
    auto collectionsReadHandle = vb0->lockCollections(docKey);
    CacheLookup lookup(docKey, /*BySeqno*/ 1, vbid, collectionsReadHandle);
    callback.callback(lookup);

    /* Invoking callback should result in backfillReceived being called on
     * activeStream, which should return true and hence set the callback status
     * to ENGINE_KEY_EEXISTS.
     */
    EXPECT_EQ(ENGINE_KEY_EEXISTS, callback.getStatus());

    /* Verify that the item is read in the backfill */
    EXPECT_EQ(numItems, stream->getNumBackfillItems());

    /* Verify have the backfill item sitting in the readyQ */
    EXPECT_EQ(numItems, stream->public_readyQ().size());
}

/*
 * Tests the callback member function of the CacheCallback class.  This
 * particular test should result in the CacheCallback having a status of
 * ENGINE_SUCCESS.
 */
TEST_P(CacheCallbackTest, CacheCallback_engine_success) {
    CacheCallback callback(*engine, stream);

    stream->transitionStateToBackfilling();
    // Passing in wrong BySeqno - should be 1, but passing in 0
    auto collectionsReadHandle = vb0->lockCollections(docKey);
    CacheLookup lookup(docKey, /*BySeqno*/ 0, vbid, collectionsReadHandle);
    callback.callback(lookup);

    /* Invoking callback should result in backfillReceived NOT being called on
     * activeStream, and hence the callback status should be set to
     * ENGINE_SUCCESS.
     */
    EXPECT_EQ(ENGINE_SUCCESS, callback.getStatus());

    /* Verify that the item is not read in the backfill */
    EXPECT_EQ(0, stream->getNumBackfillItems());

    /* Verify do not have the backfill item sitting in the readyQ */
    EXPECT_EQ(0, stream->public_readyQ().size());
}

/*
 * Tests the callback member function of the CacheCallback class.  Due to the
 * key being evicted the test should result in the CacheCallback having a status
 * of ENGINE_SUCCESS.
 */
TEST_P(CacheCallbackTest, CacheCallback_engine_success_not_resident) {
    if (bucketType == "ephemeral") {
        /* The test relies on being able to evict a key from memory.
         * Eviction is not supported with empherial buckets.
         */
        return;
    }
    CacheCallback callback(*engine, stream);

    stream->transitionStateToBackfilling();
    auto collectionsReadHandle = vb0->lockCollections(docKey);
    CacheLookup lookup(docKey, /*BySeqno*/ 1, vbid, collectionsReadHandle);
    // Make the key non-resident by evicting the key
    const char* msg;
    engine->getKVBucket()->evictKey(docKey, vbid, &msg);
    callback.callback(lookup);

    /* With the key evicted, invoking callback should result in backfillReceived
     * NOT being called on activeStream, and hence the callback status should be
     * set to ENGINE_SUCCESS
     */
    EXPECT_EQ(ENGINE_SUCCESS, callback.getStatus());

    /* Verify that the item is not read in the backfill */
    EXPECT_EQ(0, stream->getNumBackfillItems());

    /* Verify do not have the backfill item sitting in the readyQ */
    EXPECT_EQ(0, stream->public_readyQ().size());
}

/*
 * Tests the callback member function of the CacheCallback class.  This
 * particular test should result in the CacheCallback having a status of
 * ENGINE_ENOMEM.
 */
TEST_P(CacheCallbackTest, CacheCallback_engine_enomem) {
    /*
     * Ensure that DcpProducer::recordBackfillManagerBytesRead returns false
     * by setting the backfill buffer size to zero, and then setting bytes read
     * to one.
     */
    producer->setBackfillBufferSize(0);
    producer->bytesForceRead(1);

    CacheCallback callback(*engine, stream);

    stream->transitionStateToBackfilling();
    auto collectionsReadHandle = vb0->lockCollections(docKey);
    CacheLookup lookup(docKey, /*BySeqno*/ 1, vbid, collectionsReadHandle);
    callback.callback(lookup);

    /* Invoking callback should result in backfillReceived being called on
     * activeStream, which should return false (due to
     * DcpProducer::recordBackfillManagerBytesRead returning false), and hence
     * set the callback status to ENGINE_ENOMEM.
     */
    EXPECT_EQ(ENGINE_ENOMEM, callback.getStatus());

    /* Verify that the item is not read in the backfill */
    EXPECT_EQ(0, stream->getNumBackfillItems());

    /* Verify do not have the backfill item sitting in the readyQ */
    EXPECT_EQ(0, stream->public_readyQ().size());
}

class ConnectionTest : public DCPTest,
                       public ::testing::WithParamInterface<
                               std::tuple<std::string, std::string>> {
protected:
    void SetUp() override {
        bucketType = std::get<0>(GetParam());
        DCPTest::SetUp();
        vbid = Vbid(0);
        if (bucketType == "ephemeral") {
            engine->getConfiguration().setEphemeralFullPolicy(
                    std::get<1>(GetParam()));
        }
    }

    ENGINE_ERROR_CODE set_vb_state(Vbid vbid, vbucket_state_t state) {
        return engine->getKVBucket()->setVBucketState(vbid, state, true);
    }

    /**
     * Creates a consumer conn and sends items on the conn with memory usage
     * near to replication threshold
     *
     * @param beyondThreshold indicates if the memory usage should above the
     *                        threshold or just below it
     */
    void sendConsumerMutationsNearThreshold(bool beyondThreshold);

    /**
     * Creates a consumer conn and makes the consumer processor task run with
     * memory usage near to replication threshold
     *
     * @param beyondThreshold indicates if the memory usage should above the
     *                        threshold or just below it
     */
    void processConsumerMutationsNearThreshold(bool beyondThreshold);

    /* vbucket associated with this connection */
    Vbid vbid;
};

/*
 * Test that the connection manager interval is a multiple of the value we
 * are setting the noop interval to.  This ensures we do not set the the noop
 * interval to a value that cannot be adhered to.  The reason is that if there
 * is no DCP traffic we snooze for the connection manager interval before
 * sending the noop.
 */
TEST_P(ConnectionTest, test_mb19955) {
    const void* cookie = create_mock_cookie();
    engine->getConfiguration().setConnectionManagerInterval(2);

    // Create a Mock Dcp producer
    auto producer = std::make_shared<MockDcpProducer>(*engine,
                                                      cookie,
                                                      "test_producer",
                                                      /*flags*/ 0);
    // "1" is not a multiple of "2" and so we should return ENGINE_EINVAL
    EXPECT_EQ(ENGINE_EINVAL,
              producer->control(0,
                                "set_noop_interval",
                                sizeof("set_noop_interval"),
                                "1",
                                sizeof("1")))
            << "Expected producer.control to return ENGINE_EINVAL";
    destroy_mock_cookie(cookie);
}

TEST_P(ConnectionTest, test_maybesendnoop_buffer_full) {
    const void* cookie = create_mock_cookie();
    // Create a Mock Dcp producer
    auto producer = std::make_shared<MockDcpProducer>(*engine,
                                                      cookie,
                                                      "test_producer",
                                                      /*flags*/ 0);

    class MockE2BigMessageProducers : public MockDcpMessageProducers {
    public:
        ENGINE_ERROR_CODE noop(uint32_t) override {
            return ENGINE_E2BIG;
        }

    } producers;

    producer->setNoopEnabled(true);
    const auto send_time = ep_current_time() + 21;
    producer->setNoopSendTime(send_time);
    ENGINE_ERROR_CODE ret = producer->maybeSendNoop(&producers);
    EXPECT_EQ(ENGINE_E2BIG, ret)
    << "maybeSendNoop not returning ENGINE_E2BIG";
    EXPECT_FALSE(producer->getNoopPendingRecv())
            << "Waiting for noop acknowledgement";
    EXPECT_EQ(send_time, producer->getNoopSendTime())
            << "SendTime has been updated";
    producer->cancelCheckpointCreatorTask();
    destroy_mock_cookie(cookie);
}

TEST_P(ConnectionTest, test_maybesendnoop_send_noop) {
    const void* cookie = create_mock_cookie();
    // Create a Mock Dcp producer
    auto producer = std::make_shared<MockDcpProducer>(*engine,
                                                      cookie,
                                                      "test_producer",
                                                      /*flags*/ 0);

    MockDcpMessageProducers producers(handle);
    producer->setNoopEnabled(true);
    const auto send_time = ep_current_time() + 21;
    producer->setNoopSendTime(send_time);
    ENGINE_ERROR_CODE ret = producer->maybeSendNoop(&producers);
    EXPECT_EQ(ENGINE_SUCCESS, ret)
    << "maybeSendNoop not returning ENGINE_WANT_MORE";
    EXPECT_TRUE(producer->getNoopPendingRecv())
            << "Not waiting for noop acknowledgement";
    EXPECT_NE(send_time, producer->getNoopSendTime())
            << "SendTime has not been updated";
    producer->cancelCheckpointCreatorTask();
    destroy_mock_cookie(cookie);
}

TEST_P(ConnectionTest, test_maybesendnoop_noop_already_pending) {
    const void* cookie = create_mock_cookie();
    // Create a Mock Dcp producer
    auto producer = std::make_shared<MockDcpProducer>(*engine,
                                                      cookie,
                                                      "test_producer",
                                                      /*flags*/ 0);

    MockDcpMessageProducers producers(engine);
    const auto send_time = ep_current_time();
    TimeTraveller marty(engine->getConfiguration().getDcpIdleTimeout() + 1);
    producer->setNoopEnabled(true);
    producer->setNoopSendTime(send_time);
    ENGINE_ERROR_CODE ret = producer->maybeSendNoop(&producers);
    // Check to see if a noop was sent i.e. returned ENGINE_WANT_MORE
    EXPECT_EQ(ENGINE_SUCCESS, ret)
            << "maybeSendNoop not returning ENGINE_WANT_MORE";
    EXPECT_TRUE(producer->getNoopPendingRecv())
            << "Not awaiting noop acknowledgement";
    EXPECT_NE(send_time, producer->getNoopSendTime())
            << "SendTime has not been updated";
    ret = producer->maybeSendNoop(&producers);
    // Check to see if a noop was not sent i.e. returned ENGINE_FAILED
    EXPECT_EQ(ENGINE_FAILED, ret)
        << "maybeSendNoop not returning ENGINE_FAILED";
    producer->setLastReceiveTime(send_time);
    ret = producer->maybeDisconnect();
    // Check to see if we want to disconnect i.e. returned ENGINE_DISCONNECT
    EXPECT_EQ(ENGINE_DISCONNECT, ret)
        << "maybeDisconnect not returning ENGINE_DISCONNECT";
    producer->setLastReceiveTime(
            send_time + engine->getConfiguration().getDcpIdleTimeout() + 1);
    ret = producer->maybeDisconnect();
    // Check to see if we don't want to disconnect i.e. returned ENGINE_FAILED
    EXPECT_EQ(ENGINE_FAILED, ret)
        << "maybeDisconnect not returning ENGINE_FAILED";
    EXPECT_TRUE(producer->getNoopPendingRecv())
            << "Not waiting for noop acknowledgement";
    producer->cancelCheckpointCreatorTask();
    destroy_mock_cookie(cookie);
}

TEST_P(ConnectionTest, test_maybesendnoop_not_enabled) {
    const void* cookie = create_mock_cookie();
    // Create a Mock Dcp producer
    auto producer = std::make_shared<MockDcpProducer>(*engine,
                                                      cookie,
                                                      "test_producer",
                                                      /*flags*/ 0);

    MockDcpMessageProducers producers(handle);
    producer->setNoopEnabled(false);
    const auto send_time = ep_current_time() + 21;
    producer->setNoopSendTime(send_time);
    ENGINE_ERROR_CODE ret = producer->maybeSendNoop(&producers);
    EXPECT_EQ(ENGINE_FAILED, ret)
    << "maybeSendNoop not returning ENGINE_FAILED";
    EXPECT_FALSE(producer->getNoopPendingRecv())
            << "Waiting for noop acknowledgement";
    EXPECT_EQ(send_time, producer->getNoopSendTime())
            << "SendTime has been updated";
    producer->cancelCheckpointCreatorTask();
    destroy_mock_cookie(cookie);
}

TEST_P(ConnectionTest, test_maybesendnoop_not_sufficient_time_passed) {
    const void* cookie = create_mock_cookie();
    // Create a Mock Dcp producer
    auto producer = std::make_shared<MockDcpProducer>(*engine,
                                                      cookie,
                                                      "test_producer",
                                                      /*flags*/ 0);

    MockDcpMessageProducers producers(handle);
    producer->setNoopEnabled(true);
    rel_time_t current_time = ep_current_time();
    producer->setNoopSendTime(current_time);
    ENGINE_ERROR_CODE ret = producer->maybeSendNoop(&producers);
    EXPECT_EQ(ENGINE_FAILED, ret)
    << "maybeSendNoop not returning ENGINE_FAILED";
    EXPECT_FALSE(producer->getNoopPendingRecv())
            << "Waiting for noop acknowledgement";
    EXPECT_EQ(current_time, producer->getNoopSendTime())
            << "SendTime has been incremented";
    producer->cancelCheckpointCreatorTask();
    destroy_mock_cookie(cookie);
}

TEST_P(ConnectionTest, test_deadConnections) {
    MockDcpConnMap connMap(*engine);
    connMap.initialize();
    const void *cookie = create_mock_cookie();
    // Create a new Dcp producer
    connMap.newProducer(cookie,
                        "test_producer",
                        /*flags*/ 0);

    // Disconnect the producer connection
    connMap.disconnect(cookie);
    EXPECT_EQ(1, connMap.getNumberOfDeadConnections())
        << "Unexpected number of dead connections";
    connMap.manageConnections();
    // Should be zero deadConnections
    EXPECT_EQ(0, connMap.getNumberOfDeadConnections())
        << "Dead connections still remain";
}

TEST_P(ConnectionTest, test_mb23637_findByNameWithConnectionDoDisconnect) {
    MockDcpConnMap connMap(*engine);
    connMap.initialize();
    const void *cookie = create_mock_cookie();
    // Create a new Dcp producer
    connMap.newProducer(cookie,
                        "test_producer",
                        /*flags*/ 0);
    // should be able to find the connection
    ASSERT_NE(nullptr, connMap.findByName("eq_dcpq:test_producer"));
    // Disconnect the producer connection
    connMap.disconnect(cookie);
    ASSERT_EQ(1, connMap.getNumberOfDeadConnections())
        << "Unexpected number of dead connections";
    // should not be able to find because the connection has been marked as
    // wanting to disconnect
    EXPECT_EQ(nullptr, connMap.findByName("eq_dcpq:test_producer"));
    connMap.manageConnections();
    // Should be zero deadConnections
    EXPECT_EQ(0, connMap.getNumberOfDeadConnections())
        << "Dead connections still remain";
}

TEST_P(ConnectionTest, test_mb23637_findByNameWithDuplicateConnections) {
    MockDcpConnMap connMap(*engine);
    connMap.initialize();
    const void* cookie1 = create_mock_cookie();
    const void* cookie2 = create_mock_cookie();
    // Create a new Dcp producer
    DcpProducer* producer = connMap.newProducer(cookie1,
                                                "test_producer",
                                                /*flags*/ 0);
    ASSERT_NE(nullptr, producer) << "producer is null";
    // should be able to find the connection
    ASSERT_NE(nullptr, connMap.findByName("eq_dcpq:test_producer"));

    // Create a duplicate Dcp producer
    DcpProducer* duplicateproducer =
            connMap.newProducer(cookie2, "test_producer", /*flags*/ 0);
    ASSERT_TRUE(producer->doDisconnect()) << "producer doDisconnect == false";
    ASSERT_NE(nullptr, duplicateproducer) << "duplicateproducer is null";

    // should find the duplicateproducer as the first producer has been marked
    // as wanting to disconnect
    EXPECT_EQ(duplicateproducer,
              connMap.findByName("eq_dcpq:test_producer").get());

    // Disconnect the producer connection
    connMap.disconnect(cookie1);
    // Disconnect the duplicateproducer connection
    connMap.disconnect(cookie2);
    EXPECT_EQ(2, connMap.getNumberOfDeadConnections())
        << "Unexpected number of dead connections";

    connMap.manageConnections();
    // Should be zero deadConnections
    EXPECT_EQ(0, connMap.getNumberOfDeadConnections())
        << "Dead connections still remain";
}


TEST_P(ConnectionTest, test_mb17042_duplicate_name_producer_connections) {
    MockDcpConnMap connMap(*engine);
    connMap.initialize();
    const void* cookie1 = create_mock_cookie();
    const void* cookie2 = create_mock_cookie();
    // Create a new Dcp producer
    DcpProducer* producer = connMap.newProducer(cookie1,
                                                "test_producer",
                                                /*flags*/ 0);
    EXPECT_NE(nullptr, producer) << "producer is null";

    // Create a duplicate Dcp producer
    DcpProducer* duplicateproducer = connMap.newProducer(cookie2,
                                                         "test_producer",
                                                         /*flags*/ 0);
    EXPECT_TRUE(producer->doDisconnect()) << "producer doDisconnect == false";
    EXPECT_NE(nullptr, duplicateproducer) << "duplicateproducer is null";

    // Disconnect the producer connection
    connMap.disconnect(cookie1);
    // Disconnect the duplicateproducer connection
    connMap.disconnect(cookie2);
    // Cleanup the deadConnections
    connMap.manageConnections();
    // Should be zero deadConnections
    EXPECT_EQ(0, connMap.getNumberOfDeadConnections())
        << "Dead connections still remain";
}

TEST_P(ConnectionTest, test_mb17042_duplicate_name_consumer_connections) {
    MockDcpConnMap connMap(*engine);
    connMap.initialize();
    struct mock_connstruct* cookie1 = (struct mock_connstruct*)create_mock_cookie();
    struct mock_connstruct* cookie2 = (struct mock_connstruct*)create_mock_cookie();
    // Create a new Dcp consumer
    DcpConsumer* consumer = connMap.newConsumer(cookie1, "test_consumer");
    EXPECT_NE(nullptr, consumer) << "consumer is null";

    // Create a duplicate Dcp consumer
    DcpConsumer* duplicateconsumer =
            connMap.newConsumer(cookie2, "test_consumer");
    EXPECT_TRUE(consumer->doDisconnect()) << "consumer doDisconnect == false";
    EXPECT_NE(nullptr, duplicateconsumer) << "duplicateconsumer is null";

    // Disconnect the consumer connection
    connMap.disconnect(cookie1);
    // Disconnect the duplicateconsumer connection
    connMap.disconnect(cookie2);
    // Cleanup the deadConnections
    connMap.manageConnections();
    // Should be zero deadConnections
    EXPECT_EQ(0, connMap.getNumberOfDeadConnections())
        << "Dead connections still remain";
}

TEST_P(ConnectionTest, test_mb17042_duplicate_cookie_producer_connections) {
    MockDcpConnMap connMap(*engine);
    connMap.initialize();
    const void* cookie = create_mock_cookie();
    // Create a new Dcp producer
    DcpProducer* producer = connMap.newProducer(cookie,
                                                "test_producer1",
                                                /*flags*/ 0);

    // Create a duplicate Dcp producer
    DcpProducer* duplicateproducer = connMap.newProducer(cookie,
                                                         "test_producer2",
                                                         /*flags*/ 0);

    EXPECT_TRUE(producer->doDisconnect()) << "producer doDisconnect == false";
    EXPECT_EQ(nullptr, duplicateproducer) << "duplicateproducer is not null";

    // Disconnect the producer connection
    connMap.disconnect(cookie);
    // Cleanup the deadConnections
    connMap.manageConnections();
    // Should be zero deadConnections
    EXPECT_EQ(0, connMap.getNumberOfDeadConnections())
        << "Dead connections still remain";
}

/* Checks that the DCP producer does an async stream close when the DCP client
   expects "DCP_STREAM_END" msg. */
TEST_P(ConnectionTest, test_producer_stream_end_on_client_close_stream) {
#ifdef UNDEFINED_SANITIZER
    // See below MB-28739 comment for why this is skipped.
    std::cerr << "MB-28739[UBsan] skipping test\n";
    return;
#endif
    const void* cookie = create_mock_cookie();
    /* Create a new Dcp producer */
    auto producer = std::make_shared<MockDcpProducer>(*engine,
                                                      cookie,
                                                      "test_producer",
                                                      /*flags*/ 0);

    /* Send a control message to the producer indicating that the DCP client
       expects a "DCP_STREAM_END" upon stream close */
    const std::string sendStreamEndOnClientStreamCloseCtrlMsg(
            "send_stream_end_on_client_close_stream");
    const std::string sendStreamEndOnClientStreamCloseCtrlValue("true");
    EXPECT_EQ(ENGINE_SUCCESS,
              producer->control(
                      0,
                      sendStreamEndOnClientStreamCloseCtrlMsg.c_str(),
                      sendStreamEndOnClientStreamCloseCtrlMsg.size(),
                      sendStreamEndOnClientStreamCloseCtrlValue.c_str(),
                      sendStreamEndOnClientStreamCloseCtrlValue.size()));

    /* Open stream */
    uint64_t rollbackSeqno = 0;
    uint32_t opaque = 0;
    const Vbid vbid = Vbid(0);
    EXPECT_EQ(ENGINE_SUCCESS,
              producer->streamRequest(/*flags*/ 0,
                                      opaque,
                                      vbid,
                                      /*start_seqno*/ 0,
                                      /*end_seqno*/ ~0,
                                      /*vb_uuid*/ 0,
                                      /*snap_start*/ 0,
                                      /*snap_end*/ 0,
                                      &rollbackSeqno,
                                      DCPTest::fakeDcpAddFailoverLog,
                                      {}));

    // MB-28739[UBSan]: The following cast is undefined behaviour - the DCP
    // connection map object is of type DcpConnMap; so it's undefined to cast
    // to MockDcpConnMap.
    // However, in this instance MockDcpConnMap has identical member variables
    // to DcpConnMap - the mock just exposes normally private data - and so
    // this /seems/ ok.
    // As such allow it in general, but skip this test under UBSan.
    MockDcpConnMap& mockConnMap =
            static_cast<MockDcpConnMap&>(engine->getDcpConnMap());
    mockConnMap.addConn(cookie, producer);
    EXPECT_TRUE(mockConnMap.doesConnHandlerExist(vbid, "test_producer"));

    /* Close stream */
    EXPECT_EQ(ENGINE_SUCCESS, producer->closeStream(opaque, vbid));

    /* Expect a stream end message */
    MockDcpMessageProducers producers(handle);
    EXPECT_EQ(ENGINE_SUCCESS, producer->step(&producers));
    EXPECT_EQ(PROTOCOL_BINARY_CMD_DCP_STREAM_END, dcp_last_op);
    EXPECT_EQ(END_STREAM_CLOSED, dcp_last_flags);

    /* Re-open stream for the same vbucket on the conn */
    EXPECT_EQ(ENGINE_SUCCESS,
              producer->streamRequest(/*flags*/ 0,
                                      opaque,
                                      vbid,
                                      /*start_seqno*/ 0,
                                      /*end_seqno*/ ~0,
                                      /*vb_uuid*/ 0,
                                      /*snap_start*/ 0,
                                      /*snap_end*/ 0,
                                      &rollbackSeqno,
                                      DCPTest::fakeDcpAddFailoverLog,
                                      {}));

    /* Check that the new stream is opened properly */
    auto stream = producer->findStream(vbid);
    EXPECT_TRUE(stream->isInMemory());

    // MB-27769: Prior to the fix, this would fail here because we would skip
    // adding the connhandler into the connmap vbConns vector, causing the
    // stream to never get notified.
    EXPECT_TRUE(mockConnMap.doesConnHandlerExist(vbid, "test_producer"));

    mockConnMap.disconnect(cookie);
    EXPECT_FALSE(mockConnMap.doesConnHandlerExist(vbid, "test_producer"));
    mockConnMap.manageConnections();
}

/* Checks that the DCP producer does a synchronous stream close when the DCP
   client does not expect "DCP_STREAM_END" msg. */
TEST_P(ConnectionTest, test_producer_no_stream_end_on_client_close_stream) {
    MockDcpConnMap connMap(*engine);
    connMap.initialize();
    const void* cookie = create_mock_cookie();

    /* Create a new Dcp producer */
    DcpProducer* producer = connMap.newProducer(cookie,
                                                "test_producer",
                                                /*flags*/ 0);

    /* Open stream */
    uint64_t rollbackSeqno = 0;
    uint32_t opaque = 0;
    const Vbid vbid = Vbid(0);
    EXPECT_EQ(ENGINE_SUCCESS,
              producer->streamRequest(/*flags*/ 0,
                                      opaque,
                                      vbid,
                                      /*start_seqno*/ 0,
                                      /*end_seqno*/ ~0,
                                      /*vb_uuid*/ 0,
                                      /*snap_start*/ 0,
                                      /*snap_end*/ 0,
                                      &rollbackSeqno,
                                      DCPTest::fakeDcpAddFailoverLog,
                                      {}));

    /* Close stream */
    EXPECT_EQ(ENGINE_SUCCESS, producer->closeStream(opaque, vbid));

    /* Don't expect a stream end message (or any other message as the stream is
       closed) */
    MockDcpMessageProducers producers(handle);
    EXPECT_EQ(ENGINE_EWOULDBLOCK, producer->step(&producers));

    /* Check that the stream is not found in the producer's stream map */
    EXPECT_FALSE(producer->findStream(vbid));

    /* Disconnect the producer connection */
    connMap.disconnect(cookie);
    /* Cleanup the deadConnections */
    connMap.manageConnections();
}

TEST_P(ConnectionTest, test_producer_unknown_ctrl_msg) {
    const void* cookie = create_mock_cookie();
    /* Create a new Dcp producer */
    auto producer = std::make_shared<MockDcpProducer>(*engine,
                                                      cookie,
                                                      "test_producer",
                                                      /*flags*/ 0);

    /* Send an unkown control message to the producer and expect an error code
       of "ENGINE_EINVAL" */
    const std::string unkownCtrlMsg("unknown");
    const std::string unkownCtrlValue("blah");
    EXPECT_EQ(ENGINE_EINVAL,
              producer->control(0,
                                unkownCtrlMsg.c_str(),
                                unkownCtrlMsg.size(),
                                unkownCtrlValue.c_str(),
                                unkownCtrlValue.size()));
    destroy_mock_cookie(cookie);
}

TEST_P(ConnectionTest, test_mb17042_duplicate_cookie_consumer_connections) {
    MockDcpConnMap connMap(*engine);
    connMap.initialize();
    const void* cookie = create_mock_cookie();
    // Create a new Dcp consumer
    DcpConsumer* consumer = connMap.newConsumer(cookie, "test_consumer1");

    // Create a duplicate Dcp consumer
    DcpConsumer* duplicateconsumer =
            connMap.newConsumer(cookie, "test_consumer2");
    EXPECT_TRUE(consumer->doDisconnect()) << "consumer doDisconnect == false";
    EXPECT_EQ(nullptr, duplicateconsumer) << "duplicateconsumer is not null";

    // Disconnect the consumer connection
    connMap.disconnect(cookie);
    // Cleanup the deadConnections
    connMap.manageConnections();
    // Should be zero deadConnections
    EXPECT_EQ(0, connMap.getNumberOfDeadConnections())
        << "Dead connections still remain";
}

TEST_P(ConnectionTest, test_update_of_last_message_time_in_consumer) {
    const void* cookie = create_mock_cookie();
    Vbid vbid(0);
    // Create a Mock Dcp consumer
    auto consumer =
            std::make_shared<MockDcpConsumer>(*engine, cookie, "test_consumer");
    consumer->setLastMessageTime(1234);
    consumer->addStream(/*opaque*/ 0, vbid, /*flags*/ 0);
    EXPECT_NE(1234, consumer->getLastMessageTime())
        << "lastMessagerTime not updated for addStream";
    consumer->setLastMessageTime(1234);
    consumer->closeStream(/*opaque*/ 0, vbid);
    EXPECT_NE(1234, consumer->getLastMessageTime())
        << "lastMessagerTime not updated for closeStream";
    consumer->setLastMessageTime(1234);
    consumer->streamEnd(/*opaque*/ 0, vbid, /*flags*/ 0);
    EXPECT_NE(1234, consumer->getLastMessageTime())
        << "lastMessagerTime not updated for streamEnd";
    const DocKey docKey{nullptr, 0, DocKeyEncodesCollectionId::No};
    consumer->mutation(0, // opaque
                       docKey,
                       {}, // value
                       0, // priv bytes
                       PROTOCOL_BINARY_RAW_BYTES,
                       0, // cas
                       vbid, // vbucket
                       0, // flags
                       0, // locktime
                       0, // by seqno
                       0, // rev seqno
                       0, // exptime
                       {}, // meta
                       0); // nru
    EXPECT_NE(1234, consumer->getLastMessageTime())
        << "lastMessagerTime not updated for mutation";
    consumer->setLastMessageTime(1234);
    consumer->deletion(0, // opaque
                       docKey,
                       {}, // value
                       0, // priv bytes
                       PROTOCOL_BINARY_RAW_BYTES,
                       0, // cas
                       vbid, // vbucket
                       0, // by seqno
                       0, // rev seqno
                       {}); // meta
    EXPECT_NE(1234, consumer->getLastMessageTime())
        << "lastMessagerTime not updated for deletion";
    consumer->setLastMessageTime(1234);
    consumer->expiration(0, // opaque
                         docKey,
                         {}, // value
                         0, // priv bytes
                         PROTOCOL_BINARY_RAW_BYTES,
                         0, // cas
                         vbid, // vbucket
                         0, // by seqno
                         0, // rev seqno
                         {}); // meta
    EXPECT_NE(1234, consumer->getLastMessageTime())
        << "lastMessagerTime not updated for expiration";
    consumer->setLastMessageTime(1234);
    consumer->snapshotMarker(/*opaque*/ 0,
                             vbid,
                             /*start_seqno*/ 0,
                             /*end_seqno*/ 0,
                             /*flags*/ 0);
    EXPECT_NE(1234, consumer->getLastMessageTime())
        << "lastMessagerTime not updated for snapshotMarker";
    consumer->setLastMessageTime(1234);
    consumer->noop(/*opaque*/0);
    EXPECT_NE(1234, consumer->getLastMessageTime())
        << "lastMessagerTime not updated for noop";
    consumer->setLastMessageTime(1234);
    consumer->setVBucketState(/*opaque*/ 0,
                              vbid,
                              /*state*/ vbucket_state_active);
    EXPECT_NE(1234, consumer->getLastMessageTime())
        << "lastMessagerTime not updated for setVBucketState";
    destroy_mock_cookie(cookie);
}

TEST_P(ConnectionTest, test_consumer_add_stream) {
    const void* cookie = create_mock_cookie();
    Vbid vbid = Vbid(0);

    /* Create a Mock Dcp consumer */
    auto consumer =
            std::make_shared<MockDcpConsumer>(*engine, cookie, "test_consumer");

    ASSERT_EQ(ENGINE_SUCCESS, set_vb_state(vbid, vbucket_state_replica));
    ASSERT_EQ(ENGINE_SUCCESS, consumer->addStream(/*opaque*/0, vbid,
                                                  /*flags*/0));

    /* Set the passive to dead state. Note that we want to set the stream to
       dead state but not erase it from the streams map in the consumer
       connection*/
    MockPassiveStream *stream = static_cast<MockPassiveStream*>
                                    ((consumer->getVbucketStream(vbid)).get());

    stream->transitionStateToDead();

    /* Add a passive stream on the same vb */
    ASSERT_EQ(ENGINE_SUCCESS, consumer->addStream(/*opaque*/0, vbid,
                                                  /*flags*/0));

    /* Expected the newly added stream to be in active state */
    stream = static_cast<MockPassiveStream*>
                                    ((consumer->getVbucketStream(vbid)).get());
    ASSERT_TRUE(stream->isActive());

    /* Close stream before deleting the connection */
    ASSERT_EQ(ENGINE_SUCCESS, consumer->closeStream(/*opaque*/0, vbid));

    destroy_mock_cookie(cookie);
}

TEST_P(ConnectionTest, consumer_get_error_map) {
    // We want to test that the Consumer processes the GetErrorMap negotiation
    // with the Producer correctly. I.e., the Consumer must check the
    // Producer's version and set internal flags accordingly.
    // Note: we test both the cases of pre-5.0.0 and post-5.0.0 Producer
    for (auto prodIsV5orHigher : {true, false}) {
        const void* cookie = create_mock_cookie();
        // GetErrorMap negotiation performed only if NOOP is enabled
        engine->getConfiguration().setDcpEnableNoop(true);
        MockDcpMessageProducers producers(engine);

        // Create a mock DcpConsumer
        MockDcpConsumer consumer(*engine, cookie, "test_consumer");
        ASSERT_EQ(1 /*PendingRequest*/,
                  static_cast<uint8_t>(consumer.getGetErrorMapState()));
        ASSERT_EQ(false, consumer.getProducerIsVersion5orHigher());

        // If a Flow Control Policy is enabled, then the first call to step()
        // will handle the Flow Control negotiation. We do not want to test that
        // here, so this is just to let the test to work with all EP
        // configurations.
        if (engine->getConfiguration().getDcpFlowControlPolicy() != "none") {
            ASSERT_EQ(ENGINE_SUCCESS, consumer.step(&producers));
        }

        // The next call to step() is expected to start the GetErrorMap
        // negotiation
        ASSERT_EQ(ENGINE_SUCCESS, consumer.step(&producers));
        ASSERT_EQ(2 /*PendingResponse*/,
                  static_cast<uint8_t>(consumer.getGetErrorMapState()));

        // At this point the consumer is waiting for a response from the
        // producer. I simulate the producer's response with a call to
        // handleResponse()
        protocol_binary_response_header resp{};
        resp.response.opcode = PROTOCOL_BINARY_CMD_GET_ERROR_MAP;
        resp.response.setStatus(
                prodIsV5orHigher
                        ? cb::mcbp::Status::Success
                        : cb::mcbp::Status::UnknownCommand);
        ASSERT_TRUE(consumer.handleResponse(&resp));
        ASSERT_EQ(0 /*Skip*/,
                  static_cast<uint8_t>(consumer.getGetErrorMapState()));
        ASSERT_EQ(prodIsV5orHigher ? true : false,
                  consumer.getProducerIsVersion5orHigher());

        destroy_mock_cookie(cookie);
    }
}

// Regression test for MB 20645 - ensure that a call to addStats after a
// connection has been disconnected (and closeAllStreams called) doesn't crash.
TEST_P(ConnectionTest, test_mb20645_stats_after_closeAllStreams) {
    MockDcpConnMap connMap(*engine);
    connMap.initialize();
    const void *cookie = create_mock_cookie();
    // Create a new Dcp producer
    DcpProducer* producer = connMap.newProducer(cookie,
                                                "test_producer",
                                                /*flags*/ 0);

    // Disconnect the producer connection
    connMap.disconnect(cookie);

    // Try to read stats. Shouldn't crash.
    producer->addStats([](const char* key,
                          const uint16_t klen,
                          const char* val,
                          const uint32_t vlen,
                          gsl::not_null<const void*> cookie) {},
                       // Cookie is not being used in the callback, but the
                       // API requires it. Pass in the producer as cookie
                       static_cast<const void*>(producer));

    destroy_mock_cookie(cookie);
}

// Verify that when a DELETE_BUCKET event occurs, we correctly notify any
// DCP connections which are currently in ewouldblock state, so the frontend
// can correctly close the connection.
// If we don't notify then front-end connections can hang for a long period of
// time).
TEST_P(ConnectionTest, test_mb20716_connmap_notify_on_delete) {
    MockDcpConnMap connMap(*engine);
    connMap.initialize();
    const void *cookie = create_mock_cookie();
    // Create a new Dcp producer.
    DcpProducer* producer = connMap.newProducer(cookie,
                                                "mb_20716r",
                                                /*flags*/ 0);

    // Check preconditions.
    EXPECT_TRUE(producer->isPaused());

    // Hook into notify_io_complete.
    // We (ab)use the engine_specific API to pass a pointer to a count of
    // how many times notify_io_complete has been called.
    size_t notify_count = 0;
    class MockServerCookieApi : public WrappedServerCookieIface {
    public:
        void notify_io_complete(gsl::not_null<const void*> cookie,
                                ENGINE_ERROR_CODE status) override {
            auto* notify_ptr = reinterpret_cast<size_t*>(
                    wrapped->get_engine_specific(cookie));
            (*notify_ptr)++;
        }
    } scapi;

    scapi.store_engine_specific(cookie, &notify_count);

    // 0. Should start with no notifications.
    ASSERT_EQ(0, notify_count);

    // 1. Check that the periodic connNotifier (notifyAllPausedConnections)
    // isn't sufficient to notify (it shouldn't be, as our connection has
    // no notification pending).
    connMap.notifyAllPausedConnections();
    ASSERT_EQ(0, notify_count);

    // 1. Simulate a bucket deletion.
    connMap.shutdownAllConnections();

    // Can also get a second notify as part of manageConnections being called
    // in shutdownAllConnections().
    EXPECT_GE(notify_count, 1)
        << "expected at least one notify after shutting down all connections";

    // Restore notify_io_complete callback.
    destroy_mock_cookie(cookie);
}

// Consumer variant of above test.
TEST_P(ConnectionTest, test_mb20716_connmap_notify_on_delete_consumer) {
    MockDcpConnMap connMap(*engine);
    connMap.initialize();
    const void *cookie = create_mock_cookie();
    // Create a new Dcp consumer
    DcpConsumer* consumer = connMap.newConsumer(cookie, "mb_20716_consumer");

    // Move consumer into paused state (aka EWOULDBLOCK).
    MockDcpMessageProducers producers(handle);
    ENGINE_ERROR_CODE result;
    do {
        result = consumer->step(&producers);
        handleProducerResponseIfStepBlocked(*consumer);
    } while (result == ENGINE_SUCCESS);
    EXPECT_EQ(ENGINE_EWOULDBLOCK, result);

    // Check preconditions.
    EXPECT_TRUE(consumer->isPaused());

    // Hook into notify_io_complete.
    // We (ab)use the engine_specific API to pass a pointer to a count of
    // how many times notify_io_complete has been called.
    size_t notify_count = 0;

    class MockServerCookieApi : public WrappedServerCookieIface {
    public:
        void notify_io_complete(gsl::not_null<const void*> cookie,
                                ENGINE_ERROR_CODE status) override {
            auto* notify_ptr = reinterpret_cast<size_t*>(
                    get_mock_server_api()->cookie->get_engine_specific(cookie));
            (*notify_ptr)++;
        }
    } scapi;

    scapi.store_engine_specific(cookie, &notify_count);

    // 0. Should start with no notifications.
    ASSERT_EQ(0, notify_count);

    // 1. Check that the periodic connNotifier (notifyAllPausedConnections)
    // isn't sufficient to notify (it shouldn't be, as our connection has
    // no notification pending).
    connMap.notifyAllPausedConnections();
    ASSERT_EQ(0, notify_count);

    // 2. Simulate a bucket deletion.
    connMap.shutdownAllConnections();

    // Can also get a second notify as part of manageConnections being called
    // in shutdownAllConnections().
    EXPECT_GE(notify_count, 1)
        << "expected at least one notify after shutting down all connections";

    // Restore notify_io_complete callback.
    destroy_mock_cookie(cookie);
}

/*
 * The following tests that once a vbucket has been put into a backfillphase
 * the openCheckpointID is 0.  In addition it checks that a subsequent
 * snapshotMarker results in a new checkpoint being created.
 */
TEST_P(ConnectionTest, test_mb21784) {
    // Make vbucket replica so can add passive stream
    ASSERT_EQ(ENGINE_SUCCESS, set_vb_state(vbid, vbucket_state_replica));

    const void *cookie = create_mock_cookie();
    /*
     * Create a Mock Dcp consumer. Since child class subobj of MockDcpConsumer
     *  obj are accounted for by SingleThreadedRCPtr, use the same here
     */
    auto consumer =
            std::make_shared<MockDcpConsumer>(*engine, cookie, "test_consumer");

    // Add passive stream
    ASSERT_EQ(ENGINE_SUCCESS, consumer->addStream(/*opaque*/0, vbid,
                                                  /*flags*/0));
    // Get the checkpointManager
    auto& manager =
            *(engine->getKVBucket()->getVBucket(vbid)->checkpointManager);

    // Because the vbucket was previously active it will have an
    // openCheckpointId of 2
    EXPECT_EQ(2, manager.getOpenCheckpointId());

    // Send a snapshotMarker to move the vbucket into a backfilling state
    consumer->snapshotMarker(/*opaque*/ 1,
                             Vbid(0),
                             /*start_seqno*/ 0,
                             /*end_seqno*/ 0,
                             /*flags set to MARKER_FLAG_DISK*/ 0x2);

    // A side effect of moving the vbucket into a backfill state is that
    // the openCheckpointId is set to 0
    EXPECT_EQ(0, manager.getOpenCheckpointId());

    consumer->snapshotMarker(/*opaque*/ 1,
                             Vbid(0),
                             /*start_seqno*/ 0,
                             /*end_seqno*/ 0,
                             /*flags*/ 0);

    // Check that a new checkpoint was created, which means the
    // opencheckpointid increases to 1
    EXPECT_EQ(1, manager.getOpenCheckpointId());

    // Close stream
    ASSERT_EQ(ENGINE_SUCCESS, consumer->closeStream(/*opaque*/0, vbid));
    destroy_mock_cookie(cookie);
}

class DcpConnMapTest : public ::testing::Test {
protected:
    void SetUp() override {
        /* Set up the bare minimum stuff needed by the 'SynchronousEPEngine'
           (mock engine) */
        ObjectRegistry::onSwitchThread(&engine);
        engine.setKVBucket(engine.public_makeBucket(engine.getConfiguration()));
        engine.public_initializeEngineCallbacks();
        initialize_time_functions(get_mock_server_api()->core);

        /* Set up one vbucket in the bucket */
        engine.getKVBucket()->setVBucketState(
                vbid, vbucket_state_active, false);
    }

    void TearDown() override {
        destroy_mock_event_callbacks();
        ObjectRegistry::onSwitchThread(nullptr);
    }

    /**
     * Fake callback emulating dcp_add_failover_log
     */
    static ENGINE_ERROR_CODE fakeDcpAddFailoverLog(
            vbucket_failover_t* entry,
            size_t nentries,
            gsl::not_null<const void*> cookie) {
        return ENGINE_SUCCESS;
    }

    SynchronousEPEngine engine;
    const Vbid vbid = Vbid(0);
};

/* Tests that there is no memory loss due to cyclic reference between connection
 * and other objects (like dcp streams). It is possible that connections are
 * deleted from the dcp connmap when dcp connmap is deleted due to abrupt
 * deletion of 'EventuallyPersistentEngine' obj.
 * This test simulates the abrupt deletion of dcp connmap object
 */
TEST_F(DcpConnMapTest, DeleteProducerOnUncleanDCPConnMapDelete) {
    /* Create a new Dcp producer */
    const void* dummyMockCookie = create_mock_cookie();
    DcpProducer* producer = engine.getDcpConnMap().newProducer(dummyMockCookie,
                                                               "test_producer",
                                                               /*flags*/ 0);
    /* Open stream */
    uint64_t rollbackSeqno = 0;
    uint32_t opaque = 0;
    EXPECT_EQ(ENGINE_SUCCESS,
              producer->streamRequest(/*flags*/ 0,
                                      opaque,
                                      vbid,
                                      /*start_seqno*/ 0,
                                      /*end_seqno*/ ~0,
                                      /*vb_uuid*/ 0,
                                      /*snap_start*/ 0,
                                      /*snap_end*/ 0,
                                      &rollbackSeqno,
                                      fakeDcpAddFailoverLog,
                                      {}));

    destroy_mock_cookie(dummyMockCookie);

    /* Delete the connmap, connection should be deleted as the owner of
       the connection (connmap) is deleted. Checks that there is no cyclic
       reference between conn (producer) and stream or any other object */
    engine.setDcpConnMap(nullptr);
}

/* Tests that there is no memory loss due to cyclic reference between a
 * notifier connection and a notifier stream.
 */
TEST_F(DcpConnMapTest, DeleteNotifierConnOnUncleanDCPConnMapDelete) {
    /* Create a new Dcp producer */
    const void* dummyMockCookie = create_mock_cookie();
    DcpProducer* producer = engine.getDcpConnMap().newProducer(
            dummyMockCookie, "test_producer", DCP_OPEN_NOTIFIER);
    /* Open notifier stream */
    uint64_t rollbackSeqno = 0;
    uint32_t opaque = 0;
    EXPECT_EQ(ENGINE_SUCCESS,
              producer->streamRequest(/*flags*/ 0,
                                      opaque,
                                      vbid,
                                      /*start_seqno*/ 0,
                                      /*end_seqno*/ ~0,
                                      /*vb_uuid*/ 0,
                                      /*snap_start*/ 0,
                                      /*snap_end*/ 0,
                                      &rollbackSeqno,
                                      fakeDcpAddFailoverLog,
                                      {}));

    destroy_mock_cookie(dummyMockCookie);

    /* Delete the connmap, connection should be deleted as the owner of
       the connection (connmap) is deleted. Checks that there is no cyclic
       reference between conn (producer) and stream or any other object */
    engine.setDcpConnMap(nullptr);
}

/* Tests that there is no memory loss due to cyclic reference between a
 * consumer connection and a passive stream.
 */
TEST_F(DcpConnMapTest, DeleteConsumerConnOnUncleanDCPConnMapDelete) {
    /* Consumer stream needs a replica vbucket */
    engine.getKVBucket()->setVBucketState(vbid, vbucket_state_replica, false);

    /* Create a new Dcp consumer */
    const void* dummyMockCookie = create_mock_cookie();
    DcpConsumer* consumer = engine.getDcpConnMap().newConsumer(dummyMockCookie,
                                                               "test_consumer");

    /* Add passive stream */
    ASSERT_EQ(ENGINE_SUCCESS,
              consumer->addStream(/*opaque*/ 0,
                                  vbid,
                                  /*flags*/ 0));

    destroy_mock_cookie(dummyMockCookie);

    /* Delete the connmap, connection should be deleted as the owner of
       the connection (connmap) is deleted. Checks that there is no cyclic
       reference between conn (consumer) and stream or any other object */
    engine.setDcpConnMap(nullptr);
}

class NotifyTest : public DCPTest {
protected:
    std::unique_ptr<MockDcpConnMap> connMap;
    DcpProducer* producer = nullptr;
    int callbacks = 0;
};

class ConnMapNotifyTest {
public:
    ConnMapNotifyTest(EventuallyPersistentEngine& engine)
        : connMap(new MockDcpConnMap(engine)),
          callbacks(0),
          cookie(create_mock_cookie()) {
        connMap->initialize();

        // Save `this` in server-specific so we can retrieve it from
        // dcp_test_notify_io_complete below:
        get_mock_server_api()->cookie->store_engine_specific(cookie, this);

        producer = connMap->newProducer(cookie,
                                        "test_producer",
                                        /*flags*/ 0);
    }

    ~ConnMapNotifyTest() {
        destroy_mock_cookie(cookie);
    }

    void notify() {
        callbacks++;
        connMap->notifyPausedConnection(producer->shared_from_this(),
                                        /*schedule*/ true);
    }

    int getCallbacks() {
        return callbacks;
    }

    static void dcp_test_notify_io_complete(gsl::not_null<const void*> cookie,
                                            ENGINE_ERROR_CODE status) {
        const auto* notifyTest = reinterpret_cast<const ConnMapNotifyTest*>(
                get_mock_server_api()->cookie->get_engine_specific(
                        cookie.get()));
        cb_assert(notifyTest != nullptr);
        // 3. Call notifyPausedConnection again. We're now interleaved inside
        //    of notifyAllPausedConnections, a second notification should occur.
        const_cast<ConnMapNotifyTest*>(notifyTest)->notify();
    }

    std::unique_ptr<MockDcpConnMap> connMap;
    DcpProducer* producer;

private:
    int callbacks;
    const void* cookie = nullptr;
};


TEST_F(NotifyTest, test_mb19503_connmap_notify) {
    ConnMapNotifyTest notifyTest(*engine);

    // Hook into notify_io_complete
    class MockServerCookieApi : public WrappedServerCookieIface {
    public:
        void notify_io_complete(gsl::not_null<const void*> cookie,
                                ENGINE_ERROR_CODE status) override {
            ConnMapNotifyTest::dcp_test_notify_io_complete(cookie, status);
        }
    } scapi;

    // Should be 0 when we begin
    ASSERT_EQ(0, notifyTest.getCallbacks());
    ASSERT_TRUE(notifyTest.producer->isPaused());
    ASSERT_EQ(0, notifyTest.connMap->getPendingNotifications().size());

    // 1. Call notifyPausedConnection with schedule = true
    //    this will queue the producer
    notifyTest.connMap->notifyPausedConnection(
            notifyTest.producer->shared_from_this(),
            /*schedule*/ true);
    EXPECT_EQ(1, notifyTest.connMap->getPendingNotifications().size());

    // 2. Call notifyAllPausedConnections this will invoke notifyIOComplete
    //    which we've hooked into. For step 3 go to dcp_test_notify_io_complete
    notifyTest.connMap->notifyAllPausedConnections();

    // 2.1 One callback should of occurred, and we should still have one
    //     notification pending (see dcp_test_notify_io_complete).
    EXPECT_EQ(1, notifyTest.getCallbacks());
    EXPECT_EQ(1, notifyTest.connMap->getPendingNotifications().size());

    // 4. Call notifyAllPausedConnections again, is there a new connection?
    notifyTest.connMap->notifyAllPausedConnections();

    // 5. There should of been 2 callbacks
    EXPECT_EQ(2, notifyTest.getCallbacks());
}

// Variation on test_mb19503_connmap_notify - check that notification is correct
// when notifiable is not paused.
TEST_F(NotifyTest, test_mb19503_connmap_notify_paused) {
    ConnMapNotifyTest notifyTest(*engine);

    // Hook into notify_io_complete
    class MockServerCookieApi : public WrappedServerCookieIface {
    public:
        void notify_io_complete(gsl::not_null<const void*> cookie,
                                ENGINE_ERROR_CODE status) override {
            ConnMapNotifyTest::dcp_test_notify_io_complete(cookie, status);
        }
    } scapi;

    // Should be 0 when we begin
    ASSERT_EQ(notifyTest.getCallbacks(), 0);
    ASSERT_TRUE(notifyTest.producer->isPaused());
    ASSERT_EQ(0, notifyTest.connMap->getPendingNotifications().size());

    // 1. Call notifyPausedConnection with schedule = true
    //    this will queue the producer
    notifyTest.connMap->notifyPausedConnection(
            notifyTest.producer->shared_from_this(),
            /*schedule*/ true);
    EXPECT_EQ(1, notifyTest.connMap->getPendingNotifications().size());

    // 2. Mark connection as not paused.
    notifyTest.producer->unPause();

    // 3. Call notifyAllPausedConnections - as the connection is not paused
    // this should *not* invoke notifyIOComplete.
    notifyTest.connMap->notifyAllPausedConnections();

    // 3.1 Should have not had any callbacks.
    EXPECT_EQ(0, notifyTest.getCallbacks());
    // 3.2 Should have no pending notifications.
    EXPECT_EQ(0, notifyTest.connMap->getPendingNotifications().size());

    // 4. Now mark the connection as paused.
    ASSERT_FALSE(notifyTest.producer->isPaused());
    notifyTest.producer->pause();

    // 4. Add another notification - should queue the producer again.
    notifyTest.connMap->notifyPausedConnection(
            notifyTest.producer->shared_from_this(),
            /*schedule*/ true);
    EXPECT_EQ(1, notifyTest.connMap->getPendingNotifications().size());

    // 5. Call notifyAllPausedConnections a second time - as connection is
    //    paused this time we *should* get a callback.
    notifyTest.connMap->notifyAllPausedConnections();
    EXPECT_EQ(1, notifyTest.getCallbacks());
}

// Tests that the MutationResponse created for the deletion response is of the
// correct size.
TEST_P(ConnectionTest, test_mb24424_deleteResponse) {
    const void* cookie = create_mock_cookie();
    Vbid vbid = Vbid(0);

    auto consumer =
            std::make_shared<MockDcpConsumer>(*engine, cookie, "test_consumer");

    ASSERT_EQ(ENGINE_SUCCESS, set_vb_state(vbid, vbucket_state_replica));
    ASSERT_EQ(ENGINE_SUCCESS, consumer->addStream(/*opaque*/0, vbid,
                                                  /*flags*/0));

    MockPassiveStream *stream = static_cast<MockPassiveStream*>
                                       ((consumer->
                                               getVbucketStream(vbid)).get());
    ASSERT_TRUE(stream->isActive());

    std::string key = "key";
<<<<<<< HEAD
    std::string data = R"({"json":"yes"})";
    const DocKey docKey{reinterpret_cast<const uint8_t*>(key.data()),
                        key.size(),
                        DocKeyEncodesCollectionId::No};
    cb::const_byte_buffer value{reinterpret_cast<const uint8_t*>(data.data()),
        data.size()};
=======
    const DocKey docKey{ reinterpret_cast<const uint8_t*>(key.data()),
        key.size(),
        DocNamespace::DefaultCollection};
>>>>>>> 9444e64e
    uint8_t extMeta[1] = {uint8_t(PROTOCOL_BINARY_DATATYPE_JSON)};
    cb::const_byte_buffer meta{extMeta, sizeof(uint8_t)};

    consumer->deletion(/*opaque*/ 1,
                       /*key*/ docKey,
                       /*value*/ {},
                       /*priv_bytes*/ 0,
                       /*datatype*/ PROTOCOL_BINARY_RAW_BYTES,
                       /*cas*/ 0,
                       /*vbucket*/ vbid,
                       /*bySeqno*/ 1,
                       /*revSeqno*/ 0,
                       /*meta*/ meta);

    auto messageSize = MutationResponse::deletionBaseMsgBytes + key.size() +
                       sizeof(extMeta);

    EXPECT_EQ(messageSize, stream->responseMessageSize);

    /* Close stream before deleting the connection */
    ASSERT_EQ(ENGINE_SUCCESS, consumer->closeStream(/*opaque*/0, vbid));

    destroy_mock_cookie(cookie);
}

// Tests that the MutationResponse created for the mutation response is of the
// correct size.
TEST_P(ConnectionTest, test_mb24424_mutationResponse) {
    const void* cookie = create_mock_cookie();
    Vbid vbid = Vbid(0);

    auto consumer =
            std::make_shared<MockDcpConsumer>(*engine, cookie, "test_consumer");

    ASSERT_EQ(ENGINE_SUCCESS, set_vb_state(vbid, vbucket_state_replica));
    ASSERT_EQ(ENGINE_SUCCESS, consumer->addStream(/*opaque*/0, vbid,
                                                  /*flags*/0));

    MockPassiveStream *stream = static_cast<MockPassiveStream*>
                                       ((consumer->
                                               getVbucketStream(vbid)).get());
    ASSERT_TRUE(stream->isActive());

    std::string key = "key";
    std::string data = R"({"json":"yes"})";
    const DocKey docKey{reinterpret_cast<const uint8_t*>(key.data()),
                        key.size(),
                        DocKeyEncodesCollectionId::No};
    cb::const_byte_buffer value{reinterpret_cast<const uint8_t*>(data.data()),
        data.size()};
    uint8_t extMeta[1] = {uint8_t(PROTOCOL_BINARY_DATATYPE_JSON)};
    cb::const_byte_buffer meta{extMeta, sizeof(uint8_t)};

    consumer->mutation(/*opaque*/1,
                       /*key*/docKey,
                       /*values*/value,
                       /*priv_bytes*/0,
                       /*datatype*/PROTOCOL_BINARY_DATATYPE_JSON,
                       /*cas*/0,
                       /*vbucket*/vbid,
                       /*flags*/0,
                       /*bySeqno*/1,
                       /*revSeqno*/0,
                       /*exptime*/0,
                       /*lock_time*/0,
                       /*meta*/meta,
                       /*nru*/0);

    auto messageSize = MutationResponse::mutationBaseMsgBytes +
            key.size() + data.size() + sizeof(extMeta);

    EXPECT_EQ(messageSize, stream->responseMessageSize);

    /* Close stream before deleting the connection */
    ASSERT_EQ(ENGINE_SUCCESS, consumer->closeStream(/*opaque*/0, vbid));

    destroy_mock_cookie(cookie);
}

void ConnectionTest::sendConsumerMutationsNearThreshold(bool beyondThreshold) {
    const void* cookie = create_mock_cookie();
    const uint32_t opaque = 1;
    const uint64_t snapStart = 1;
    const uint64_t snapEnd = std::numeric_limits<uint64_t>::max();
    uint64_t bySeqno = snapStart;

    /* Set up a consumer connection */
    auto consumer =
            std::make_shared<MockDcpConsumer>(*engine, cookie, "test_consumer");

    /* Replica vbucket */
    ASSERT_EQ(ENGINE_SUCCESS, set_vb_state(vbid, vbucket_state_replica));

    /* Passive stream */
    ASSERT_EQ(ENGINE_SUCCESS,
              consumer->addStream(/*opaque*/ 0,
                                  vbid,
                                  /*flags*/ 0));
    MockPassiveStream* stream = static_cast<MockPassiveStream*>(
            (consumer->getVbucketStream(vbid)).get());
    ASSERT_TRUE(stream->isActive());

    /* Send a snapshotMarker before sending items for replication */
    EXPECT_EQ(ENGINE_SUCCESS,
              consumer->snapshotMarker(opaque,
                                       vbid,
                                       snapStart,
                                       snapEnd,
                                       /* in-memory snapshot */ 0x1));

    /* Send an item for replication */
    const DocKey docKey{nullptr, 0, DocKeyEncodesCollectionId::No};
    EXPECT_EQ(ENGINE_SUCCESS,
              consumer->mutation(opaque,
                                 docKey,
                                 {}, // value
                                 0, // priv bytes
                                 PROTOCOL_BINARY_RAW_BYTES,
                                 0, // cas
                                 vbid,
                                 0, // flags
                                 bySeqno,
                                 0, // rev seqno
                                 0, // exptime
                                 0, // locktime
                                 {}, // meta
                                 0)); // nru

    /* Set 'mem_used' beyond the 'replication threshold' */
    EPStats& stats = engine->getEpStats();
    if (beyondThreshold) {
        stats.setMaxDataSize(stats.getPreciseTotalMemoryUsed());
    } else {
        /* Set 'mem_used' just 1 byte less than the 'replication threshold'.
           That is we are below 'replication threshold', but not enough space
           for  the new item */
        stats.setMaxDataSize(stats.getPreciseTotalMemoryUsed() + 1);
        /* Simpler to set the replication threshold to 1 and test, rather than
           testing with maxData = (memUsed / replicationThrottleThreshold);
           that is, we are avoiding a division */
        engine->getConfiguration().setReplicationThrottleThreshold(100);
    }

    if ((engine->getConfiguration().getBucketType() == "ephemeral") &&
        (engine->getConfiguration().getEphemeralFullPolicy()) ==
                "fail_new_data") {
        /* Expect disconnect signal in Ephemeral with "fail_new_data" policy */
        while (1) {
            /* Keep sending items till the memory usage goes above the
               threshold and the connection is disconnected */
            if (ENGINE_DISCONNECT ==
                consumer->mutation(opaque,
                                   docKey,
                                   {}, // value
                                   0, // priv bytes
                                   PROTOCOL_BINARY_RAW_BYTES,
                                   0, // cas
                                   vbid,
                                   0, // flags
                                   ++bySeqno,
                                   0, // rev seqno
                                   0, // exptime
                                   0, // locktime
                                   {}, // meta
                                   0)) {
                break;
            }
        }
    } else {
        /* In 'couchbase' buckets we buffer the replica items and indirectly
           throttle replication by not sending flow control acks to the
           producer. Hence we do not drop the connection here */
        EXPECT_EQ(ENGINE_SUCCESS,
                  consumer->mutation(opaque,
                                     docKey,
                                     {}, // value
                                     0, // priv bytes
                                     PROTOCOL_BINARY_RAW_BYTES,
                                     0, // cas
                                     vbid,
                                     0, // flags
                                     bySeqno + 1,
                                     0, // rev seqno
                                     0, // exptime
                                     0, // locktime
                                     {}, // meta
                                     0)); // nru
    }

    /* Close stream before deleting the connection */
    EXPECT_EQ(ENGINE_SUCCESS, consumer->closeStream(opaque, vbid));

    destroy_mock_cookie(cookie);
}

/* Here we test how the DCP consumer handles the scenario where the memory
   usage is beyond the replication throttle threshold.
   In case of Ephemeral buckets with 'fail_new_data' policy it is expected to
   indicate close of the consumer conn and in other cases it is expected to
   just defer processing. */
TEST_P(ConnectionTest, ReplicateAfterThrottleThreshold) {
    sendConsumerMutationsNearThreshold(true);
}

/* Here we test how the DCP consumer handles the scenario where the memory
   usage is just below the replication throttle threshold, but will go over the
   threshold when it adds the new mutation from the processor buffer to the
   hashtable.
   In case of Ephemeral buckets with 'fail_new_data' policy it is expected to
   indicate close of the consumer conn and in other cases it is expected to
   just defer processing. */
TEST_P(ConnectionTest, ReplicateJustBeforeThrottleThreshold) {
    sendConsumerMutationsNearThreshold(false);
}

void ConnectionTest::processConsumerMutationsNearThreshold(
        bool beyondThreshold) {
    const void* cookie = create_mock_cookie();
    const uint32_t opaque = 1;
    const uint64_t snapStart = 1, snapEnd = 10;
    const uint64_t bySeqno = snapStart;

    /* Set up a consumer connection */
    auto consumer =
            std::make_shared<MockDcpConsumer>(*engine, cookie, "test_consumer");

    /* Replica vbucket */
    ASSERT_EQ(ENGINE_SUCCESS, set_vb_state(vbid, vbucket_state_replica));

    /* Passive stream */
    ASSERT_EQ(ENGINE_SUCCESS,
              consumer->addStream(/*opaque*/ 0,
                                  vbid,
                                  /*flags*/ 0));
    MockPassiveStream* stream = static_cast<MockPassiveStream*>(
            (consumer->getVbucketStream(vbid)).get());
    ASSERT_TRUE(stream->isActive());

    /* Send a snapshotMarker before sending items for replication */
    EXPECT_EQ(ENGINE_SUCCESS,
              consumer->snapshotMarker(opaque,
                                       vbid,
                                       snapStart,
                                       snapEnd,
                                       /* in-memory snapshot */ 0x1));

    /* Simulate a situation where adding a mutation temporarily fails
       and hence adds the mutation to a replication buffer. For that, we
       set vbucket::takeover_backed_up to true */
    engine->getKVBucket()->getVBucket(vbid)->setTakeoverBackedUpState(true);

    /* Send an item for replication and expect it to be buffered */
    const DocKey docKey{"mykey", DocKeyEncodesCollectionId::No};
    EXPECT_EQ(ENGINE_SUCCESS,
              consumer->mutation(opaque,
                                 docKey,
                                 {}, // value
                                 0, // priv bytes
                                 PROTOCOL_BINARY_RAW_BYTES,
                                 0, // cas
                                 vbid,
                                 0, // flags
                                 bySeqno,
                                 0, // rev seqno
                                 0, // exptime
                                 0, // locktime
                                 {}, // meta
                                 0)); // nru
    EXPECT_EQ(1, stream->getNumBufferItems());

    /* Set back the vbucket::takeover_backed_up to false */
    engine->getKVBucket()->getVBucket(vbid)->setTakeoverBackedUpState(false);

    /* Set 'mem_used' beyond the 'replication threshold' */
    EPStats& stats = engine->getEpStats();
    if (beyondThreshold) {
        /* Actually setting it well above also, as there can be a drop in memory
           usage during testing */
        stats.setMaxDataSize(stats.getEstimatedTotalMemoryUsed() / 4);
    } else {
        /* set max size to a value just over */
        stats.setMaxDataSize(stats.getEstimatedTotalMemoryUsed() + 1);
        /* Simpler to set the replication threshold to 1 and test, rather than
           testing with maxData = (memUsed / replicationThrottleThreshold); that
           is, we are avoiding a division */
        engine->getConfiguration().setReplicationThrottleThreshold(100);
    }

    MockDcpMessageProducers producers(handle);
    if ((engine->getConfiguration().getBucketType() == "ephemeral") &&
        (engine->getConfiguration().getEphemeralFullPolicy()) ==
                "fail_new_data") {
        /* Make a call to the function that would be called by the processor
           task here */
        EXPECT_EQ(stop_processing, consumer->processBufferedItems());

        /* Expect the connection to be notified */
        EXPECT_FALSE(consumer->isPaused());

        /* Expect disconnect signal in Ephemeral with "fail_new_data" policy */
        EXPECT_EQ(ENGINE_DISCONNECT, consumer->step(&producers));
    } else {
        uint32_t backfoffs = consumer->getNumBackoffs();

        /* Make a call to the function that would be called by the processor
           task here */
        if (beyondThreshold) {
            EXPECT_EQ(more_to_process, consumer->processBufferedItems());
        } else {
            EXPECT_EQ(cannot_process, consumer->processBufferedItems());
        }

        EXPECT_EQ(backfoffs + 1, consumer->getNumBackoffs());

        /* In 'couchbase' buckets we buffer the replica items and indirectly
           throttle replication by not sending flow control acks to the
           producer. Hence we do not drop the connection here */
        EXPECT_EQ(ENGINE_SUCCESS, consumer->step(&producers));

        /* Close stream before deleting the connection */
        EXPECT_EQ(ENGINE_SUCCESS, consumer->closeStream(opaque, vbid));
    }
    destroy_mock_cookie(cookie);
}

/* Here we test how the Processor task in DCP consumer handles the scenario
   where the memory usage is beyond the replication throttle threshold.
   In case of Ephemeral buckets with 'fail_new_data' policy it is expected to
   indicate close of the consumer conn and in other cases it is expected to
   just defer processing. */
TEST_P(ConnectionTest, ProcessReplicationBufferAfterThrottleThreshold) {
    processConsumerMutationsNearThreshold(true);
}

/* Here we test how the Processor task in DCP consumer handles the scenario
   where the memory usage is just below the replication throttle threshold,
   but will go over the threshold when it adds the new mutation from the
   processor buffer to the hashtable.
   In case of Ephemeral buckets with 'fail_new_data' policy it is expected to
   indicate close of the consumer conn and in other cases it is expected to
   just defer processing. */
TEST_P(ConnectionTest,
       DISABLED_ProcessReplicationBufferJustBeforeThrottleThreshold) {
    /* There are sporadic failures seen while testing this. The problem is
       we need to have a memory usage just below max_size, so we need to
       start at that point. But sometimes the memory usage goes further below
       resulting in the test failure (a hang). Hence commenting out the test.
       Can be run locally as and when needed. */
    processConsumerMutationsNearThreshold(false);
}

class ActiveStreamChkptProcessorTaskTest : public SingleThreadedKVBucketTest {
public:
    ActiveStreamChkptProcessorTaskTest() : cookie(create_mock_cookie()) {
    }

    void SetUp() override {
        SingleThreadedKVBucketTest::SetUp();

        /* Start an active vb and add 3 items */
        store->setVBucketState(vbid, vbucket_state_active, false);
        addItems(3);

        producers = std::make_unique<MockDcpMessageProducers>(engine.get());
        producer = std::make_shared<MockDcpProducer>(
                *engine,
                cookie,
                "test_producer",
                0 /*flags*/,
                false /*startTask*/);

        /* Create the checkpoint processor task object, but don't schedule */
        producer->createCheckpointProcessorTask();
    }

    void TearDown() override {
        producer->cancelCheckpointCreatorTask();
        producer->closeAllStreams();
        destroy_mock_cookie(cookie);
        SingleThreadedKVBucketTest::TearDown();
    }

    void addItems(int numItems) {
        for (int i = 0; i < numItems; ++i) {
            std::string key("key" + std::to_string(i));
            store_item(vbid, makeStoredDocKey(key), "value");
        }
    }

    /*
     * Fake callback emulating dcp_add_failover_log
     */
    static ENGINE_ERROR_CODE fakeDcpAddFailoverLog(
            vbucket_failover_t* entry,
            size_t nentries,
            gsl::not_null<const void*> cookie) {
        return ENGINE_SUCCESS;
    }

    void notifyAndStepToCheckpoint() {
        SingleThreadedKVBucketTest::notifyAndStepToCheckpoint(*producer,
                                                              *producers);
    }

    const void* cookie;
    std::unique_ptr<dcp_message_producers> producers;
    std::shared_ptr<MockDcpProducer> producer;
    const Vbid vbid = Vbid(0);
};

TEST_F(ActiveStreamChkptProcessorTaskTest, DeleteDeadStreamEntry) {
    uint64_t rollbackSeqno;
    uint32_t opaque = 1;
    ASSERT_EQ(ENGINE_SUCCESS,
              producer->streamRequest(
                      0, // flags
                      opaque,
                      vbid,
                      0, // start_seqno
                      ~0ull, // end_seqno
                      0, // vbucket_uuid,
                      0, // snap_start_seqno,
                      0, // snap_end_seqno,
                      &rollbackSeqno,
                      ActiveStreamChkptProcessorTaskTest::fakeDcpAddFailoverLog,
                      {}));
    /* Checkpoint task processor Q will already have any entry for the stream */
    EXPECT_EQ(1, producer->getCheckpointSnapshotTask().queueSize());

    /* Close and open the stream without clearing the checkpoint task processor
     Q */
    producer->closeStream(opaque, vbid);
    ASSERT_EQ(ENGINE_SUCCESS,
              producer->streamRequest(
                      0, // flags
                      opaque,
                      vbid,
                      0, // start_seqno
                      ~0ull, // end_seqno
                      0, // vbucket_uuid,
                      0, // snap_start_seqno,
                      0, // snap_end_seqno,
                      &rollbackSeqno,
                      ActiveStreamChkptProcessorTaskTest::fakeDcpAddFailoverLog,
                      {}));

    /* The checkpoint processor Q should be processed with the new stream
     getting the item(s) */
    notifyAndStepToCheckpoint();
}

// Test cases which run in both Full and Value eviction
INSTANTIATE_TEST_CASE_P(PersistentAndEphemeral,
                        StreamTest,
                        ::testing::Values("persistent", "ephemeral"),
                        [](const ::testing::TestParamInfo<std::string>& info) {
                            return info.param;
                        });

struct PrintToStringCombinedNameXattrOnOff {
    std::string operator()(
            const ::testing::TestParamInfo<::testing::tuple<std::string, bool>>&
                    info) const {
        if (::testing::get<1>(info.param)) {
            return ::testing::get<0>(info.param) + "_xattr";
        }
        return ::testing::get<0>(info.param);
    }
};

// Test cases which run in both Full and Value eviction
INSTANTIATE_TEST_CASE_P(CompressionStreamTest,
                        CompressionStreamTest,
                        ::testing::Combine(::testing::Values("persistent",
                                                             "ephemeral"),
                                           ::testing::Bool()),
                        PrintToStringCombinedNameXattrOnOff());

// Test cases which run in both Full and Value eviction
INSTANTIATE_TEST_CASE_P(PersistentAndEphemeral,
                        CacheCallbackTest,
                        ::testing::Values("persistent", "ephemeral"),
                        [](const ::testing::TestParamInfo<std::string>& info) {
                            return info.param;
                        });

static auto allConfigValues = ::testing::Values(
        std::make_tuple(std::string("ephemeral"), std::string("auto_delete")),
        std::make_tuple(std::string("ephemeral"), std::string("fail_new_data")),
        std::make_tuple(std::string("persistent"), std::string{}));

INSTANTIATE_TEST_CASE_P(PersistentAndEphemeral,
                        ConnectionTest,
                        allConfigValues, );<|MERGE_RESOLUTION|>--- conflicted
+++ resolved
@@ -3103,18 +3103,9 @@
     ASSERT_TRUE(stream->isActive());
 
     std::string key = "key";
-<<<<<<< HEAD
-    std::string data = R"({"json":"yes"})";
     const DocKey docKey{reinterpret_cast<const uint8_t*>(key.data()),
                         key.size(),
                         DocKeyEncodesCollectionId::No};
-    cb::const_byte_buffer value{reinterpret_cast<const uint8_t*>(data.data()),
-        data.size()};
-=======
-    const DocKey docKey{ reinterpret_cast<const uint8_t*>(key.data()),
-        key.size(),
-        DocNamespace::DefaultCollection};
->>>>>>> 9444e64e
     uint8_t extMeta[1] = {uint8_t(PROTOCOL_BINARY_DATATYPE_JSON)};
     cb::const_byte_buffer meta{extMeta, sizeof(uint8_t)};
 

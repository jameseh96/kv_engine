/* -*- Mode: C++; tab-width: 4; c-basic-offset: 4; indent-tabs-mode: nil -*- */
/*
 *     Copyright 2013 Couchbase, Inc.
 *
 *   Licensed under the Apache License, Version 2.0 (the "License");
 *   you may not use this file except in compliance with the License.
 *   You may obtain a copy of the License at
 *
 *       http://www.apache.org/licenses/LICENSE-2.0
 *
 *   Unless required by applicable law or agreed to in writing, software
 *   distributed under the License is distributed on an "AS IS" BASIS,
 *   WITHOUT WARRANTIES OR CONDITIONS OF ANY KIND, either express or implied.
 *   See the License for the specific language governing permissions and
 *   limitations under the License.
 */

#include "evp_store_single_threaded_test.h"

#include "../mock/mock_checkpoint_manager.h"
#include "../mock/mock_dcp.h"
#include "../mock/mock_dcp_conn_map.h"
#include "../mock/mock_dcp_consumer.h"
#include "../mock/mock_dcp_producer.h"
#include "../mock/mock_global_task.h"
#include "../mock/mock_item_freq_decayer.h"
#include "../mock/mock_stream.h"
#include "../mock/mock_synchronous_ep_engine.h"
#include "bgfetcher.h"
#include "checkpoint.h"
#include "checkpoint_manager.h"
#include "checkpoint_utils.h"
#include "couch-kvstore/couch-kvstore-config.h"
#include "couch-kvstore/couch-kvstore.h"
#include "dcp/active_stream_checkpoint_processor_task.h"
#include "dcp/backfill-manager.h"
#include "dcp/dcpconnmap.h"
#include "dcp/response.h"
#include "ep_bucket.h"
#include "ep_time.h"
#include "ephemeral_tombstone_purger.h"
#include "ephemeral_vb.h"
#include "evp_store_test.h"
#include "failover-table.h"
#include "fakes/fake_executorpool.h"
#include "item_freq_decayer_visitor.h"
#include "kv_bucket.h"
#include "programs/engine_testapp/mock_cookie.h"
#include "programs/engine_testapp/mock_server.h"
#include "taskqueue.h"
#include "tests/module_tests/test_helpers.h"
#include "tests/module_tests/test_task.h"
#include "tests/test_fileops.h"
#include "vb_commit.h"
#include "vbucket_state.h"

#include "../couchstore/src/internal.h"

#include <string_utilities.h>
#include <xattr/blob.h>
#include <xattr/utils.h>

#include <thread>

using FlushResult = EPBucket::FlushResult;
using MoreAvailable = EPBucket::MoreAvailable;
using WakeCkptRemover = EPBucket::WakeCkptRemover;

std::chrono::steady_clock::time_point SingleThreadedKVBucketTest::runNextTask(
        TaskQueue& taskQ, const std::string& expectedTaskName) {
    CheckedExecutor executor(task_executor, taskQ);

    // Run the task
    executor.runCurrentTask(expectedTaskName);
    return executor.completeCurrentTask();
}

std::chrono::steady_clock::time_point SingleThreadedKVBucketTest::runNextTask(
        TaskQueue& taskQ) {
    CheckedExecutor executor(task_executor, taskQ);

    // Run the task
    executor.runCurrentTask();
    return executor.completeCurrentTask();
}

void SingleThreadedKVBucketTest::SetUp() {
    SingleThreadedExecutorPool::replaceExecutorPoolWithFake();

    // Disable warmup - we don't want to have to run/wait for the Warmup tasks
    // to complete (and there's nothing to warmup from anyways).
    if (!config_string.empty()) {
        config_string += ";";
    }
    config_string += "warmup=false";

    KVBucketTest::SetUp();

    task_executor = reinterpret_cast<SingleThreadedExecutorPool*>
    (ExecutorPool::get());
}

void SingleThreadedKVBucketTest::TearDown() {
    shutdownAndPurgeTasks(engine.get());
    KVBucketTest::TearDown();
}

void SingleThreadedKVBucketTest::setVBucketStateAndRunPersistTask(
        Vbid vbid,
        vbucket_state_t newState,
        const nlohmann::json& meta,
        TransferVB transfer) {
    // Change state - this should add 1 set_vbucket_state op to the
    //VBuckets' persistence queue.
    EXPECT_EQ(ENGINE_SUCCESS,
              store->setVBucketState(vbid, newState, meta, transfer));

    if (engine->getConfiguration().getBucketType() == "persistent") {
        // Trigger the flusher to flush state to disk.
        const auto res = dynamic_cast<EPBucket&>(*store).flushVBucket(vbid);
        EXPECT_EQ(MoreAvailable::No, res.moreAvailable);
        EXPECT_EQ(0, res.numFlushed);
    }
}

void SingleThreadedKVBucketTest::shutdownAndPurgeTasks(
        EventuallyPersistentEngine* ep) {
    ep->getEpStats().isShutdown = true;
    task_executor->cancelAndClearAll();

    for (task_type_t t :
         {WRITER_TASK_IDX, READER_TASK_IDX, AUXIO_TASK_IDX, NONIO_TASK_IDX}) {

        // Define a lambda to drive all tasks from the queue, if hpTaskQ
        // is implemented then trivial to add a second call to runTasks.
        auto runTasks = [=](TaskQueue& queue) {
            while (queue.getFutureQueueSize() > 0 || queue.getReadyQueueSize() > 0) {
                runNextTask(queue);
            }
        };
        runTasks(*task_executor->getLpTaskQ()[t]);
    }
}

void SingleThreadedKVBucketTest::cancelAndPurgeTasks() {
    task_executor->cancelAll();
    for (task_type_t t :
        {WRITER_TASK_IDX, READER_TASK_IDX, AUXIO_TASK_IDX, NONIO_TASK_IDX}) {

        // Define a lambda to drive all tasks from the queue, if hpTaskQ
        // is implemented then trivial to add a second call to runTasks.
        auto runTasks = [=](TaskQueue& queue) {
            while (queue.getFutureQueueSize() > 0 || queue.getReadyQueueSize() > 0) {
                runNextTask(queue);
            }
        };
        runTasks(*task_executor->getLpTaskQ()[t]);
    }
}

void SingleThreadedKVBucketTest::runReadersUntilWarmedUp() {
    auto& readerQueue = *task_executor->getLpTaskQ()[READER_TASK_IDX];
    while (engine->getKVBucket()->isWarmingUp()) {
        runNextTask(readerQueue);
    }
}

/**
 * Destroy engine and replace it with a new engine that can be warmed up.
 * Finally, run warmup.
 */
void SingleThreadedKVBucketTest::resetEngineAndEnableWarmup(
        std::string new_config) {
    shutdownAndPurgeTasks(engine.get());
    std::string config = config_string;

    // check if warmup=false needs replacing with warmup=true
    size_t pos;
    std::string warmupT = "warmup=true";
    std::string warmupF = "warmup=false";
    if ((pos = config.find(warmupF)) != std::string::npos) {
        config.replace(pos, warmupF.size(), warmupT);
    } else {
        config += warmupT;
    }

    if (new_config.length() > 0) {
        config += ";";
        config += new_config;
    }

    reinitialise(config);
    if (engine->getConfiguration().getBucketType() == "persistent") {
        static_cast<EPBucket*>(engine->getKVBucket())->initializeWarmupTask();
        static_cast<EPBucket*>(engine->getKVBucket())->startWarmupTask();
    }
}

/**
 * Destroy engine and replace it with a new engine that can be warmed up.
 * Finally, run warmup.
 */
void SingleThreadedKVBucketTest::resetEngineAndWarmup(std::string new_config) {
    resetEngineAndEnableWarmup(new_config);

    // Now get the engine warmed up
    runReadersUntilWarmedUp();
}

std::shared_ptr<MockDcpProducer> SingleThreadedKVBucketTest::createDcpProducer(
        const void* cookie,
        IncludeDeleteTime deleteTime) {
    int flags = cb::mcbp::request::DcpOpenPayload::IncludeXattrs;
    if (deleteTime == IncludeDeleteTime::Yes) {
        flags |= cb::mcbp::request::DcpOpenPayload::IncludeDeleteTimes;
    }
    auto newProducer = std::make_shared<MockDcpProducer>(*engine,
                                                         cookie,
                                                         "test_producer",
                                                         flags,
                                                         false /*startTask*/);

    // Create the task object, but don't schedule
    newProducer->createCheckpointProcessorTask();

    // Need to enable NOOP for XATTRS (and collections).
    newProducer->setNoopEnabled(true);

    return newProducer;
}

void SingleThreadedKVBucketTest::runBackfill() {
    // Run the backfill task, which has a number of steps to complete
    auto& lpAuxioQ = *task_executor->getLpTaskQ()[AUXIO_TASK_IDX];
    // backfill:create()
    runNextTask(lpAuxioQ);
    // backfill:scan()
    runNextTask(lpAuxioQ);
    // backfill:complete()
    runNextTask(lpAuxioQ);

    // 1 Extra step for persistent backfill
    if (engine->getConfiguration().getBucketType() != "ephemeral") {
        // backfill:finished()
        runNextTask(lpAuxioQ);
    }
}

void SingleThreadedKVBucketTest::notifyAndStepToCheckpoint(
        MockDcpProducer& producer,
        MockDcpMessageProducers& producers,
        cb::mcbp::ClientOpcode expectedOp,
        bool fromMemory) {
    auto vb = store->getVBucket(vbid);
    ASSERT_NE(nullptr, vb.get());

    if (fromMemory) {
        producer.notifySeqnoAvailable(
                vbid, vb->getHighSeqno(), SyncWriteOperation::No);
        runCheckpointProcessor(producer, producers);
    } else {
        runBackfill();
    }

    // Next step which will process a snapshot marker and then the caller
    // should now be able to step through the checkpoint
    if (expectedOp != cb::mcbp::ClientOpcode::Invalid) {
        EXPECT_EQ(ENGINE_SUCCESS, producer.stepWithBorderGuard(producers));
        EXPECT_EQ(expectedOp, producers.last_op);
        if (expectedOp == cb::mcbp::ClientOpcode::DcpSnapshotMarker) {
            if (fromMemory) {
                EXPECT_EQ(MARKER_FLAG_MEMORY,
                          producers.last_flags & MARKER_FLAG_MEMORY);
            } else {
                EXPECT_EQ(MARKER_FLAG_DISK,
                          producers.last_flags & MARKER_FLAG_DISK);
            }
        }
    } else {
        EXPECT_EQ(ENGINE_EWOULDBLOCK, producer.stepWithBorderGuard(producers));
    }
}

void SingleThreadedKVBucketTest::runCheckpointProcessor(
        MockDcpProducer& producer, dcp_message_producers& producers) {
    // Step which will notify the snapshot task
    EXPECT_EQ(ENGINE_EWOULDBLOCK, producer.step(&producers));

    EXPECT_EQ(1, producer.getCheckpointSnapshotTask()->queueSize());

    // Now call run on the snapshot task to move checkpoint into DCP
    // stream
    producer.getCheckpointSnapshotTask()->run();
}

static ENGINE_ERROR_CODE dcpAddFailoverLog(vbucket_failover_t* entry,
                                           size_t nentries,
                                           gsl::not_null<const void*> cookie) {
    return ENGINE_SUCCESS;
}
void SingleThreadedKVBucketTest::createDcpStream(MockDcpProducer& producer) {
    createDcpStream(producer, vbid);
}

void SingleThreadedKVBucketTest::createDcpStream(MockDcpProducer& producer,
                                                 Vbid vbid) {
    uint64_t rollbackSeqno;
    ASSERT_EQ(ENGINE_SUCCESS,
              producer.streamRequest(0, // flags
                                     1, // opaque
                                     vbid,
                                     0, // start_seqno
                                     ~0ull, // end_seqno
                                     0, // vbucket_uuid,
                                     0, // snap_start_seqno,
                                     0, // snap_end_seqno,
                                     &rollbackSeqno,
                                     &dcpAddFailoverLog,
                                     {}));
}

void SingleThreadedKVBucketTest::runCompaction(uint64_t purgeBeforeTime,
                                               uint64_t purgeBeforeSeq) {
    CompactionConfig compactConfig;
    compactConfig.purge_before_ts = purgeBeforeTime;
    compactConfig.purge_before_seq = purgeBeforeSeq;
    compactConfig.drop_deletes = false;
    compactConfig.db_file_id = vbid;
    store->scheduleCompaction(vbid, compactConfig, nullptr);
    // run the compaction task
    runNextTask(*task_executor->getLpTaskQ()[WRITER_TASK_IDX],
                "Compact DB file 0");
}

void SingleThreadedKVBucketTest::runCollectionsEraser() {
    if (engine->getConfiguration().getBucketType() == "persistent") {
        // run the compaction task. assuming it was scheduled by the test, will
        // fail the runNextTask expect if not scheduled.
        runNextTask(*task_executor->getLpTaskQ()[WRITER_TASK_IDX],
                    "Compact DB file 0");

        EXPECT_TRUE(store->getVBucket(vbid)
                            ->getShard()
                            ->getRWUnderlying()
                            ->getDroppedCollections(vbid)
                            .empty());
    } else {
        auto vb = store->getVBuckets().getBucket(vbid);
        auto* evb = dynamic_cast<EphemeralVBucket*>(vb.get());
        evb->purgeStaleItems();
    }
}

/// @returns a string representing this tests' parameters.
std::string STParameterizedBucketTest::PrintToStringParamName(
        const ::testing::TestParamInfo<ParamType>& info) {
    auto bucket = std::get<0>(info.param);

    auto evictionPolicy = std::get<1>(info.param);
    if (evictionPolicy.empty()) {
        return bucket;
    }
    return bucket + "_" + evictionPolicy;
}

/**
 * MB-37702 highlighted a potential race condition during bucket shutdown. This
 * race condition is as follows:
 *
 * 1) Bucket shutdown starts (due to hard failover has we need DcpConsumers to
 *    still consider KV to be "up". This has to then reach the point where it
 *    starts to tear down DCP connections.
 *
 * 2) In DcpProducer we need to set all of our streams to dead but not yet
 *    destroy the backfill manager.
 *
 * 3) A stream request now needs to come in and enter a backfilling state.
 *
 * 4) Bucket shutdown continues and destroys the backfill manager object for the
 *    DcpProducer.
 *
 * 5) Memcached attempts to disconnect the DcpProducer again as we will tell it
 *    to step the connection (but bucket shutdown is in progress) and then we
 *    will seg fault as we attempt to destroy the stream because the backfill
 *    manager has been reset.
 */
TEST_P(STParameterizedBucketTest, StreamReqAcceptedAfterBucketShutdown) {
    auto& mockConnMap =
            static_cast<MockDcpConnMap&>(engine->getDcpConnMap());
    engine->getKVBucket()->setVBucketState(vbid, vbucket_state_active);
    auto vb = engine->getKVBucket()->getVBucket(vbid);

    // 1) Store an item and ensure it isn't in the CheckpointManager so that our
    // stream will enter backfilling state later
    store_item(vbid, makeStoredDocKey("key"), "value");
    flushVBucketToDiskIfPersistent(vbid, 1);
    removeCheckpoint(*vb, 1);

    // 2) Create Producer and ensure it is in the ConnMap so that we can emulate
    // the shutdown
    auto producer = std::make_shared<MockDcpProducer>(*engine,
                                                      cookie,
                                                      "test_producer",
                                                      /*flags*/ 0);
    producer->createCheckpointProcessorTask();
    mockConnMap.addConn(cookie, producer);

    // 3) Set our hook to perform a StreamRequest after we remove the streams
    // from the Producer but before we reset the backfillMgr.
    producer->setCloseAllStreamsHook([this, &producer, &vb]() {
        producer->createCheckpointProcessorTask();
        uint64_t rollbackSeqno;
        EXPECT_EQ(ENGINE_DISCONNECT,
                  producer->streamRequest(/*flags*/ 0,
                                          /*opaque*/ 0,
                                          vbid,
                                          /*st_seqno*/ 0,
                                          /*en_seqno*/ ~0,
                                          /*vb_uuid*/ 0xabcd,
                                          /*snap_start_seqno*/ 0,
                                          /*snap_end_seqno*/ ~0,
                                          &rollbackSeqno,
                                          fakeDcpAddFailoverLog,
                                          {}));

        // Stream should not have been created
        auto stream =
                dynamic_pointer_cast<ActiveStream>(producer->findStream(vbid));
        ASSERT_FALSE(stream);
    });

    // 4) Emulate the shutdown
    mockConnMap.shutdownAllConnections();

    // 5) Emulate memcached disconnecting the connection. Before the bug-fix we
    // would segfault at this line in ActiveStream::endStream() when we call
    // BackfillManager::bytesSent(...)
    mockConnMap.disconnect(cookie);

    producer->cancelCheckpointCreatorTask();
    producer.reset();
    mockConnMap.manageConnections();

    // DcpConnMapp.manageConnections() will reset our cookie so we need to
    // recreate it for the normal test TearDown to work
    cookie = create_mock_cookie();
}

/**
 * MB-37827 highlighted a potential race condition during bucket shutdown. This
 * race condition is as follows:
 *
 * 1) Bucket shutdown starts but has not yet destroyed streams of our given
 *    producer.
 *
 * 2) A seqno ack comes in and gets partially processed. We find the stream in
 *    the producer but not yet process the ack.
 *
 * 3) Bucket shutdown continues and destroys the stream object by removing the
 *    owning shared_ptr in DcpProducer::closeALlStreams
 *
 * 4) Seqno ack processing continues and segfaults when attempting to access the
 *    stream.
 */
TEST_P(STParameterizedBucketTest, SeqnoAckAfterBucketShutdown) {
    auto& mockConnMap =
            static_cast<MockDcpConnMap&>(engine->getDcpConnMap());
    engine->getKVBucket()->setVBucketState(vbid, vbucket_state_active);
    auto vb = engine->getKVBucket()->getVBucket(vbid);

    // 1) Create Producer and ensure it is in the ConnMap so that we can emulate
    // the shutdown
    auto producer = std::make_shared<MockDcpProducer>(*engine,
                                                      cookie,
                                                      "test_producer",
                                                      /*flags*/ 0);
    mockConnMap.addConn(cookie, producer);

    // 2) Need to enable sync rep for seqno acking and create our stream
    producer->control(0, "consumer_name", "consumer");
    producer->setSyncReplication(SyncReplication::SyncReplication);

    uint64_t rollbackSeqno;
    EXPECT_EQ(ENGINE_SUCCESS,
              producer->streamRequest(/*flags*/ 0,
                                      /*opaque*/ 0,
                                      vbid,
                                      /*st_seqno*/ 0,
                                      /*en_seqno*/ ~0,
                                      /*vb_uuid*/ 0xabcd,
                                      /*snap_start_seqno*/ 0,
                                      /*snap_end_seqno*/ ~0,
                                      &rollbackSeqno,
                                      fakeDcpAddFailoverLog,
                                      {}));

    // 3) Set our hook, we just need to simulate bucket shutdown in the hook
    producer->setSeqnoAckHook(
            [this, &mockConnMap]() { mockConnMap.shutdownAllConnections(); });

    // 4) Seqno ack. Previously this would segfault due to the stream being
    // destroyed mid seqno ack.
    EXPECT_EQ(ENGINE_SUCCESS, producer->seqno_acknowledged(0, vbid, 0));

    mockConnMap.disconnect(cookie);
    mockConnMap.manageConnections();
    producer.reset();

    // DcpConnMapp.manageConnections() will reset our cookie so we need to
    // recreate it for the normal test TearDown to work
    cookie = create_mock_cookie();
}

/*
 * MB-31175
 * The following test checks to see that when we call handleSlowStream in an
 * in memory state and drop the cursor/schedule a backfill as a result, the
 * resulting backfill checks the purgeSeqno and tells the stream to rollback
 * if purgeSeqno > startSeqno.
 */
TEST_P(STParameterizedBucketTest, SlowStreamBackfillPurgeSeqnoCheck) {
    // Make vbucket active.
    setVBucketStateAndRunPersistTask(vbid, vbucket_state_active);
    auto vb = store->getVBuckets().getBucket(vbid);
    ASSERT_TRUE(vb.get());

    // Store two items
    std::array<std::string, 2> initialKeys = {{"k1", "k2"}};
    for (const auto& key : initialKeys) {
        store_item(vbid, makeStoredDocKey(key), key);
    }
    flushVBucketToDiskIfPersistent(vbid, initialKeys.size());

    // Delete the items so that we can advance the purgeSeqno using
    // compaction later
    for (const auto& key : initialKeys) {
        delete_item(vbid, makeStoredDocKey(key));
    }
    flushVBucketToDiskIfPersistent(vbid, initialKeys.size());

    auto& ckpt_mgr =
            *(static_cast<MockCheckpointManager*>(vb->checkpointManager.get()));

    // Create a Mock Dcp producer
    // Create the Mock Active Stream with a startSeqno of 1
    // as a startSeqno is always valid
    auto producer = std::make_shared<MockDcpProducer>(*engine,
                                                      cookie,
                                                      "test_producer",
                                                      /*flags*/ 0);
    producer->createCheckpointProcessorTask();
    producer->scheduleCheckpointProcessorTask();

    // Create a Mock Active Stream
    auto mock_stream = producer->mockActiveStreamRequest(/*flags*/ 0,
                                                         /*opaque*/ 0,
                                                         *vb,
                                                         /*st_seqno*/ 1,
                                                         /*en_seqno*/ ~0,
                                                         /*vb_uuid*/ 0xabcd,
                                                         /*snap_start_seqno*/ 0,
                                                         /*snap_end_seqno*/ ~0,
                                                         IncludeValue::Yes,
                                                         IncludeXattrs::Yes);

    ASSERT_TRUE(mock_stream->isInMemory())
    << "stream state should have transitioned to InMemory";

    // Check number of expected cursors (might not have persistence cursor)
    int expectedCursors = persistent() ? 2 : 1;
    EXPECT_EQ(expectedCursors, ckpt_mgr.getNumOfCursors());

    EXPECT_TRUE(mock_stream->handleSlowStream());
    EXPECT_TRUE(mock_stream->public_getPendingBackfill());

    // Might not have persistence cursor
    expectedCursors = persistent() ? 1 : 0;
    EXPECT_EQ(expectedCursors, ckpt_mgr.getNumOfCursors())
    << "stream cursor should have been dropped";

    // Remove checkpoint, forcing the stream to Backfill.
    removeCheckpoint(*vb, 2);

    // This will schedule the backfill
    mock_stream->transitionStateToBackfilling();
    ASSERT_TRUE(mock_stream->isBackfilling());

    // Advance the purgeSeqno
    if (persistent()) {
        runCompaction(~0, 3);
    } else {
        EphemeralVBucket::HTTombstonePurger purger(0);
        auto vbptr = store->getVBucket(vbid);
        auto* evb = dynamic_cast<EphemeralVBucket*>(vbptr.get());
        purger.setCurrentVBucket(*evb);
        evb->ht.visit(purger);

        evb->purgeStaleItems();
    }

    ASSERT_EQ(3, vb->getPurgeSeqno());

    // Run the backfill we scheduled when we transitioned to the backfilling
    // state
    auto& bfm = producer->getBFM();
    bfm.backfill();

    // The backfill should have set the stream state to dead because
    // purgeSeqno > startSeqno
    EXPECT_TRUE(mock_stream->isDead());

    // Stop Producer checkpoint processor task
    producer->cancelCheckpointCreatorTask();

    cancelAndPurgeTasks();
}

TEST_F(SingleThreadedEPBucketTest, FlusherBatchSizeLimit) {
    auto& bucket = getEPBucket();
    auto shards = engine->getWorkLoadPolicy().getNumShards();

    // Test is only valid with a non-1 number of shards
    ASSERT_EQ(2, shards);

    auto totalLimit = engine->getConfiguration().getFlusherTotalBatchLimit();

    auto expected = totalLimit / shards;
    EXPECT_EQ(expected, bucket.getFlusherBatchSplitTrigger());

    totalLimit = 40000;
    bucket.setFlusherBatchSplitTrigger(totalLimit);
    expected = totalLimit / shards;
    EXPECT_EQ(expected, bucket.getFlusherBatchSplitTrigger());
}

/*
 * The following test checks to see if we call handleSlowStream when in a
 * backfilling state, but the backfillTask is not running, we
 * drop the existing cursor and set pendingBackfill to true.
 */
TEST_F(SingleThreadedEPBucketTest, MB22421_backfilling_but_task_finished) {
    // Make vbucket active.
     setVBucketStateAndRunPersistTask(vbid, vbucket_state_active);
     auto vb = store->getVBuckets().getBucket(vbid);
     ASSERT_NE(nullptr, vb.get());
     auto& ckpt_mgr = *(
             static_cast<MockCheckpointManager*>(vb->checkpointManager.get()));

     // Create a Mock Dcp producer
     auto producer = std::make_shared<MockDcpProducer>(*engine,
                                                       cookie,
                                                       "test_producer",
                                                       /*notifyOnly*/ false);
     // Create a Mock Active Stream
     auto mock_stream = std::make_shared<MockActiveStream>(
             static_cast<EventuallyPersistentEngine*>(engine.get()),
             producer,
             /*flags*/ 0,
             /*opaque*/ 0,
             *vb,
             /*st_seqno*/ 0,
             /*en_seqno*/ ~0,
             /*vb_uuid*/ 0xabcd,
             /*snap_start_seqno*/ 0,
             /*snap_end_seqno*/ ~0,
             IncludeValue::Yes,
             IncludeXattrs::Yes);

     mock_stream->transitionStateToBackfilling();
     ASSERT_TRUE(mock_stream->isInMemory())
         << "stream state should have transitioned to InMemory";
     // Have a persistence cursor and DCP cursor
     ASSERT_EQ(2, ckpt_mgr.getNumOfCursors());
     // Set backfilling task to true so can transition to Backfilling State
     mock_stream->public_setBackfillTaskRunning(true);
     mock_stream->transitionStateToBackfilling();
     ASSERT_TRUE(mock_stream->isBackfilling())
            << "stream state should not have transitioned to Backfilling";
     // Set backfilling task to false for test
     mock_stream->public_setBackfillTaskRunning(false);
     mock_stream->handleSlowStream();
     // The call to handleSlowStream should result in setting pendingBackfill
     // flag to true and the DCP cursor being dropped
     EXPECT_TRUE(mock_stream->public_getPendingBackfill());
     EXPECT_EQ(1, ckpt_mgr.getNumOfCursors());

     // Stop Producer checkpoint processor task
     producer->cancelCheckpointCreatorTask();
}

/*
 * The following test checks to see if a cursor is re-registered after it is
 * dropped in handleSlowStream. In particular the test is for when
 * scheduleBackfill_UNLOCKED is called however the backfill task does not need
 * to be scheduled and therefore the cursor is not re-registered in
 * markDiskSnapshot.  The cursor must therefore be registered from within
 * scheduleBackfill_UNLOCKED.
 *
 * At the end of the test we should have 2 cursors: 1 persistence cursor and 1
 * DCP stream cursor.
 */
TEST_F(SingleThreadedEPBucketTest, MB22421_reregister_cursor) {
    // Make vbucket active.
    setVBucketStateAndRunPersistTask(vbid, vbucket_state_active);
    auto vb = store->getVBuckets().getBucket(vbid);
    ASSERT_NE(nullptr, vb.get());
    auto& ckpt_mgr = *(
            static_cast<MockCheckpointManager*>(vb->checkpointManager.get()));

    // Create a Mock Dcp producer
    auto producer = std::make_shared<MockDcpProducer>(*engine,
                                                      cookie,
                                                      "test_producer",
                                                      /*flags*/ 0);
    // Create a Mock Active Stream
    auto mock_stream = std::make_shared<MockActiveStream>(
            static_cast<EventuallyPersistentEngine*>(engine.get()),
            producer,
            /*flags*/ 0,
            /*opaque*/ 0,
            *vb,
            /*st_seqno*/ 0,
            /*en_seqno*/ ~0,
            /*vb_uuid*/ 0xabcd,
            /*snap_start_seqno*/ 0,
            /*snap_end_seqno*/ ~0,
            IncludeValue::Yes,
            IncludeXattrs::Yes);

    mock_stream->transitionStateToBackfilling();
    EXPECT_TRUE(mock_stream->isInMemory())
        << "stream state should have transitioned to StreamInMemory";
    // Have a persistence cursor and DCP cursor
    EXPECT_EQ(2, ckpt_mgr.getNumOfCursors());

    mock_stream->public_setBackfillTaskRunning(true);
    mock_stream->transitionStateToBackfilling();
    EXPECT_TRUE(mock_stream->isBackfilling())
           << "stream state should not have transitioned to StreamBackfilling";
    mock_stream->handleSlowStream();
    // The call to handleSlowStream should result in setting pendingBackfill
    // flag to true and the DCP cursor being dropped
    EXPECT_TRUE(mock_stream->public_getPendingBackfill());
    EXPECT_EQ(1, ckpt_mgr.getNumOfCursors());

    mock_stream->public_setBackfillTaskRunning(false);

    //schedule a backfill
    mock_stream->next();
    // Calling scheduleBackfill_UNLOCKED(reschedule == true) will not actually
    // schedule a backfill task because backfillStart (is lastReadSeqno + 1) is
    // 1 and backfillEnd is 0, however the cursor still needs to be
    // re-registered.
    EXPECT_EQ(2, ckpt_mgr.getNumOfCursors());

    // Stop Producer checkpoint processor task
    producer->cancelCheckpointCreatorTask();
}

/**
 * The following test checks to see that if a cursor drop (and subsequent
 * re-registration) is a safe operation in that the background checkpoint
 * processor task cannot advance the streams cursor whilst backfilling is
 * occurring.
 *
 * Check to see that cursor dropping correctly handles the following scenario:
 *
 * 1. vBucket is state:in-memory. Cursor dropping occurs
 *    (ActiveStream::handleSlowStream)
 *   a. Cursor is removed
 *   b. pendingBackfill is set to true.
 * 2. However, assume that ActiveStreamCheckpointProcessorTask has a pending
 *    task for this vbid.
 * 3. ActiveStream changes from state:in-memory to state:backfilling.
 * 4. Backfill starts, re-registers cursor (ActiveStream::markDiskSnapshot) to
 *    resume from after the end of the backfill.
 * 5. ActiveStreamCheckpointProcessorTask wakes up, and finds the pending task
 *    for this vb. At this point the newly woken task should be blocked from
 *    doing any work (and return early).
 */
class MB29369_SingleThreadedEPBucketTest : public SingleThreadedEPBucketTest {
protected:
    MB29369_SingleThreadedEPBucketTest() {
        // Need dcp_producer_snapshot_marker_yield_limit + 1 (11) vBuckets for
        // this test.
        config_string = "max_vbuckets=11";
    }
};

TEST_F(MB29369_SingleThreadedEPBucketTest,
       CursorDroppingPendingCkptProcessorTask) {
    // Create a Mock Dcp producer and schedule on executorpool.
    auto producer = createDcpProducer(cookie, IncludeDeleteTime::Yes);
    producer->scheduleCheckpointProcessorTask();

    auto& lpAuxioQ = *task_executor->getLpTaskQ()[AUXIO_TASK_IDX];
    EXPECT_EQ(1, lpAuxioQ.getFutureQueueSize()) << "Expected to have "
                                                   "ActiveStreamCheckpointProce"
                                                   "ssorTask in AuxIO Queue";

    // Create dcp_producer_snapshot_marker_yield_limit + 1 streams -
    // this means that we don't process all pending vBuckets on a single
    // execution of ActiveStreamCheckpointProcessorTask - which can result
    // in vBIDs being "left over" in ActiveStreamCheckpointProcessorTask::queue
    // after an execution.
    // This means that subsequently when we drop the cursor for this vb,
    // there's a "stale" job queued for it.
    const auto iterationLimit =
            engine->getConfiguration().getDcpProducerSnapshotMarkerYieldLimit();
    std::shared_ptr<MockActiveStream> stream;
    for (size_t id = 0; id < iterationLimit + 1; id++) {
        Vbid vbid = Vbid(id);
        setVBucketStateAndRunPersistTask(vbid, vbucket_state_active);
        auto vb = store->getVBucket(vbid);
        stream = producer->mockActiveStreamRequest(/*flags*/ 0,
                                                   /*opaque*/ 0,
                                                   *vb,
                                                   /*st_seqno*/ 0,
                                                   /*en_seqno*/ ~0,
                                                   /*vb_uuid*/ 0xabcd,
                                                   /*snap_start_seqno*/ 0,
                                                   /*snap_end_seqno*/ ~0);

        // Request an item from each stream, so they all advance from
        // backfilling to in-memory
        auto result = stream->next();
        EXPECT_FALSE(result);
        EXPECT_TRUE(stream->isInMemory())
                << vbid << " should be state:in-memory at start";

        // Create an item, create a new checkpoint and then flush to disk.
        // This ensures that:
        // a) ActiveStream::nextCheckpointItem will have data available when
        //    call next() - and will add vb to
        //    ActiveStreamCheckpointProcessorTask's queue.
        // b) After cursor is dropped we can remove the previously closed and
        //    flushed checkpoint to force ActiveStream into backfilling state.
        EXPECT_TRUE(queueNewItem(*vb, "key1"));
        vb->checkpointManager->createNewCheckpoint();
        EXPECT_EQ(FlushResult(MoreAvailable::No, 1, WakeCkptRemover::No),
                  getEPBucket().flushVBucket(vbid));

        // And then request another item, to add the VBID to
        // ActiveStreamCheckpointProcessorTask's queue.
        result = stream->next();
        EXPECT_FALSE(result);
        EXPECT_EQ(id + 1, producer->getCheckpointSnapshotTask()->queueSize())
                << "Should have added " << vbid << " to ProcessorTask queue";
    }

    // Should now have dcp_producer_snapshot_marker_yield_limit + 1 items
    // in ActiveStreamCheckpointProcessorTask's pending VBs.
    EXPECT_EQ(iterationLimit + 1,
              producer->getCheckpointSnapshotTask()->queueSize())
            << "Should have all vBuckets in ProcessorTask queue";

    // Use last Stream as the one we're going to drop the cursor on (this is
    // also at the back of the queue).
    auto vb = store->getVBuckets().getBucket(Vbid(iterationLimit));
    auto& ckptMgr = *(
            static_cast<MockCheckpointManager*>(vb->checkpointManager.get()));

    // 1. Now trigger cursor dropping for this stream.
    EXPECT_TRUE(stream->handleSlowStream());
    EXPECT_TRUE(stream->isInMemory())
            << "should be state:in-memory immediately after handleSlowStream";
    EXPECT_EQ(1, ckptMgr.getNumOfCursors()) << "Should only have persistence "
                                               "cursor registered after "
                                               "cursor dropping.";

    // Remove the closed checkpoint to force stream to backfill.
    removeCheckpoint(*vb, 1);

    // 2. Request next item from stream. Will transition to backfilling as part
    // of this.
    auto result = stream->next();
    EXPECT_FALSE(result);
    EXPECT_TRUE(stream->isBackfilling()) << "should be state:backfilling "
                                            "after next() following "
                                            "handleSlowStream";

    // *Key point*:
    //
    // ActiveStreamCheckpointProcessorTask and Backfilling task are both
    // waiting to run. However, ActiveStreamCheckpointProcessorTask
    // has more than iterationLimit VBs in it, so when it runs it won't
    // handle them all; and will sleep with the last VB remaining.
    // If the Backfilling task then runs, which returns a disk snapshot and
    // re-registers the cursor; we still have an
    // ActiveStreamCheckpointProcessorTask outstanding with the vb in the queue.
    EXPECT_EQ(2, lpAuxioQ.getFutureQueueSize());

    // Run the ActiveStreamCheckpointProcessorTask; which should re-schedule
    // due to having items outstanding.
    runNextTask(lpAuxioQ,
                "Process checkpoint(s) for DCP producer test_producer");

    // Now run backfilling task.
    runNextTask(lpAuxioQ, "Backfilling items for a DCP Connection");

    // After Backfilltask scheduled create(); should have received a disk
    // snapshot; which in turn calls markDiskShapshot to re-register cursor.
    EXPECT_EQ(2, ckptMgr.getNumOfCursors()) << "Expected both persistence and "
                                               "replication cursors after "
                                               "markDiskShapshot";

    result = stream->next();
    ASSERT_TRUE(result);
    EXPECT_EQ(DcpResponse::Event::SnapshotMarker, result->getEvent())
            << "Expected Snapshot marker after running backfill task.";

    // Add another item to the VBucket; after the cursor has been re-registered.
    EXPECT_TRUE(queueNewItem(*vb, "key2"));

    // Now run chkptProcessorTask to complete it's queue. With the bug, this
    // results in us discarding the last item we just added to vBucket.
    runNextTask(lpAuxioQ,
                "Process checkpoint(s) for DCP producer test_producer");

    // Let the backfill task complete running (it requires multiple steps to
    // complete).
    runNextTask(lpAuxioQ, "Backfilling items for a DCP Connection");
    runNextTask(lpAuxioQ, "Backfilling items for a DCP Connection");
    runNextTask(lpAuxioQ, "Backfilling items for a DCP Connection");

    // Validate. We _should_ get two mutations: key1 & key2, but we have to
    // respin the checkpoint task for key2
    result = stream->next();
    if (result && result->getEvent() == DcpResponse::Event::Mutation) {
        auto* mutation = dynamic_cast<MutationResponse*>(result.get());
        EXPECT_STREQ("key1", mutation->getItem()->getKey().c_str());
    } else {
        FAIL() << "Expected Event::Mutation named 'key1'";
    }

    // No items ready, but this should of rescheduled vb10
    EXPECT_EQ(nullptr, stream->next());
    EXPECT_EQ(1, producer->getCheckpointSnapshotTask()->queueSize())
            << "Should have 1 vBucket in ProcessorTask queue";

    // Now run chkptProcessorTask to complete it's queue, this will now be able
    // to access the checkpoint and get key2
    runNextTask(lpAuxioQ,
                "Process checkpoint(s) for DCP producer test_producer");

    result = stream->next();
    ASSERT_TRUE(result);
    EXPECT_EQ(DcpResponse::Event::SnapshotMarker, result->getEvent())
            << "Expected Snapshot marker after running snapshot task.";
    result = stream->next();

    if (result && result->getEvent() == DcpResponse::Event::Mutation) {
        auto* mutation = dynamic_cast<MutationResponse*>(result.get());
        EXPECT_STREQ("key2", mutation->getItem()->getKey().c_str());
    } else {
        FAIL() << "Expected second Event::Mutation named 'key2'";
    }

    result = stream->next();
    EXPECT_FALSE(result) << "Expected no more than 2 mutatons.";

    // Stop Producer checkpoint processor task
    producer->cancelCheckpointCreatorTask();
}

// Test is demonstrating that if a checkpoint processor scheduled by a stream
// that is subsequently closed/re-created, if that checkpoint processor runs
// whilst the new stream is backfilling, it can't interfere with the new stream.
// This issue was raised by MB-29585 but is fixed by MB-29369
TEST_F(SingleThreadedEPBucketTest, MB29585_backfilling_whilst_snapshot_runs) {
    auto producer = createDcpProducer(cookie, IncludeDeleteTime::Yes);
    producer->scheduleCheckpointProcessorTask();
    setVBucketStateAndRunPersistTask(vbid, vbucket_state_active);

    auto& lpAuxioQ = *task_executor->getLpTaskQ()[AUXIO_TASK_IDX];
    EXPECT_EQ(1, lpAuxioQ.getFutureQueueSize()) << "Expected to have "
                                                   "ActiveStreamCheckpointProce"
                                                   "ssorTask in AuxIO Queue";

    // Create first stream
    auto vb = store->getVBucket(vbid);
    auto stream = producer->mockActiveStreamRequest(/*flags*/ 0,
                                                    /*opaque*/ 0,
                                                    *vb,
                                                    /*st_seqno*/ 0,
                                                    /*en_seqno*/ ~0,
                                                    /*vb_uuid*/ 0xabcd,
                                                    /*snap_start_seqno*/ 0,
                                                    /*snap_end_seqno*/ ~0);

    // Write an item
    EXPECT_TRUE(queueNewItem(*vb, "key1"));
    EXPECT_EQ(FlushResult(MoreAvailable::No, 1, WakeCkptRemover::No),
              getEPBucket().flushVBucket(vbid));

    // Request an item from the stream, so it advances from to in-memory
    auto result = stream->next();
    EXPECT_FALSE(result);
    EXPECT_TRUE(stream->isInMemory());

    // Now step the in-memory stream to schedule the checkpoint task
    result = stream->next();
    EXPECT_FALSE(result);
    EXPECT_EQ(1, producer->getCheckpointSnapshotTask()->queueSize());

    // Now close the stream
    EXPECT_EQ(ENGINE_SUCCESS, producer->closeStream(0 /*opaque*/, vbid));

    // Next we to ensure the recreated stream really does a backfill, so drop
    // in-memory items
    bool newcp;
    vb->checkpointManager->createNewCheckpoint();
    // Force persistence into new CP
    queueNewItem(*vb, "key2");
    EXPECT_EQ(FlushResult(MoreAvailable::No, 1, WakeCkptRemover::Yes),
              getEPBucket().flushVBucket(vbid));
    EXPECT_EQ(1,
              vb->checkpointManager->removeClosedUnrefCheckpoints(*vb, newcp));

    // Now store another item, without MB-29369 fix we would lose this item
    store_item(vbid, makeStoredDocKey("key3"), "value");

    // Re-create the new stream
    stream = producer->mockActiveStreamRequest(/*flags*/ 0,
                                               /*opaque*/ 0,
                                               *vb,
                                               /*st_seqno*/ 0,
                                               /*en_seqno*/ ~0,
                                               /*vb_uuid*/ 0xabcd,
                                               /*snap_start_seqno*/ 0,
                                               /*snap_end_seqno*/ ~0);

    // Step the stream which will now schedule a backfill
    result = stream->next();
    EXPECT_FALSE(result);
    EXPECT_TRUE(stream->isBackfilling());

    // Next we must deque, but not run the snapshot task, we will interleave it
    // with backfill later
    CheckedExecutor checkpointTask(task_executor, lpAuxioQ);
    EXPECT_STREQ("Process checkpoint(s) for DCP producer test_producer",
                 checkpointTask.getTaskName().data());

    // Now start the backfilling task.
    runNextTask(lpAuxioQ, "Backfilling items for a DCP Connection");

    // After Backfilltask scheduled create(); should have received a disk
    // snapshot; which in turn calls markDiskShapshot to re-register cursor.
    auto* checkpointManager =
            static_cast<MockCheckpointManager*>(vb->checkpointManager.get());

    EXPECT_EQ(2, checkpointManager->getNumOfCursors())
            << "Expected persistence + replication cursors after "
               "markDiskShapshot";

    result = stream->next();
    ASSERT_TRUE(result);
    EXPECT_EQ(DcpResponse::Event::SnapshotMarker, result->getEvent())
            << "Expected Snapshot marker after running backfill task.";

    // Let the backfill task complete running through its various states
    runNextTask(lpAuxioQ, "Backfilling items for a DCP Connection");
    runNextTask(lpAuxioQ, "Backfilling items for a DCP Connection");
    runNextTask(lpAuxioQ, "Backfilling items for a DCP Connection");

    // Now run the checkpoint processor task, whilst still backfilling
    // With MB-29369 this should be safe
    checkpointTask.runCurrentTask(
            "Process checkpoint(s) for DCP producer test_producer");
    checkpointTask.completeCurrentTask();

    // Poke another item in
    store_item(vbid, makeStoredDocKey("key4"), "value");

    // Finally read back all the items and we should get two snapshots and
    // key1/key2 key3/key4
    result = stream->next();
    if (result && result->getEvent() == DcpResponse::Event::Mutation) {
        auto* mutation = dynamic_cast<MutationResponse*>(result.get());
        EXPECT_STREQ("key1", mutation->getItem()->getKey().c_str());
    } else {
        FAIL() << "Expected Event::Mutation named 'key1'";
    }

    result = stream->next();
    if (result && result->getEvent() == DcpResponse::Event::Mutation) {
        auto* mutation = dynamic_cast<MutationResponse*>(result.get());
        EXPECT_STREQ("key2", mutation->getItem()->getKey().c_str());
    } else {
        FAIL() << "Expected Event::Mutation named 'key2'";
    }

    runNextTask(lpAuxioQ,
                "Process checkpoint(s) for DCP producer test_producer");

    result = stream->next();
    ASSERT_TRUE(result);
    EXPECT_EQ(DcpResponse::Event::SnapshotMarker, result->getEvent())
            << "Expected Snapshot marker after running snapshot task.";

    result = stream->next();
    if (result && result->getEvent() == DcpResponse::Event::Mutation) {
        auto* mutation = dynamic_cast<MutationResponse*>(result.get());
        EXPECT_STREQ("key3", mutation->getItem()->getKey().c_str());
    } else {
        FAIL() << "Expected Event::Mutation named 'key3'";
    }

    result = stream->next();
    if (result && result->getEvent() == DcpResponse::Event::Mutation) {
        auto* mutation = dynamic_cast<MutationResponse*>(result.get());
        EXPECT_STREQ("key4", mutation->getItem()->getKey().c_str());
    } else {
        FAIL() << "Expected Event::Mutation named 'key4'";
    }

    // Stop Producer checkpoint processor task
    producer->cancelCheckpointCreatorTask();
}

/*
 * The following test checks to see if data is lost after a cursor is
 * re-registered after being dropped.
 *
 * It first sets-up an active stream associated with the active vbucket 0.  We
 * then move the stream into a StreamInMemory state, which results in creating
 * a DCP cursor (in addition to the persistence cursor created on construction
 * of the stream).
 *
 * We then add two documents closing the previous checkpoint and opening a new
 * one after each add.  This means that after adding 2 documents we have 3
 * checkpoints, (and 2 cursors).
 *
 * We then call handleSlowStream which results in the DCP cursor being dropped,
 * the steam being moved into the StreamBackfilling state and, the
 * pendingBackfill flag being set.
 *
 * As the DCP cursor is dropped we can remove the first checkpoint which the
 * persistence cursor has moved past.  As the DCP stream no longer has its own
 * cursor it will use the persistence cursor.  Therefore we need to schedule a
 * backfill task, which clears the pendingBackfill flag.
 *
 * The key part of the test is that we now move the persistence cursor on by
 * adding two more documents, and again closing the previous checkpoint and
 * opening a new one after each add.
 *
 * Now that the persistence cursor has moved on we can remove the earlier
 * checkpoints.
 *
 * We now run the backfill task that we scheduled for the active stream.
 * And the key result of the test is whether it backfills all 4 documents.
 * If it does then we have demonstrated that data is not lost.
 *
 */

// This callback function is called every time a backfill is performed on
// test MB22960_cursor_dropping_data_loss.
void MB22960callbackBeforeRegisterCursor(
        EPBucket* store,
        MockActiveStreamWithOverloadedRegisterCursor& mock_stream,
        VBucketPtr vb,
        size_t& registerCursorCount) {
    EXPECT_LE(registerCursorCount, 1);
    // The test performs two backfills, and the callback is only required
    // on the first, so that it can test what happens when checkpoints are
    // moved forward during a backfill.
    if (registerCursorCount == 0) {
        bool new_ckpt_created;
        auto& ckpt_mgr =
                *(static_cast<MockCheckpointManager*>(vb->checkpointManager.get()));

        //pendingBackfill has now been cleared
        EXPECT_FALSE(mock_stream.public_getPendingBackfill())
                << "pendingBackfill is not false";
        // we are now in backfill mode
        EXPECT_TRUE(mock_stream.public_isBackfillTaskRunning())
                << "isBackfillRunning is not true";

        // This method is bypassing store->set to avoid a test only lock
        // inversion with collections read locks
        queued_item qi1(new Item(makeStoredDocKey("key3"),
                                 0,
                                 0,
                                 "v",
                                 1,
                                 PROTOCOL_BINARY_RAW_BYTES,
                                 0,
                                 -1,
                                 vb->getId()));

        // queue an Item and close previous checkpoint
        vb->checkpointManager->queueDirty(*vb,
                                          qi1,
                                          GenerateBySeqno::Yes,
                                          GenerateCas::Yes,
                                          /*preLinkDocCtx*/ nullptr);

        EXPECT_EQ(FlushResult(MoreAvailable::No, 1, WakeCkptRemover::Yes),
                  store->flushVBucket(vb->getId()));
        ckpt_mgr.createNewCheckpoint();
        EXPECT_EQ(3, ckpt_mgr.getNumCheckpoints());
        EXPECT_EQ(1, ckpt_mgr.getNumOfCursors());

        // Now remove the earlier checkpoint
        EXPECT_EQ(1, ckpt_mgr.removeClosedUnrefCheckpoints(
                *vb, new_ckpt_created));
        EXPECT_EQ(2, ckpt_mgr.getNumCheckpoints());
        EXPECT_EQ(1, ckpt_mgr.getNumOfCursors());

        queued_item qi2(new Item(makeStoredDocKey("key3"),
                                 0,
                                 0,
                                 "v",
                                 1,
                                 PROTOCOL_BINARY_RAW_BYTES,
                                 0,
                                 -1,
                                 vb->getId()));

        // queue an Item and close previous checkpoint
        vb->checkpointManager->queueDirty(*vb,
                                          qi2,
                                          GenerateBySeqno::Yes,
                                          GenerateCas::Yes,
                                          /*preLinkDocCtx*/ nullptr);

        EXPECT_EQ(FlushResult(MoreAvailable::No, 1, WakeCkptRemover::Yes),
                  store->flushVBucket(vb->getId()));
        ckpt_mgr.createNewCheckpoint();
        EXPECT_EQ(3, ckpt_mgr.getNumCheckpoints());
        EXPECT_EQ(1, ckpt_mgr.getNumOfCursors());

        // Now remove the earlier checkpoint
        EXPECT_EQ(1, ckpt_mgr.removeClosedUnrefCheckpoints(
                *vb, new_ckpt_created));
        EXPECT_EQ(2, ckpt_mgr.getNumCheckpoints());
        EXPECT_EQ(1, ckpt_mgr.getNumOfCursors());
    }
}

TEST_F(SingleThreadedEPBucketTest, MB22960_cursor_dropping_data_loss) {
    // Records the number of times ActiveStream::registerCursor is invoked.
    size_t registerCursorCount = 0;
    // Make vbucket active.
    setVBucketStateAndRunPersistTask(vbid, vbucket_state_active);
    auto vb = store->getVBuckets().getBucket(vbid);
    ASSERT_NE(nullptr, vb.get());
    auto& ckpt_mgr =
            *(static_cast<MockCheckpointManager*>(vb->checkpointManager.get()));
    EXPECT_EQ(1, ckpt_mgr.getNumCheckpoints());
    EXPECT_EQ(1, ckpt_mgr.getNumOfCursors());

    // Create a Mock Dcp producer
    auto producer = std::make_shared<MockDcpProducer>(*engine,
                                                      cookie,
                                                      "test_producer",
                                                      /*flags*/ 0);

    // Since we are creating a mock active stream outside of
    // DcpProducer::streamRequest(), and we want the checkpt processor task,
    // create it explicitly here
    producer->createCheckpointProcessorTask();
    producer->scheduleCheckpointProcessorTask();

    // Create a Mock Active Stream
    auto mock_stream =
            std::make_shared<MockActiveStreamWithOverloadedRegisterCursor>(
                    static_cast<EventuallyPersistentEngine*>(engine.get()),
                    producer,
                    /*flags*/ 0,
                    /*opaque*/ 0,
                    *vb,
                    /*st_seqno*/ 0,
                    /*en_seqno*/ ~0,
                    /*vb_uuid*/ 0xabcd,
                    /*snap_start_seqno*/ 0,
                    /*snap_end_seqno*/ ~0,
                    IncludeValue::Yes,
                    IncludeXattrs::Yes);

    auto& mockStreamObj = *mock_stream;
    mock_stream->setCallbackBeforeRegisterCursor(
            [this, &mockStreamObj, vb, &registerCursorCount]() {
                MB22960callbackBeforeRegisterCursor(
                        &getEPBucket(), mockStreamObj, vb, registerCursorCount);
            });

    mock_stream->setCallbackAfterRegisterCursor(
            [&mock_stream, &registerCursorCount]() {
                // This callback is called every time a backfill is performed.
                // It is called immediately after completing
                // ActiveStream::registerCursor.
                registerCursorCount++;
                if (registerCursorCount == 1) {
                    EXPECT_TRUE(mock_stream->public_getPendingBackfill());
                } else {
                    EXPECT_EQ(2, registerCursorCount);
                    EXPECT_FALSE(mock_stream->public_getPendingBackfill());
                }
            });

    EXPECT_EQ(1, ckpt_mgr.getNumOfCursors());
    mock_stream->transitionStateToBackfilling();
    EXPECT_EQ(2, ckpt_mgr.getNumOfCursors());
    // When we call transitionStateToBackfilling going from a StreamPending
    // state to a StreamBackfilling state, we end up calling
    // scheduleBackfill_UNLOCKED and as no backfill is required we end-up in a
    // StreamInMemory state.
    EXPECT_TRUE(mock_stream->isInMemory())
        << "stream state should have transitioned to StreamInMemory";

    store_item(vbid, makeStoredDocKey("key1"), "value");
    EXPECT_EQ(FlushResult(MoreAvailable::No, 1, WakeCkptRemover::No),
              getEPBucket().flushVBucket(vbid));
    EXPECT_FALSE(ckpt_mgr.hasClosedCheckpointWhichCanBeRemoved());
    ckpt_mgr.createNewCheckpoint();
    EXPECT_EQ(2, ckpt_mgr.getNumCheckpoints());

    store_item(vbid, makeStoredDocKey("key2"), "value");
    EXPECT_EQ(FlushResult(MoreAvailable::No, 1, WakeCkptRemover::No),
              getEPBucket().flushVBucket(vbid));
    EXPECT_FALSE(ckpt_mgr.hasClosedCheckpointWhichCanBeRemoved());
    ckpt_mgr.createNewCheckpoint();
    EXPECT_EQ(3, ckpt_mgr.getNumCheckpoints());

    // can't remove checkpoint because of DCP stream.
    bool new_ckpt_created;
    EXPECT_EQ(0, ckpt_mgr.removeClosedUnrefCheckpoints(*vb, new_ckpt_created));
    EXPECT_EQ(2, ckpt_mgr.getNumOfCursors());

    mock_stream->handleSlowStream();

    EXPECT_EQ(1, ckpt_mgr.getNumOfCursors());
    EXPECT_TRUE(mock_stream->isInMemory())
        << "stream state should not have changed";
    EXPECT_TRUE(mock_stream->public_getPendingBackfill())
        << "pendingBackfill is not true";
    EXPECT_EQ(3, ckpt_mgr.getNumCheckpoints());

    // Because we dropped the cursor we can now remove checkpoint
    EXPECT_EQ(1, ckpt_mgr.removeClosedUnrefCheckpoints(*vb, new_ckpt_created));
    EXPECT_EQ(2, ckpt_mgr.getNumCheckpoints());

    //schedule a backfill
    mock_stream->next();

    // MB-37150: cursors are now registered before deciding if a backfill is
    // needed. to retain the original intent of this test, manually drop the
    // cursor _again_, to return the stream to the desired state: about to
    // backfill, without a cursor. The test can then check that the cursor is
    // registered again at the correct seqno, defending the original change as
    // intended.
    ckpt_mgr.removeCursor(mock_stream->getCursor().lock().get());

    auto& lpAuxioQ = *task_executor->getLpTaskQ()[AUXIO_TASK_IDX];
    EXPECT_EQ(2, lpAuxioQ.getFutureQueueSize());
    // backfill:create()
    runNextTask(lpAuxioQ);
    // backfill:scan()
    runNextTask(lpAuxioQ);
    // backfill:complete()
    runNextTask(lpAuxioQ);
    // backfill:finished()
    runNextTask(lpAuxioQ);
    // inMemoryPhase and pendingBackfill is true and so transitions to
    // backfillPhase
    // take snapshot marker off the ReadyQ
    auto resp = mock_stream->next();
    // backfillPhase() - take doc "key1" off the ReadyQ
    resp = mock_stream->next();
    // backfillPhase - take doc "key2" off the ReadyQ
    resp = mock_stream->next();
    runNextTask(lpAuxioQ);
    runNextTask(lpAuxioQ);
    runNextTask(lpAuxioQ);
    runNextTask(lpAuxioQ);
    // Assert that the callback (and hence backfill) was only invoked twice
    ASSERT_EQ(2, registerCursorCount);
    // take snapshot marker off the ReadyQ
    resp = mock_stream->next();
    // backfillPhase - take doc "key3" off the ReadyQ
    resp = mock_stream->next();
    // backfillPhase() - take doc "key4" off the ReadyQ
    // isBackfillTaskRunning is not running and ReadyQ is now empty so also
    // transitionState from StreamBackfilling to StreamInMemory
    resp = mock_stream->next();
    EXPECT_TRUE(mock_stream->isInMemory())
        << "stream state should have transitioned to StreamInMemory";
    // inMemoryPhase.  ReadyQ is empty and pendingBackfill is false and so
    // return NULL
    resp = mock_stream->next();
    EXPECT_EQ(nullptr, resp);
    EXPECT_EQ(2, ckpt_mgr.getNumCheckpoints());
    EXPECT_EQ(2, ckpt_mgr.getNumOfCursors());

    // BackfillManagerTask
    runNextTask(lpAuxioQ);

    // Stop Producer checkpoint processor task
    producer->cancelCheckpointCreatorTask();
}

/* The following is a regression test for MB25056, which came about due the fix
 * for MB22960 having a bug where it is set pendingBackfill to true too often.
 *
 * To demonstrate the issue we need:
 *
 * 1. vbucket state to be replica
 *
 * 2. checkpoint state to be similar to the following:
 * CheckpointManager[0x10720d908] with numItems:3 checkpoints:1
 *   Checkpoint[0x10723d2a0] with seqno:{2,4} state:CHECKPOINT_OPEN items:[
 *   {1,empty,dummy_key}
 *   {2,checkpoint_start,checkpoint_start}
 *   {2,set,key2}
 *   {4,set,key3}
 * ]
 *   cursors:[
 *       persistence: CheckpointCursor[0x7fff5ca0cf98] with name:persistence
 *       currentCkpt:{id:1 state:CHECKPOINT_OPEN} currentPos:2 offset:2
 *       ckptMetaItemsRead:1
 *
 *       test_producer: CheckpointCursor[0x7fff5ca0cf98] with name:test_producer
 *       currentCkpt:{id:1 state:CHECKPOINT_OPEN} currentPos:1 offset:0
 *       ckptMetaItemsRead:0
 *   ]
 *
 * 3. active stream to the vbucket requesting start seqno=0 and end seqno=4
 *
 * The test behaviour is that we perform a backfill.  In markDiskSnapshot (which
 * is invoked when we perform a backfill) we merge items in the open checkpoint.
 * In the test below this means the snapshot {start, end} is originally {0, 2}
 * but is extended to {0, 4}.
 *
 * We then call registerCursor with the lastProcessedSeqno of 2, which then
 * calls through to registerCursorBySeqno and returns 4.  Given that
 * 4 - 1 > 2 in the original fix for MB25056 we incorrectly set pendingBackfill
 * to true.  However by checking if the seqno returned is the first in the
 * checkpoint we can confirm whether a backfill is actually required, and hence
 * whether pendingBackfill should be set to true.
 *
 * In this test the result is not the first seqno in the checkpoint and so
 * pendingBackfill should be false.
 */

TEST_F(SingleThreadedEPBucketTest, MB25056_do_not_set_pendingBackfill_to_true) {
    // Records the number of times registerCursor is invoked.
    size_t registerCursorCount = 0;
    // Make vbucket a replica.
    setVBucketStateAndRunPersistTask(vbid, vbucket_state_replica);
    auto vb = store->getVBuckets().getBucket(vbid);
    ASSERT_NE(nullptr, vb.get());
    auto& ckpt_mgr =
            *(static_cast<MockCheckpointManager*>(vb->checkpointManager.get()));
    EXPECT_EQ(1, ckpt_mgr.getNumCheckpoints());
    EXPECT_EQ(1, ckpt_mgr.getNumOfCursors());

    // Add an item and flush to vbucket
    auto item = make_item(vbid, makeStoredDocKey("key1"), "value");
    item.setCas(1);
    uint64_t seqno;
    store->setWithMeta(std::ref(item),
                       0,
                       &seqno,
                       cookie,
                       {vbucket_state_replica},
                       CheckConflicts::No,
                       /*allowExisting*/ true);
    getEPBucket().flushVBucket(vbid);

    // Close the first checkpoint and create a second one
    ckpt_mgr.createNewCheckpoint();

    // Remove the first checkpoint
    bool new_ckpt_created;
    ckpt_mgr.removeClosedUnrefCheckpoints(*vb, new_ckpt_created);

    // Add a second item and flush to bucket
    auto item2 = make_item(vbid, makeStoredDocKey("key2"), "value");
    item2.setCas(1);
    store->setWithMeta(std::ref(item2),
                       0,
                       &seqno,
                       cookie,
                       {vbucket_state_replica},
                       CheckConflicts::No,
                       /*allowExisting*/ true);
    getEPBucket().flushVBucket(vbid);

    // Add 2 further items to the second checkpoint.  As both have the key
    // "key3" the first of the two items will be de-duplicated away.
    // Do NOT flush to vbucket.
    for (int ii = 0; ii < 2; ii++) {
        auto item = make_item(vbid, makeStoredDocKey("key3"), "value");
        item.setCas(1);
        store->setWithMeta(std::ref(item),
                           0,
                           &seqno,
                           cookie,
                           {vbucket_state_replica},
                           CheckConflicts::No,
                           /*allowExisting*/ true);
    }

    // Create a Mock Dcp producer
    const std::string testName("test_producer");
    auto producer = std::make_shared<MockDcpProducer>(*engine,
                                                      cookie,
                                                      testName,
                                                      /*flags*/ 0);

    // Since we are creating a mock active stream outside of
    // DcpProducer::streamRequest(), and we want the checkpt processor task,
    // create it explicitly here
    producer->createCheckpointProcessorTask();
    producer->scheduleCheckpointProcessorTask();

    // Create a Mock Active Stream
    auto mock_stream =
            std::make_shared<MockActiveStreamWithOverloadedRegisterCursor>(
                    static_cast<EventuallyPersistentEngine*>(engine.get()),
                    producer,
                    /*flags*/ 0,
                    /*opaque*/ 0,
                    *vb,
                    /*st_seqno*/ 0,
                    /*en_seqno*/ 4,
                    /*vb_uuid*/ 0xabcd,
                    /*snap_start_seqno*/ 0,
                    /*snap_end_seqno*/ ~0,
                    IncludeValue::Yes,
                    IncludeXattrs::Yes);

    mock_stream->setCallbackBeforeRegisterCursor(
            [vb, &registerCursorCount]() {
                // This callback function is called every time a backfill is
                // performed. It is called immediately prior to executing
                // ActiveStream::registerCursor.
                EXPECT_EQ(0, registerCursorCount);
            });

    mock_stream->setCallbackAfterRegisterCursor(
            [&mock_stream, &registerCursorCount]() {
                // This callback function is called every time a backfill is
                // performed. It is called immediately after completing
                // ActiveStream::registerCursor.
                // The key point of the test is pendingBackfill is set to false
                registerCursorCount++;
                EXPECT_EQ(1, registerCursorCount);
                EXPECT_FALSE(mock_stream->public_getPendingBackfill());
            });

    // transitioning to Backfilling results in calling
    // scheduleBackfill_UNLOCKED(false)
    mock_stream->transitionStateToBackfilling();
    // schedule the backfill
    mock_stream->next();

    auto& lpAuxioQ = *task_executor->getLpTaskQ()[AUXIO_TASK_IDX];
    EXPECT_EQ(2, lpAuxioQ.getFutureQueueSize());
    // backfill:create()
    runNextTask(lpAuxioQ, "Backfilling items for a DCP Connection");
    // backfill:scan()
    runNextTask(lpAuxioQ, "Backfilling items for a DCP Connection");
    // backfill:complete()
    runNextTask(lpAuxioQ, "Backfilling items for a DCP Connection");
    // backfill:finished()
    runNextTask(lpAuxioQ, "Backfilling items for a DCP Connection");
    // inMemoryPhase and pendingBackfill is true and so transitions to
    // backfillPhase
    // take snapshot marker off the ReadyQ
    std::unique_ptr<DcpResponse> resp =
            static_cast< std::unique_ptr<DcpResponse> >(mock_stream->next());
    EXPECT_EQ(DcpResponse::Event::SnapshotMarker, resp->getEvent());

    // backfillPhase() - take doc "key1" off the ReadyQ
    resp = mock_stream->next();
    EXPECT_EQ(DcpResponse::Event::Mutation, resp->getEvent());
    EXPECT_EQ(std::string("key1"),
              dynamic_cast<MutationResponse*>(resp.get())->
              getItem()->getKey().c_str());

    // backfillPhase - take doc "key2" off the ReadyQ
    resp = mock_stream->next();
    EXPECT_EQ(DcpResponse::Event::Mutation, resp->getEvent());
    EXPECT_EQ(std::string("key2"),
              dynamic_cast<MutationResponse*>(resp.get())->
              getItem()->getKey().c_str());

    EXPECT_TRUE(mock_stream->isInMemory())
            << "stream state should have transitioned to StreamInMemory";

    resp = mock_stream->next();
    EXPECT_FALSE(resp);

    EXPECT_EQ(1, ckpt_mgr.getNumCheckpoints());
    EXPECT_EQ(2, ckpt_mgr.getNumOfCursors());
    // Assert that registerCursor (and hence backfill) was only invoked once
    ASSERT_EQ(1, registerCursorCount);

    // ActiveStreamCheckpointProcessorTask
    runNextTask(lpAuxioQ, "Process checkpoint(s) for DCP producer " + testName);
    // BackfillManagerTask
    runNextTask(lpAuxioQ, "Backfilling items for a DCP Connection");

    // Stop Producer checkpoint processor task
    producer->cancelCheckpointCreatorTask();
}

/**
 * Regression test for MB-22451: When handleSlowStream is called and in
 * StreamBackfilling state and currently have a backfill scheduled (or running)
 * ensure that when the backfill completes pendingBackfill remains true,
 * isBackfillTaskRunning is false and, the stream state remains set to
 * StreamBackfilling.
 */
TEST_F(SingleThreadedEPBucketTest, test_mb22451) {
    // Make vbucket active.
    setVBucketStateAndRunPersistTask(vbid, vbucket_state_active);
    // Store a single Item
    store_item(vbid, makeStoredDocKey("key"), "value");
    // Ensure that it has persisted to disk
    flush_vbucket_to_disk(vbid);

    // Create a Mock Dcp producer
    auto producer = std::make_shared<MockDcpProducer>(*engine,
                                                      cookie,
                                                      "test_producer",
                                                      /*flags*/ 0);
    // Create a Mock Active Stream
    auto vb = store->getVBucket(vbid);
    ASSERT_NE(nullptr, vb.get());
    auto mock_stream = std::make_shared<MockActiveStream>(
            static_cast<EventuallyPersistentEngine*>(engine.get()),
            producer,
            /*flags*/ 0,
            /*opaque*/ 0,
            *vb,
            /*st_seqno*/ 0,
            /*en_seqno*/ ~0,
            /*vb_uuid*/ 0xabcd,
            /*snap_start_seqno*/ 0,
            /*snap_end_seqno*/ ~0,
            IncludeValue::Yes,
            IncludeXattrs::Yes);

    /**
      * The core of the test follows:
      * Call completeBackfill whilst we are in the state of StreamBackfilling
      * and the pendingBackfill flag is set to true.
      * We expect that on leaving completeBackfill the isBackfillRunning flag is
      * set to true.
      */
    mock_stream->public_setBackfillTaskRunning(true);
    mock_stream->transitionStateToBackfilling();
    mock_stream->handleSlowStream();
    // The call to handleSlowStream should result in setting pendingBackfill
    // flag to true
    EXPECT_TRUE(mock_stream->public_getPendingBackfill())
        << "handleSlowStream should set pendingBackfill to True";
    mock_stream->completeBackfill();
    EXPECT_FALSE(mock_stream->public_isBackfillTaskRunning())
        << "completeBackfill should set isBackfillTaskRunning to False";
    EXPECT_TRUE(mock_stream->isBackfilling())
        << "stream state should not have changed";
    // Required to ensure that the backfillMgr is deleted
    producer->closeAllStreams();

    // Stop Producer checkpoint processor task
    producer->cancelCheckpointCreatorTask();
}

/* Regression / reproducer test for MB-19815 - an exception is thrown
 * (and connection disconnected) if a couchstore file hasn't been re-created
 * yet when doDcpVbTakeoverStats() is called.
 */
TEST_F(SingleThreadedEPBucketTest, MB19815_doDcpVbTakeoverStats) {
    auto* task_executor = reinterpret_cast<SingleThreadedExecutorPool*>
        (ExecutorPool::get());

    // Should start with no tasks registered on any queues.
    for (auto& queue : task_executor->getLpTaskQ()) {
        ASSERT_EQ(0, queue->getFutureQueueSize());
        ASSERT_EQ(0, queue->getReadyQueueSize());
    }

    // [[1] Set our state to replica.
    setVBucketStateAndRunPersistTask(vbid, vbucket_state_replica);

    // [[2]] Perform a vbucket reset. This will perform some work synchronously,
    // but also creates the task that will delete the VB.
    //   * vbucket memory and disk deletion (AUXIO)
    // MB-19695: If we try to get the number of persisted deletes between
    // steps [[2]] and [[3]] running then an exception is thrown (and client
    // disconnected).
    EXPECT_TRUE(store->resetVBucket(vbid));
    auto& lpAuxioQ = *task_executor->getLpTaskQ()[AUXIO_TASK_IDX];
    runNextTask(lpAuxioQ, "Removing (dead) vb:0 from memory and disk");

    // [[3]] Ok, let's see if we can get DCP takeover stats.
    // Dummy callback to pass into the stats function below.
    auto dummy_cb = [](cb::const_char_buffer key,
                       cb::const_char_buffer value,
                       gsl::not_null<const void*> cookie) {};
    std::string key{"MB19815_doDCPVbTakeoverStats"};

    // We can't call stats with a nullptr as the cookie. Given that
    // the callback don't use the cookie "at all" we can just use the key
    // as the cookie
    EXPECT_NO_THROW(engine->public_doDcpVbTakeoverStats(
            static_cast<const void*>(key.c_str()), dummy_cb, key, vbid));

    // Cleanup - run flusher.
    EXPECT_EQ(FlushResult(MoreAvailable::No, 0, WakeCkptRemover::No),
              getEPBucket().flushVBucket(vbid));
}

/*
 * Test that
 * 1. We cannot create a stream against a dead vb (MB-17230)
 * 2. No tasks are scheduled as a side-effect of the streamRequest attempt.
 */
TEST_F(SingleThreadedEPBucketTest, MB19428_no_streams_against_dead_vbucket) {
    setVBucketStateAndRunPersistTask(vbid, vbucket_state_active);

    store_item(vbid, makeStoredDocKey("key"), "value");

    // Directly flush the vbucket
    EXPECT_EQ(FlushResult(MoreAvailable::No, 1, WakeCkptRemover::No),
              getEPBucket().flushVBucket(vbid));

    setVBucketStateAndRunPersistTask(vbid, vbucket_state_dead);
    auto& lpAuxioQ = *task_executor->getLpTaskQ()[AUXIO_TASK_IDX];

    {
        // Create a Mock Dcp producer
        auto producer = std::make_shared<MockDcpProducer>(*engine,
                                                          cookie,
                                                          "test_producer",
                                                          /*flags*/ 0);

        // Creating a producer will not create an
        // ActiveStreamCheckpointProcessorTask until a stream is created.
        EXPECT_EQ(0, lpAuxioQ.getFutureQueueSize());

        uint64_t rollbackSeqno;
        auto err = producer->streamRequest(
                /*flags*/ 0,
                /*opaque*/ 0,
                /*vbucket*/ vbid,
                /*start_seqno*/ 0,
                /*end_seqno*/ -1,
                /*vb_uuid*/ 0,
                /*snap_start*/ 0,
                /*snap_end*/ 0,
                &rollbackSeqno,
                SingleThreadedEPBucketTest::fakeDcpAddFailoverLog,
                {});

        EXPECT_EQ(ENGINE_NOT_MY_VBUCKET, err) << "Unexpected error code";

        // The streamRequest failed and should not of created anymore tasks than
        // ActiveStreamCheckpointProcessorTask.
        EXPECT_EQ(1, lpAuxioQ.getFutureQueueSize());

        // Stop Producer checkpoint processor task
        producer->cancelCheckpointCreatorTask();
    }
}

TEST_F(SingleThreadedEPBucketTest, ReadyQueueMaintainsWakeTimeOrder) {
    class TestTask : public GlobalTask {
    public:
        TestTask(Taskable& t, TaskId id, double s) : GlobalTask(t, id, s) {
        }
        bool run() {
            return false;
        }

        std::string getDescription() {
            return "Task uid:" + std::to_string(getId());
        }

        std::chrono::microseconds maxExpectedDuration() {
            return std::chrono::seconds(0);
        }
    };

    ExTask task1 = std::make_shared<TestTask>(
            engine->getTaskable(), TaskId::FlusherTask, 0);
    // Create one of our tasks with a negative wake time. This is equivalent
    // to scheduling the task then waiting 1 second, but our current test
    // CheckedExecutor doesn't deal with TimeTraveller and I don't want to add
    // sleeps to tests.
    ExTask task2 = std::make_shared<TestTask>(
            engine->getTaskable(), TaskId::FlusherTask, -1);

    task_executor->schedule(task1);
    task_executor->schedule(task2);

    // TEST
    // We expect task2 to run first because it should have an earlier wake time
    TaskQueue& lpWriteQ = *task_executor->getLpTaskQ()[WRITER_TASK_IDX];
    runNextTask(lpWriteQ, "Task uid:" + std::to_string(task2->getId()));
    runNextTask(lpWriteQ, "Task uid:" + std::to_string(task1->getId()));
}

/*
 * Test that TaskQueue::wake results in a sensible ExecutorPool work count
 * Incorrect counting can result in the run loop spinning for many threads.
 */
TEST_F(SingleThreadedEPBucketTest, MB20235_wake_and_work_count) {
    class TestTask : public GlobalTask {
    public:
        TestTask(EventuallyPersistentEngine *e, double s) :
                 GlobalTask(e, TaskId::ActiveStreamCheckpointProcessorTask, s) {}
        bool run() {
            return false;
        }

        std::string getDescription() {
            return "Test MB20235";
        }

        std::chrono::microseconds maxExpectedDuration() {
            return std::chrono::seconds(0);
        }
    };

    auto& lpAuxioQ = *task_executor->getLpTaskQ()[AUXIO_TASK_IDX];

    // New task with a massive sleep
    ExTask task = std::make_shared<TestTask>(engine.get(), 99999.0);
    EXPECT_EQ(0, lpAuxioQ.getFutureQueueSize());

    // schedule the task, futureQueue grows
    task_executor->schedule(task);
    EXPECT_EQ(lpAuxioQ.getReadyQueueSize(), task_executor->getTotReadyTasks());
    EXPECT_EQ(lpAuxioQ.getReadyQueueSize(),
              task_executor->getNumReadyTasks(AUXIO_TASK_IDX));
    EXPECT_EQ(1, lpAuxioQ.getFutureQueueSize());

    // Wake task, but stays in futureQueue (fetch can now move it)
    task_executor->wake(task->getId());
    EXPECT_EQ(lpAuxioQ.getReadyQueueSize(), task_executor->getTotReadyTasks());
    EXPECT_EQ(lpAuxioQ.getReadyQueueSize(),
              task_executor->getNumReadyTasks(AUXIO_TASK_IDX));
    EXPECT_EQ(1, lpAuxioQ.getFutureQueueSize());
    EXPECT_EQ(0, lpAuxioQ.getReadyQueueSize());

    runNextTask(lpAuxioQ);
    EXPECT_EQ(lpAuxioQ.getReadyQueueSize(), task_executor->getTotReadyTasks());
    EXPECT_EQ(lpAuxioQ.getReadyQueueSize(),
              task_executor->getNumReadyTasks(AUXIO_TASK_IDX));
    EXPECT_EQ(0, lpAuxioQ.getFutureQueueSize());
    EXPECT_EQ(0, lpAuxioQ.getReadyQueueSize());
}

// Check that in-progress disk backfills (`CouchKVStore::backfill`) are
// correctly deleted when we delete a bucket. If not then we leak vBucket file
// descriptors, which can prevent ns_server from cleaning up old vBucket files
// and consequently re-adding a node to the cluster.
//
TEST_F(SingleThreadedEPBucketTest, MB19892_BackfillNotDeleted) {
    // Make vbucket active.
    setVBucketStateAndRunPersistTask(vbid, vbucket_state_active);

    // Perform one SET, then close it's checkpoint. This means that we no
    // longer have all sequence numbers in memory checkpoints, forcing the
    // DCP stream request to go to disk (backfill).
    store_item(vbid, makeStoredDocKey("key"), "value");

    // Force a new checkpoint.
    auto vb = store->getVBuckets().getBucket(vbid);
    auto& ckpt_mgr = *vb->checkpointManager;
    ckpt_mgr.createNewCheckpoint();

    // Directly flush the vbucket, ensuring data is on disk.
    //  (This would normally also wake up the checkpoint remover task, but
    //   as that task was never registered with the ExecutorPool in this test
    //   environment, we need to manually remove the prev checkpoint).
    EXPECT_EQ(FlushResult(MoreAvailable::No, 1, WakeCkptRemover::Yes),
              getEPBucket().flushVBucket(vbid));

    bool new_ckpt_created;
    EXPECT_EQ(1, ckpt_mgr.removeClosedUnrefCheckpoints(*vb, new_ckpt_created));

    // Create a DCP producer, and start a stream request.
    std::string name{"test_producer"};
    EXPECT_EQ(ENGINE_SUCCESS,
              engine->dcpOpen(cookie,
                              /*opaque:unused*/ {},
                              /*seqno:unused*/ {},
                              cb::mcbp::request::DcpOpenPayload::Producer,
                              name,
                              {}));

    uint64_t rollbackSeqno;
    auto dummy_dcp_add_failover_cb = [](vbucket_failover_t* entry,
                                        size_t nentries,
                                        gsl::not_null<const void*> cookie) {
        return ENGINE_SUCCESS;
    };

    // Actual stream request method (EvpDcpStreamReq) is static, so access via
    // the engine_interface.
    EXPECT_EQ(ENGINE_SUCCESS,
              engine.get()->stream_req(cookie,
                                       /*flags*/ 0,
                                       /*opaque*/ 0,
                                       /*vbucket*/ vbid,
                                       /*start_seqno*/ 0,
                                       /*end_seqno*/ -1,
                                       /*vb_uuid*/ 0,
                                       /*snap_start*/ 0,
                                       /*snap_end*/ 0,
                                       &rollbackSeqno,
                                       dummy_dcp_add_failover_cb,
                                       {}));
}

/*
 * Test that the DCP processor returns a 'yield' return code when
 * working on a large enough buffer size.
 */
TEST_F(SingleThreadedEPBucketTest, MB18452_yield_dcp_processor) {

    // We need a replica VB
    setVBucketStateAndRunPersistTask(vbid, vbucket_state_replica);

    // Create a MockDcpConsumer
    auto consumer = std::make_shared<MockDcpConsumer>(*engine, cookie, "test");

    // Add the stream
    EXPECT_EQ(ENGINE_SUCCESS,
              consumer->addStream(/*opaque*/0, vbid, /*flags*/0));

    // The processBufferedItems should yield every "yield * batchSize"
    // So add '(n * (yield * batchSize)) + 1' messages and we should see
    // processBufferedMessages return 'more_to_process' 'n' times and then
    // 'all_processed' once.
    const int n = 4;
    const int yield = engine->getConfiguration().getDcpConsumerProcessBufferedMessagesYieldLimit();
    const int batchSize = engine->getConfiguration().getDcpConsumerProcessBufferedMessagesBatchSize();
    const int messages = n * (batchSize * yield);

    // Force the stream to buffer rather than process messages immediately
    const ssize_t queueCap = engine->getEpStats().replicationThrottleWriteQueueCap;
    engine->getEpStats().replicationThrottleWriteQueueCap = 0;

    // 1. Add the first message, a snapshot marker.
    consumer->snapshotMarker(/*opaque*/ 1,
                             vbid,
                             /*startseq*/ 0,
                             /*endseq*/ messages,
                             /*flags*/ 0,
                             /*HCS*/ {},
                             /*maxVisibleSeqno*/ {});

    // 2. Now add the rest as mutations.
    for (int ii = 0; ii <= messages; ii++) {
        const std::string key = "key" + std::to_string(ii);
        const DocKey docKey{key, DocKeyEncodesCollectionId::No};
        std::string value = "value";

        consumer->mutation(1/*opaque*/,
                           docKey,
                           {(const uint8_t*)value.c_str(), value.length()},
                           0, // privileged bytes
                           PROTOCOL_BINARY_RAW_BYTES, // datatype
                           0, // cas
                           vbid, // vbucket
                           0, // flags
                           ii, // bySeqno
                           0, // revSeqno
                           0, // exptime
                           0, // locktime
                           {}, // meta
                           0); // nru
    }

    // Set the throttle back to the original value
    engine->getEpStats().replicationThrottleWriteQueueCap = queueCap;

    // Get our target stream ready.
    static_cast<MockDcpConsumer*>(consumer.get())->public_notifyVbucketReady(vbid);

    // 3. processBufferedItems returns more_to_process n times
    for (int ii = 0; ii < n; ii++) {
        EXPECT_EQ(more_to_process, consumer->processBufferedItems());
    }

    // 4. processBufferedItems returns a final all_processed
    EXPECT_EQ(all_processed, consumer->processBufferedItems());

    // Drop the stream
    consumer->closeStream(/*opaque*/0, vbid);
}

/**
 * MB-29861: Ensure that a delete time is generated for a document
 * that is received on the consumer side as a result of a disk
 * backfill
 */
TEST_F(SingleThreadedEPBucketTest, MB_29861) {
    // We need a replica VB
    setVBucketStateAndRunPersistTask(vbid, vbucket_state_replica);

    // Create a MockDcpConsumer
    auto consumer = std::make_shared<MockDcpConsumer>(*engine, cookie, "test");

    // Add the stream
    EXPECT_EQ(ENGINE_SUCCESS,
              consumer->addStream(/*opaque*/ 0, vbid, /*flags*/ 0));

    // 1. Add the first message, a snapshot marker to ensure that the
    //    vbucket goes to the backfill state
    consumer->snapshotMarker(/*opaque*/ 1,
                             vbid,
                             /*startseq*/ 0,
                             /*endseq*/ 2,
                             /*flags*/ MARKER_FLAG_DISK,
                             /*HCS*/ 0,
                             /*maxVisibleSeqno*/ {});

    // 2. Now add a deletion.
    consumer->deletion(/*opaque*/ 1,
                       {"key1", DocKeyEncodesCollectionId::No},
                       /*value*/ {},
                       /*priv_bytes*/ 0,
                       /*datatype*/ PROTOCOL_BINARY_RAW_BYTES,
                       /*cas*/ 0,
                       /*vbucket*/ vbid,
                       /*bySeqno*/ 1,
                       /*revSeqno*/ 0,
                       /*meta*/ {});

    EXPECT_EQ(FlushResult(MoreAvailable::No, 1, WakeCkptRemover::No),
              getEPBucket().flushVBucket(vbid));

    // Drop the stream
    consumer->closeStream(/*opaque*/ 0, vbid);

    setVBucketStateAndRunPersistTask(vbid, vbucket_state_active);
    // Now read back and verify key1 has a non-zero delete time
    ItemMetaData metadata;
    uint32_t deleted = 0;
    uint8_t datatype = 0;
    EXPECT_EQ(ENGINE_EWOULDBLOCK,
              store->getMetaData(makeStoredDocKey("key1"),
                                 vbid,
                                 cookie,
                                 metadata,
                                 deleted,
                                 datatype));

    runBGFetcherTask();
    EXPECT_EQ(ENGINE_SUCCESS,
              store->getMetaData(makeStoredDocKey("key1"),
                                 vbid,
                                 cookie,
                                 metadata,
                                 deleted,
                                 datatype));
    EXPECT_EQ(1, deleted);
    EXPECT_EQ(PROTOCOL_BINARY_RAW_BYTES, datatype);
    EXPECT_NE(0, metadata.exptime); // A locally created deleteTime
}

/*
 * Test that the consumer will use the delete time given
 */
TEST_P(STParameterizedBucketTest, MB_27457) {
    // We need a replica VB
    setVBucketStateAndRunPersistTask(vbid, vbucket_state_replica);

    // Create a MockDcpConsumer
    auto consumer = std::make_shared<MockDcpConsumer>(*engine, cookie, "test");

    // Bump forwards so ep_current_time cannot be 0
    TimeTraveller biff(64000);

    // Add the stream
    EXPECT_EQ(ENGINE_SUCCESS,
              consumer->addStream(/*opaque*/ 0, vbid, /*flags*/ 0));

    // 1. Add the first message, a snapshot marker.
    consumer->snapshotMarker(/*opaque*/ 1,
                             vbid,
                             /*startseq*/ 0,
                             /*endseq*/ 2,
                             /*flags*/ 0,
                             /*HCS*/ {},
                             /*maxVisibleSeqno*/ {});
    // 2. Now add two deletions, one without deleteTime, one with
    consumer->deletionV2(/*opaque*/ 1,
                         {"key1", DocKeyEncodesCollectionId::No},
                         /*values*/ {},
                         /*priv_bytes*/ 0,
                         /*datatype*/ PROTOCOL_BINARY_RAW_BYTES,
                         /*cas*/ 1,
                         /*vbucket*/ vbid,
                         /*bySeqno*/ 1,
                         /*revSeqno*/ 0,
                         /*deleteTime*/ 0);

    const uint32_t deleteTime = 1958601165;
    consumer->deletionV2(/*opaque*/ 1,
                         {"key2", DocKeyEncodesCollectionId::No},
                         /*value*/ {},
                         /*priv_bytes*/ 0,
                         /*datatype*/ PROTOCOL_BINARY_RAW_BYTES,
                         /*cas*/ 2,
                         /*vbucket*/ vbid,
                         /*bySeqno*/ 2,
                         /*revSeqno*/ 0,
                         deleteTime);

    flushVBucketToDiskIfPersistent(vbid, 2);

    // Drop the stream
    consumer->closeStream(/*opaque*/ 0, vbid);

    setVBucketStateAndRunPersistTask(vbid, vbucket_state_active);
    // Now read back and verify key2 has our test deleteTime of 10
    ItemMetaData metadata;
    uint32_t deleted = 0;
    uint8_t datatype = 0;
    uint64_t tombstoneTime;
    if (persistent()) {
        EXPECT_EQ(ENGINE_EWOULDBLOCK,
                  store->getMetaData(makeStoredDocKey("key1"),
                                     vbid,
                                     cookie,
                                     metadata,
                                     deleted,
                                     datatype));
        runBGFetcherTask();
        EXPECT_EQ(ENGINE_SUCCESS,
                  store->getMetaData(makeStoredDocKey("key1"),
                                     vbid,
                                     cookie,
                                     metadata,
                                     deleted,
                                     datatype));
        tombstoneTime = uint64_t(metadata.exptime);
    } else {
        //  Ephemeral tombstone time is not in the expiry field, we can only
        // check the value by directly peeking at the StoredValue
        auto vb = store->getVBucket(vbid);
        auto ro = vb->ht.findForRead(makeStoredDocKey("key1"),
                                     TrackReference::No,
                                     WantsDeleted::Yes);
        auto* sv = ro.storedValue;
        ASSERT_NE(nullptr, sv);
        deleted = sv->isDeleted();
        tombstoneTime = uint64_t(
                sv->toOrderedStoredValue()->getCompletedOrDeletedTime());
    }

    EXPECT_EQ(1, deleted);
    EXPECT_EQ(PROTOCOL_BINARY_RAW_BYTES, datatype);
    EXPECT_GE(tombstoneTime, biff.get())
            << "Expected a tombstone to have been set which is equal or "
               "greater than our time traveller jump";

    deleted = 0;
    datatype = 0;
    if (persistent()) {
        EXPECT_EQ(ENGINE_EWOULDBLOCK,
                  store->getMetaData(makeStoredDocKey("key2"),
                                     vbid,
                                     cookie,
                                     metadata,
                                     deleted,
                                     datatype));
        runBGFetcherTask();
        EXPECT_EQ(ENGINE_SUCCESS,
                  store->getMetaData(makeStoredDocKey("key2"),
                                     vbid,
                                     cookie,
                                     metadata,
                                     deleted,
                                     datatype));

        tombstoneTime = uint64_t(metadata.exptime);
    } else {
        auto vb = store->getVBucket(vbid);
        auto ro = vb->ht.findForRead(makeStoredDocKey("key2"),
                                     TrackReference::No,
                                     WantsDeleted::Yes);
        auto* sv = ro.storedValue;
        ASSERT_NE(nullptr, sv);
        deleted = sv->isDeleted();
        tombstoneTime = ep_abs_time(
                (sv->toOrderedStoredValue()->getCompletedOrDeletedTime()));
    }
    EXPECT_EQ(1, deleted);
    EXPECT_EQ(PROTOCOL_BINARY_RAW_BYTES, datatype);
    EXPECT_EQ(deleteTime, tombstoneTime)
            << "key2 did not have our replicated deleteTime:" << deleteTime;
}

/*
 * Background thread used by MB20054_onDeleteItem_during_bucket_deletion
 */
static void MB20054_run_backfill_task(EventuallyPersistentEngine* engine,
                                      CheckedExecutor& backfill,
                                      bool& backfill_signaled,
                                      SyncObject& backfill_cv,
                                      bool& destroy_signaled,
                                      SyncObject& destroy_cv,
                                      TaskQueue* lpAuxioQ) {
    std::unique_lock<std::mutex> destroy_lh(destroy_cv);
    ObjectRegistry::onSwitchThread(engine);

    // Run the BackfillManagerTask task to push items to readyQ. In sherlock
    // upwards this runs multiple times - so should return true.
    backfill.runCurrentTask("Backfilling items for a DCP Connection");

    // Notify the main thread that it can progress with destroying the
    // engine [A].
    {
        // if we can get the lock, then we know the main thread is waiting
        std::lock_guard<std::mutex> backfill_lock(backfill_cv);
        backfill_signaled = true;
        backfill_cv.notify_one(); // move the main thread along
    }

    // Now wait ourselves for destroy to be completed [B].
    destroy_cv.wait(destroy_lh,
                    [&destroy_signaled]() { return destroy_signaled; });

    // This is the only "hacky" part of the test - we need to somehow
    // keep the DCPBackfill task 'running' - i.e. not call
    // completeCurrentTask - until the main thread is in
    // ExecutorPool::_stopTaskGroup. However we have no way from the test
    // to properly signal that we are *inside* _stopTaskGroup -
    // called from EVPStore's destructor.
    // Best we can do is spin on waiting for the DCPBackfill task to be
    // set to 'dead' - and only then completeCurrentTask; which will
    // cancel the task.
    while (!backfill.getCurrentTask()->isdead()) {
        // spin.
    }
    backfill.completeCurrentTask();
}

static ENGINE_ERROR_CODE dummy_dcp_add_failover_cb(
        vbucket_failover_t* entry,
        size_t nentries,
        gsl::not_null<const void*> cookie) {
    return ENGINE_SUCCESS;
}

// Test performs engine deletion interleaved with tasks so redefine TearDown
// for this tests needs.
class MB20054_SingleThreadedEPStoreTest : public SingleThreadedEPBucketTest {
public:
    void SetUp() {
        SingleThreadedEPBucketTest::SetUp();
        engine->initializeConnmap();
    }

    void TearDown() {
        engine.reset();
        ExecutorPool::shutdown();
    }
};

// Check that if onDeleteItem() is called during bucket deletion, we do not
// abort due to not having a valid thread-local 'engine' pointer. This
// has been observed when we have a DCPBackfill task which is deleted during
// bucket shutdown, which has a non-zero number of Items which are destructed
// (and call onDeleteItem).
TEST_F(MB20054_SingleThreadedEPStoreTest, MB20054_onDeleteItem_during_bucket_deletion) {

    // [[1] Set our state to active.
    setVBucketStateAndRunPersistTask(vbid, vbucket_state_active);

    // Perform one SET, then close it's checkpoint. This means that we no
    // longer have all sequence numbers in memory checkpoints, forcing the
    // DCP stream request to go to disk (backfill).
    store_item(vbid, makeStoredDocKey("key"), "value");

    // Force a new checkpoint.
    VBucketPtr vb = store->getVBuckets().getBucket(vbid);
    CheckpointManager& ckpt_mgr = *vb->checkpointManager;
    ckpt_mgr.createNewCheckpoint();
    auto lpWriterQ = task_executor->getLpTaskQ()[WRITER_TASK_IDX];
    EXPECT_EQ(0, lpWriterQ->getFutureQueueSize());
    EXPECT_EQ(0, lpWriterQ->getReadyQueueSize());

    auto lpAuxioQ = task_executor->getLpTaskQ()[AUXIO_TASK_IDX];
    EXPECT_EQ(0, lpAuxioQ->getFutureQueueSize());
    EXPECT_EQ(0, lpAuxioQ->getReadyQueueSize());

    // Directly flush the vbucket, ensuring data is on disk.
    //  (This would normally also wake up the checkpoint remover task, but
    //   as that task was never registered with the ExecutorPool in this test
    //   environment, we need to manually remove the prev checkpoint).
    EXPECT_EQ(FlushResult(MoreAvailable::No, 1, WakeCkptRemover::Yes),
              getEPBucket().flushVBucket(vbid));

    bool new_ckpt_created;
    EXPECT_EQ(1, ckpt_mgr.removeClosedUnrefCheckpoints(*vb, new_ckpt_created));
    vb.reset();

    EXPECT_EQ(0, lpAuxioQ->getFutureQueueSize());
    EXPECT_EQ(0, lpAuxioQ->getReadyQueueSize());

    // Create a DCP producer, and start a stream request.
    std::string name("test_producer");
    EXPECT_EQ(ENGINE_SUCCESS,
              engine->dcpOpen(cookie,
                              /*opaque:unused*/ {},
                              /*seqno:unused*/ {},
                              cb::mcbp::request::DcpOpenPayload::Producer,
                              name,
                              {}));

    // ActiveStreamCheckpointProcessorTask and DCPBackfill task are created
    // when the first DCP stream is created.
    EXPECT_EQ(0, lpAuxioQ->getFutureQueueSize());
    EXPECT_EQ(0, lpAuxioQ->getReadyQueueSize());

    uint64_t rollbackSeqno;
    // Actual stream request method (EvpDcpStreamReq) is static, so access via
    // the engine_interface.
    EXPECT_EQ(ENGINE_SUCCESS,
              engine->stream_req(cookie,
                                 /*flags*/ 0,
                                 /*opaque*/ 0,
                                 /*vbucket*/ vbid,
                                 /*start_seqno*/ 0,
                                 /*end_seqno*/ -1,
                                 /*vb_uuid*/ 0,
                                 /*snap_start*/ 0,
                                 /*snap_end*/ 0,
                                 &rollbackSeqno,
                                 dummy_dcp_add_failover_cb,
                                 {}));

    // FutureQ should now have an additional DCPBackfill task.
    EXPECT_EQ(2, lpAuxioQ->getFutureQueueSize());
    EXPECT_EQ(0, lpAuxioQ->getReadyQueueSize());

    // Create an executor 'thread' to obtain shared ownership of the next
    // AuxIO task (which should be BackfillManagerTask). As long as this
    // object has it's currentTask set to BackfillManagerTask, the task
    // will not be deleted.
    // Essentially we are simulating a concurrent thread running this task.
    CheckedExecutor backfill(task_executor, *lpAuxioQ);

    // This is the one action we really need to perform 'concurrently' - delete
    // the engine while a DCPBackfill task is still running. We spin up a
    // separate thread which will run the DCPBackfill task
    // concurrently with destroy - specifically DCPBackfill must start running
    // (and add items to the readyQ) before destroy(), it must then continue
    // running (stop after) _stopTaskGroup is invoked.
    // To achieve this we use a couple of condition variables to synchronise
    // between the two threads - the timeline needs to look like:
    //
    //  auxIO thread:  [------- DCPBackfill ----------]
    //   main thread:          [destroy()]       [ExecutorPool::_stopTaskGroup]
    //
    //  --------------------------------------------------------> time
    //
    SyncObject backfill_cv;
    bool backfill_signaled = false;
    SyncObject destroy_cv;
    bool destroy_signaled = false;
    std::thread concurrent_task_thread;

    {
        // scope for the backfill lock
        std::unique_lock<std::mutex> backfill_lh(backfill_cv);

        concurrent_task_thread = std::thread(MB20054_run_backfill_task,
                                             engine.get(),
                                             std::ref(backfill),
                                             std::ref(backfill_signaled),
                                             std::ref(backfill_cv),
                                             std::ref(destroy_signaled),
                                             std::ref(destroy_cv),
                                             lpAuxioQ);
        // [A] Wait for DCPBackfill to complete.
        backfill_cv.wait(backfill_lh,
                         [&backfill_signaled]() { return backfill_signaled; });
    }

    ObjectRegistry::onSwitchThread(engine.get());
    // 'Destroy' the engine - this doesn't delete the object, just shuts down
    // connections, marks streams as dead etc.
    engine->destroyInner(/*force*/ false);

    {
        // If we can get the lock we know the thread is waiting for destroy.
        std::lock_guard<std::mutex> lh(destroy_cv);
        // suppress clang static analyzer false positive as destroy_signaled
        // is used after its written to in another thread.
#ifndef __clang_analyzer__
        destroy_signaled = true;
#endif
        destroy_cv.notify_one(); // move the thread on.
    }

    // Force all tasks to cancel (so we can shutdown)
    cancelAndPurgeTasks();

    // Mark the connection as dead for clean shutdown
    destroy_mock_cookie(cookie);
    engine->getDcpConnMap().manageConnections();

    // Nullify TLS engine and reset the smart pointer to force destruction.
    // We need null as the engine to stop ~CheckedExecutor path from trying
    // to touch the engine
    ObjectRegistry::onSwitchThread(nullptr);

    // Call unregisterTaskable which will call _stopTaskGroup, but we keep the
    // engine alive to ensure it is deleted after all tasks (CheckedExecutor is
    // holding the backfill task)
    ExecutorPool::get()->unregisterTaskable(engine->getTaskable(), false);
    concurrent_task_thread.join();
}

/*
 * MB-18953 is triggered by the executorpool wake path moving tasks directly
 * into the readyQueue, thus allowing for high-priority tasks to dominiate
 * a taskqueue.
 */
TEST_F(SingleThreadedEPBucketTest, MB18953_taskWake) {
    auto& lpNonioQ = *task_executor->getLpTaskQ()[NONIO_TASK_IDX];

    ExTask hpTask = std::make_shared<TestTask>(engine->getTaskable(),
                                               TaskId::PendingOpsNotification);
    task_executor->schedule(hpTask);

    ExTask lpTask = std::make_shared<TestTask>(engine->getTaskable(),
                                               TaskId::DefragmenterTask);
    task_executor->schedule(lpTask);

    runNextTask(lpNonioQ, "TestTask PendingOpsNotification"); // hptask goes first
    // Ensure that a wake to the hpTask doesn't mean the lpTask gets ignored
    lpNonioQ.wake(hpTask);

    // Check 1 task is ready
    EXPECT_EQ(1, task_executor->getTotReadyTasks());
    EXPECT_EQ(1, task_executor->getNumReadyTasks(NONIO_TASK_IDX));

    runNextTask(lpNonioQ, "TestTask DefragmenterTask"); // lptask goes second

    // Run the tasks again to check that coming from ::reschedule our
    // expectations are still met.
    runNextTask(lpNonioQ, "TestTask PendingOpsNotification"); // hptask goes first

    // Ensure that a wake to the hpTask doesn't mean the lpTask gets ignored
    lpNonioQ.wake(hpTask);

    // Check 1 task is ready
    EXPECT_EQ(1, task_executor->getTotReadyTasks());
    EXPECT_EQ(1, task_executor->getNumReadyTasks(NONIO_TASK_IDX));
    runNextTask(lpNonioQ, "TestTask DefragmenterTask"); // lptask goes second
}

/*
 * MB-20735 waketime is not correctly picked up on reschedule
 */
TEST_F(SingleThreadedEPBucketTest, MB20735_rescheduleWaketime) {
    auto& lpNonioQ = *task_executor->getLpTaskQ()[NONIO_TASK_IDX];

    class SnoozingTestTask : public TestTask {
    public:
        SnoozingTestTask(Taskable& t, TaskId id) : TestTask(t, id) {
        }

        bool run() override {
            snooze(0.1); // snooze for 100milliseconds only
            // Rescheduled to run 100 milliseconds later..
            return true;
        }
    };

    auto task = std::make_shared<SnoozingTestTask>(
            engine->getTaskable(), TaskId::PendingOpsNotification);
    ExTask hpTask = task;
    task_executor->schedule(hpTask);

    std::chrono::steady_clock::time_point waketime =
            runNextTask(lpNonioQ, "TestTask PendingOpsNotification");
    EXPECT_EQ(waketime, task->getWaketime()) <<
                           "Rescheduled to much later time!";
}

/*
 * Tests that we stream from only active vbuckets for DCP clients with that
 * preference
 */
TEST_F(SingleThreadedEPBucketTest, stream_from_active_vbucket_only) {
    std::map<vbucket_state_t, bool> states;
    states[vbucket_state_active] = true; /* Positive test case */
    states[vbucket_state_replica] = false; /* Negative test case */
    states[vbucket_state_pending] = false; /* Negative test case */
    states[vbucket_state_dead] = false; /* Negative test case */

    for (auto& it : states) {
        setVBucketStateAndRunPersistTask(vbid, it.first);

        /* Create a Mock Dcp producer */
        auto producer = std::make_shared<MockDcpProducer>(*engine,
                                                          cookie,
                                                          "test_producer",
                                                          /*flags*/ 0);

        /* Try to open stream on replica vb with
           DCP_ADD_STREAM_ACTIVE_VB_ONLY flag */
        uint64_t rollbackSeqno;
        auto err = producer->streamRequest(/*flags*/
                                           DCP_ADD_STREAM_ACTIVE_VB_ONLY,
                                           /*opaque*/ 0,
                                           /*vbucket*/ vbid,
                                           /*start_seqno*/ 0,
                                           /*end_seqno*/ -1,
                                           /*vb_uuid*/ 0,
                                           /*snap_start*/ 0,
                                           /*snap_end*/ 0,
                                           &rollbackSeqno,
                                           SingleThreadedEPBucketTest::
                                                   fakeDcpAddFailoverLog,
                                           {});

        if (it.second) {
            EXPECT_EQ(ENGINE_SUCCESS, err) << "Unexpected error code";
            producer->closeStream(/*opaque*/0, /*vbucket*/vbid);
        } else {
            EXPECT_EQ(ENGINE_NOT_MY_VBUCKET, err) << "Unexpected error code";
        }

        // Stop Producer checkpoint processor task
        producer->cancelCheckpointCreatorTask();
    }
}

class XattrSystemUserTest : public SingleThreadedEPBucketTest,
                            public ::testing::WithParamInterface<bool> {
};

TEST_P(XattrSystemUserTest, pre_expiry_xattrs) {
    auto& kvbucket = *engine->getKVBucket();

    setVBucketStateAndRunPersistTask(vbid, vbucket_state_active);

    auto xattr_data = createXattrValue("value", GetParam());

    auto itm = store_item(vbid,
                          makeStoredDocKey("key"),
                          xattr_data,
                          1,
                          {cb::engine_errc::success},
                          PROTOCOL_BINARY_DATATYPE_XATTR);

    ItemMetaData metadata;
    uint32_t deleted;
    uint8_t datatype;
    kvbucket.getMetaData(makeStoredDocKey("key"), vbid, cookie, metadata,
                         deleted, datatype);
    auto prev_revseqno = metadata.revSeqno;
    EXPECT_EQ(1, prev_revseqno) << "Unexpected revision sequence number";
    itm.setRevSeqno(1);
    kvbucket.deleteExpiredItem(itm, ep_real_time() + 1, ExpireBy::Pager);

    auto options = static_cast<get_options_t>(QUEUE_BG_FETCH |
                                                       HONOR_STATES |
                                                       TRACK_REFERENCE |
                                                       DELETE_TEMP |
                                                       HIDE_LOCKED_CAS |
                                                       TRACK_STATISTICS |
                                                       GET_DELETED_VALUE);
    GetValue gv = kvbucket.get(makeStoredDocKey("key"), vbid, cookie, options);
    EXPECT_EQ(ENGINE_SUCCESS, gv.getStatus());

    auto get_itm = gv.item.get();
    auto get_data = const_cast<char*>(get_itm->getData());

    cb::char_buffer value_buf{get_data, get_itm->getNBytes()};
    cb::xattr::Blob new_blob(value_buf, false);

    // If testing with system xattrs
    if (GetParam()) {
        const std::string& cas_str{"{\"cas\":\"0xdeadbeefcafefeed\"}"};
        const std::string& sync_str = to_string(new_blob.get("_sync"));

        EXPECT_EQ(cas_str, sync_str) << "Unexpected system xattrs";
    }
    EXPECT_TRUE(new_blob.get("user").empty())
            << "The user attribute should be gone";
    EXPECT_TRUE(new_blob.get("meta").empty())
            << "The meta attribute should be gone";

    kvbucket.getMetaData(makeStoredDocKey("key"), vbid, cookie, metadata,
                         deleted, datatype);
    EXPECT_EQ(prev_revseqno + 1, metadata.revSeqno) <<
             "Unexpected revision sequence number";

}

// Test that we can push a DCP_DELETION which pretends to be from a delete
// with xattrs, i.e. the delete has a value containing only system xattrs
// The MB was created because this code would actually trigger an exception
TEST_F(SingleThreadedEPBucketTest, mb25273) {
    // We need a replica VB
    setVBucketStateAndRunPersistTask(vbid, vbucket_state_replica);

    auto consumer =
            std::make_shared<MockDcpConsumer>(*engine, cookie, "test_consumer");
    int opaque = 1;
    ASSERT_EQ(ENGINE_SUCCESS, consumer->addStream(opaque, vbid, /*flags*/ 0));

    std::string key = "key";
    std::string body = "body";

    // Manually manage the xattr blob - later we will prune user keys
    cb::xattr::Blob blob;

    blob.set("key1", "{\"author\":\"bubba\"}");
    blob.set("_sync", "{\"cas\":\"0xdeadbeefcafefeed\"}");

    auto xattr_value = blob.finalize();

    std::string data;
    std::copy(xattr_value.begin(), xattr_value.end(), std::back_inserter(data));
    std::copy(
            body.c_str(), body.c_str() + body.size(), std::back_inserter(data));

    const DocKey docKey{key, DocKeyEncodesCollectionId::No};
    cb::const_byte_buffer value{reinterpret_cast<const uint8_t*>(data.data()),
                                data.size()};

    // Send mutation in a single seqno snapshot
    int64_t bySeqno = 1;
    EXPECT_EQ(ENGINE_SUCCESS,
              consumer->snapshotMarker(opaque,
                                       vbid,
                                       bySeqno,
                                       bySeqno,
                                       MARKER_FLAG_CHK,
                                       {} /*HCS*/,
                                       {} /*maxVisibleSeqno*/));
    EXPECT_EQ(ENGINE_SUCCESS,
              consumer->mutation(opaque,
                                 docKey,
                                 value,
                                 0, // priv bytes
                                 PROTOCOL_BINARY_DATATYPE_XATTR,
                                 2, // cas
                                 vbid,
                                 0xf1a95, // flags
                                 bySeqno,
                                 0, // rev seqno
                                 0, // exptime
                                 0, // locktime
                                 {}, // meta
                                 0)); // nru
    EXPECT_EQ(FlushResult(MoreAvailable::No, 1, WakeCkptRemover::No),
              getEPBucket().flushVBucket(vbid));
    bySeqno++;

    // Send deletion in a single seqno snapshot and send a doc with only system
    // xattrs to simulate what an active would send
    blob.prune_user_keys();
    auto finalizedXttr = blob.finalize();
    value = {reinterpret_cast<const uint8_t*>(finalizedXttr.data()),
             finalizedXttr.size()};
    EXPECT_NE(0, value.size());
    EXPECT_EQ(ENGINE_SUCCESS,
              consumer->snapshotMarker(opaque,
                                       vbid,
                                       bySeqno,
                                       bySeqno,
                                       MARKER_FLAG_CHK,
                                       {} /*HCS*/,
                                       {} /*maxVisibleSeqno*/));
    EXPECT_EQ(ENGINE_SUCCESS,
              consumer->deletion(opaque,
                                 docKey,
                                 value,
                                 /*priv_bytes*/ 0,
                                 PROTOCOL_BINARY_DATATYPE_XATTR,
                                 /*cas*/ 3,
                                 vbid,
                                 bySeqno,
                                 /*revSeqno*/ 0,
                                 /*meta*/ {}));
    EXPECT_EQ(FlushResult(MoreAvailable::No, 1, WakeCkptRemover::Yes),
              getEPBucket().flushVBucket(vbid));
    /* Close stream before deleting the connection */
    ASSERT_EQ(ENGINE_SUCCESS, consumer->closeStream(opaque, vbid));

    setVBucketStateAndRunPersistTask(vbid, vbucket_state_active);

    auto options = static_cast<get_options_t>(
            QUEUE_BG_FETCH | HONOR_STATES | TRACK_REFERENCE | DELETE_TEMP |
            HIDE_LOCKED_CAS | TRACK_STATISTICS | GET_DELETED_VALUE);
    auto gv = store->get(docKey, vbid, cookie, options);
    EXPECT_EQ(ENGINE_EWOULDBLOCK, gv.getStatus());

    runBGFetcherTask();
    gv = store->get(docKey, vbid, cookie, GET_DELETED_VALUE);
    ASSERT_EQ(ENGINE_SUCCESS, gv.getStatus());

    // check it's there and deleted with the expected value length
    EXPECT_TRUE(gv.item->isDeleted());
    EXPECT_EQ(0, gv.item->getFlags()); // flags also still zero
    EXPECT_EQ(3, gv.item->getCas());
    EXPECT_EQ(value.size(), gv.item->getValue()->valueSize());
}

// Test the item freq decayer task.  A mock version of the task is used,
// which has the ChunkDuration reduced to 0ms which mean as long as the
// number of documents is greater than
// ProgressTracker:INITIAL_VISIT_COUNT_CHECK the task will require multiple
// runs to complete.  If the task takes less than or more than two passes to
// complete then an error will be reported.
TEST_F(SingleThreadedEPBucketTest, ItemFreqDecayerTaskTest) {
    setVBucketStateAndRunPersistTask(vbid, vbucket_state_active);

    // ProgressTracker:INITIAL_VISIT_COUNT_CHECK = 100 and therefore
    // add 110 documents to the hash table to ensure all documents cannot be
    // visited in a single pass.
    for (uint32_t ii = 1; ii < 110; ii++) {
        auto key = makeStoredDocKey("DOC_" + std::to_string(ii));
        store_item(vbid, key, "value");
    }

    auto& lpNonioQ = *task_executor->getLpTaskQ()[NONIO_TASK_IDX];
    auto itemFreqDecayerTask =
            std::make_shared<MockItemFreqDecayerTask>(engine.get(), 50);

    EXPECT_EQ(0, lpNonioQ.getFutureQueueSize());
    task_executor->schedule(itemFreqDecayerTask);
    EXPECT_EQ(1, lpNonioQ.getFutureQueueSize());
    itemFreqDecayerTask->wakeup();

    EXPECT_FALSE(itemFreqDecayerTask->isCompleted());
    runNextTask(lpNonioQ, "Item frequency count decayer task");
    EXPECT_FALSE(itemFreqDecayerTask->isCompleted());
    runNextTask(lpNonioQ, "Item frequency count decayer task");
    // The item freq decayer task should have completed.
    EXPECT_TRUE(itemFreqDecayerTask->isCompleted());
}

// Test to confirm that the ItemFreqDecayerTask gets created on kv_bucket
// initialisation.  The task should be runnable.  However once run should
// enter a "snoozed" state.
TEST_F(SingleThreadedEPBucketTest, CreatedItemFreqDecayerTask) {
    store->initialize();
    EXPECT_FALSE(isItemFreqDecayerTaskSnoozed());
    store->runItemFreqDecayerTask();
    EXPECT_TRUE(isItemFreqDecayerTaskSnoozed());
}

// MB-26907
TEST_P(STParameterizedBucketTest, enable_expiry_output) {
    setVBucketStateAndRunPersistTask(vbid, vbucket_state_active);

    auto cookie = create_mock_cookie(engine.get());
    auto producer = createDcpProducer(cookie, IncludeDeleteTime::Yes);
    MockDcpMessageProducers producers(engine.get());

    createDcpStream(*producer);

    // noop off as we will play with time travel
    producer->setNoopEnabled(false);
    // Enable DCP Expiry opcodes
    producer->setDCPExpiry(true);

    auto step = [this, producer, &producers](bool inMemory) {
        notifyAndStepToCheckpoint(*producer,
                                  producers,
                                  cb::mcbp::ClientOpcode::DcpSnapshotMarker,
                                  inMemory);

        // Now step the producer to transfer the delete/tombstone
        EXPECT_EQ(ENGINE_SUCCESS, producer->stepWithBorderGuard(producers));
    };

    // Finally expire a key and check that the delete_time we receive is not the
    // expiry time, the delete time should always be re-created by the server to
    // ensure old/future expiry times don't disrupt tombstone purging (MB-33919)
    auto expiryTime = ep_real_time() + 32000;
    store_item(
            vbid, {"KEY3", DocKeyEncodesCollectionId::No}, "value", expiryTime);

    // Trigger a flush to disk (ensure full-eviction numItems stat is
    // up-to-date).
    flushVBucketToDiskIfPersistent(vbid, 1);

    step(true);
    size_t expectedBytes =
            SnapshotMarker::baseMsgBytes +
            sizeof(cb::mcbp::request::DcpSnapshotMarkerV1Payload) +
            MutationResponse::mutationBaseMsgBytes + (sizeof("value") - 1) +
            (sizeof("KEY3") - 1);
    EXPECT_EQ(expectedBytes, producer->getBytesOutstanding());
    EXPECT_EQ(1, store->getVBucket(vbid)->getNumItems());
    EXPECT_EQ(cb::mcbp::ClientOpcode::DcpMutation, producers.last_op);
    TimeTraveller arron(64000);

    // Trigger expiry on a GET
    auto gv = store->get(
            {"KEY3", DocKeyEncodesCollectionId::No}, vbid, cookie, NONE);
    EXPECT_EQ(ENGINE_KEY_ENOENT, gv.getStatus());

    // Trigger a flush to disk (ensure full-eviction numItems stat is
    // up-to-date).
    flushVBucketToDiskIfPersistent(vbid, 1);

    step(true);

    EXPECT_NE(expiryTime, producers.last_delete_time);
    EXPECT_EQ(cb::mcbp::ClientOpcode::DcpExpiration, producers.last_op);
    EXPECT_EQ("KEY3", producers.last_key);
    expectedBytes += SnapshotMarker::baseMsgBytes +
                     sizeof(cb::mcbp::request::DcpSnapshotMarkerV1Payload) +
                     MutationResponse::deletionV2BaseMsgBytes +
                     (sizeof("KEY3") - 1);
    EXPECT_EQ(expectedBytes, producer->getBytesOutstanding());
    EXPECT_EQ(0, store->getVBucket(vbid)->getNumItems());

    destroy_mock_cookie(cookie);
    producer->closeAllStreams();
    producer->cancelCheckpointCreatorTask();
    producer.reset();
}

TEST_P(XattrSystemUserTest, MB_29040) {
    auto& kvbucket = *engine->getKVBucket();
    setVBucketStateAndRunPersistTask(vbid, vbucket_state_active);
    store_item(vbid,
               {"key", DocKeyEncodesCollectionId::No},
               createXattrValue("{}", GetParam()),
               ep_real_time() + 1 /*1 second TTL*/,
               {cb::engine_errc::success},

               PROTOCOL_BINARY_DATATYPE_XATTR | PROTOCOL_BINARY_DATATYPE_JSON);

    EXPECT_EQ(FlushResult(MoreAvailable::No, 1, WakeCkptRemover::No),
              getEPBucket().flushVBucket(vbid));
    TimeTraveller ted(64000);
    runCompaction();
    // An expired item should of been pushed to the checkpoint
    EXPECT_EQ(FlushResult(MoreAvailable::No, 1, WakeCkptRemover::Yes),
              getEPBucket().flushVBucket(vbid));
    auto options = static_cast<get_options_t>(
            QUEUE_BG_FETCH | HONOR_STATES | TRACK_REFERENCE | DELETE_TEMP |
            HIDE_LOCKED_CAS | TRACK_STATISTICS | GET_DELETED_VALUE);
    GetValue gv = kvbucket.get(
            {"key", DocKeyEncodesCollectionId::No}, vbid, cookie, options);
    EXPECT_EQ(ENGINE_EWOULDBLOCK, gv.getStatus());

    runBGFetcherTask();

    gv = kvbucket.get(
            {"key", DocKeyEncodesCollectionId::No}, vbid, cookie, options);
    ASSERT_EQ(ENGINE_SUCCESS, gv.getStatus());

    auto get_itm = gv.item.get();
    auto get_data = const_cast<char*>(get_itm->getData());

    cb::char_buffer value_buf{get_data, get_itm->getNBytes()};
    cb::xattr::Blob new_blob(value_buf, false);

    // If testing with system xattrs
    if (GetParam()) {
        const std::string& cas_str{"{\"cas\":\"0xdeadbeefcafefeed\"}"};
        const std::string& sync_str = to_string(new_blob.get("_sync"));

        EXPECT_EQ(cas_str, sync_str) << "Unexpected system xattrs";
        EXPECT_EQ(PROTOCOL_BINARY_DATATYPE_XATTR, get_itm->getDataType())
                << "Wrong datatype Item:" << *get_itm;
    } else {
        EXPECT_EQ(PROTOCOL_BINARY_RAW_BYTES, get_itm->getDataType())
                << "Wrong datatype Item:" << *get_itm;
    }

    // Non-system xattrs should be removed
    EXPECT_TRUE(new_blob.get("user").empty())
            << "The user attribute should be gone";
    EXPECT_TRUE(new_blob.get("meta").empty())
            << "The meta attribute should be gone";
}

class MB_29287 : public SingleThreadedEPBucketTest {
public:
    void SetUp() override {
        SingleThreadedEPBucketTest::SetUp();
        cookie = create_mock_cookie(engine.get());
        setVBucketStateAndRunPersistTask(vbid, vbucket_state_active);

        // 1. Mock producer
        producer = std::make_shared<MockDcpProducer>(
                *engine, cookie, "test_producer", 0);
        producer->createCheckpointProcessorTask();

        producers = std::make_unique<MockDcpMessageProducers>(engine.get());
        auto vb = store->getVBuckets().getBucket(vbid);
        ASSERT_NE(nullptr, vb.get());
        // 2. Mock active stream
        producer->mockActiveStreamRequest(0, // flags
                                          1, // opaque
                                          *vb,
                                          0, // start_seqno
                                          ~0, // end_seqno
                                          0, // vbucket_uuid,
                                          0, // snap_start_seqno,
                                          0); // snap_end_seqno,

        store_item(vbid, makeStoredDocKey("1"), "value1");
        store_item(vbid, makeStoredDocKey("2"), "value2");
        store_item(vbid, makeStoredDocKey("3"), "value3");
        flush_vbucket_to_disk(vbid, 3);
        notifyAndStepToCheckpoint(*producer, *producers);

        for (int i = 0; i < 3; i++) { // 1, 2 and 3
            EXPECT_EQ(ENGINE_SUCCESS, producer->step(producers.get()));
            EXPECT_EQ(cb::mcbp::ClientOpcode::DcpMutation, producers->last_op);
        }

        store_item(vbid, makeStoredDocKey("4"), "value4");

        auto stream = producer->findStream(vbid);
        auto* mockStream = static_cast<MockActiveStream*>(stream.get());
        mockStream->preGetOutstandingItemsCallback =
                std::bind(&MB_29287::closeAndRecreateStream, this);

        // call next - get success (nothing ready, but task has been scheduled)
        EXPECT_EQ(ENGINE_EWOULDBLOCK, producer->step(producers.get()));

        // Run the snapshot task and step (triggering
        // preGetOutstandingItemsCallback)
        notifyAndStepToCheckpoint(*producer, *producers);
    }

    void TearDown() override {
        destroy_mock_cookie(cookie);
        producer->closeAllStreams();
        producer->cancelCheckpointCreatorTask();
        producer.reset();
        SingleThreadedEPBucketTest::TearDown();
    }

    void closeAndRecreateStream() {
        // Without the fix, 5 will be lost
        store_item(vbid, makeStoredDocKey("5"), "don't lose me");
        producer->closeStream(1, Vbid(0));
        auto vb = store->getVBuckets().getBucket(vbid);
        ASSERT_NE(nullptr, vb.get());
        producer->mockActiveStreamRequest(DCP_ADD_STREAM_FLAG_TAKEOVER,
                                          1, // opaque
                                          *vb,
                                          3, // start_seqno
                                          ~0, // end_seqno
                                          vb->failovers->getLatestUUID(),
                                          3, // snap_start_seqno
                                          ~0); // snap_end_seqno
    }

    const void* cookie = nullptr;
    std::shared_ptr<MockDcpProducer> producer;
    std::unique_ptr<MockDcpMessageProducers> producers;
};

// NEXT two test are TEMP disabled as this commit will cause a deadlock
// because the same thread is calling back with streamMutex held onto a function
// which wants to acquire...

// Stream takeover with no more writes
TEST_F(MB_29287, DISABLED_dataloss_end) {
    auto stream = producer->findStream(vbid);
    auto* as = static_cast<ActiveStream*>(stream.get());

    EXPECT_TRUE(as->isTakeoverSend());
    EXPECT_EQ(ENGINE_SUCCESS, producer->step(producers.get()));
    EXPECT_EQ(cb::mcbp::ClientOpcode::DcpMutation, producers->last_op);
    producers->last_op = cb::mcbp::ClientOpcode::Invalid;
    EXPECT_EQ("4", producers->last_key);

    EXPECT_EQ(ENGINE_SUCCESS, producer->step(producers.get()));
    EXPECT_EQ(cb::mcbp::ClientOpcode::DcpMutation, producers->last_op);
    producers->last_op = cb::mcbp::ClientOpcode::Invalid;
    EXPECT_EQ("5", producers->last_key);

    // Snapshot received
    as->snapshotMarkerAckReceived();

    // set-vb-state now underway
    EXPECT_EQ(ENGINE_SUCCESS, producer->step(producers.get()));
    EXPECT_EQ(cb::mcbp::ClientOpcode::DcpSetVbucketState, producers->last_op);

    // Move stream to pending and vb to dead
    as->setVBucketStateAckRecieved();

    // Cannot store anymore items
    store_item(vbid,
               makeStoredDocKey("K6"),
               "value6",
               0,
               {cb::engine_errc::not_my_vbucket});

    EXPECT_EQ(ENGINE_SUCCESS, producer->step(producers.get()));
    EXPECT_EQ(cb::mcbp::ClientOpcode::DcpSetVbucketState, producers->last_op);
    as->setVBucketStateAckRecieved();
    EXPECT_TRUE(!stream->isActive());

    auto vb = store->getVBuckets().getBucket(vbid);
    ASSERT_NE(nullptr, vb.get());
    // Have persistence cursor only (dcp now closed down)
    auto* checkpointManager =
            static_cast<MockCheckpointManager*>(vb->checkpointManager.get());
    EXPECT_EQ(1, checkpointManager->getNumOfCursors());
}

// takeover when more writes occur
TEST_F(MB_29287, DISABLED_dataloss_hole) {
    auto stream = producer->findStream(vbid);
    auto* as = static_cast<ActiveStream*>(stream.get());

    store_item(vbid, makeStoredDocKey("6"), "value6");

    EXPECT_TRUE(as->isTakeoverSend());
    EXPECT_EQ(ENGINE_SUCCESS, producer->step(producers.get()));
    EXPECT_EQ(cb::mcbp::ClientOpcode::DcpMutation, producers->last_op);
    producers->last_op = cb::mcbp::ClientOpcode::Invalid;
    EXPECT_EQ("4", producers->last_key);

    EXPECT_EQ(ENGINE_SUCCESS, producer->step(producers.get()));
    EXPECT_EQ(cb::mcbp::ClientOpcode::DcpMutation, producers->last_op);
    producers->last_op = cb::mcbp::ClientOpcode::Invalid;
    EXPECT_EQ("5", producers->last_key);

    // Snapshot received
    as->snapshotMarkerAckReceived();

    // More data in the checkpoint (key 6)

    // call next - get success (nothing ready, but task has been scheduled)
    EXPECT_EQ(ENGINE_EWOULDBLOCK, producer->step(producers.get()));

    // Run the snapshot task and step
    notifyAndStepToCheckpoint(*producer, *producers);

    EXPECT_EQ(ENGINE_SUCCESS, producer->step(producers.get()));
    EXPECT_EQ(cb::mcbp::ClientOpcode::DcpMutation, producers->last_op);
    EXPECT_EQ("6", producers->last_key);

    // Snapshot received
    as->snapshotMarkerAckReceived();

    // Now send
    EXPECT_TRUE(as->isTakeoverSend());

    // set-vb-state now underway
    EXPECT_EQ(ENGINE_SUCCESS, producer->step(producers.get()));
    EXPECT_EQ(cb::mcbp::ClientOpcode::DcpSetVbucketState, producers->last_op);
    producers->last_op = cb::mcbp::ClientOpcode::Invalid;

    // Move stream to pending and vb to dead
    as->setVBucketStateAckRecieved();

    // Cannot store anymore items
    store_item(vbid,
               makeStoredDocKey("K6"),
               "value6",
               0,
               {cb::engine_errc::not_my_vbucket});

    EXPECT_EQ(ENGINE_SUCCESS, producer->step(producers.get()));
    EXPECT_EQ(cb::mcbp::ClientOpcode::DcpSetVbucketState, producers->last_op);
    as->setVBucketStateAckRecieved();
    EXPECT_TRUE(!stream->isActive());

    auto vb = store->getVBuckets().getBucket(vbid);
    ASSERT_NE(nullptr, vb.get());
    // Have persistence cursor only (dcp now closed down)
    auto* checkpointManager =
            static_cast<MockCheckpointManager*>(vb->checkpointManager.get());
    EXPECT_EQ(1, checkpointManager->getNumOfCursors());
}

class XattrCompressedTest
    : public SingleThreadedEPBucketTest,
      public ::testing::WithParamInterface<::testing::tuple<bool, bool>> {
public:
    bool isXattrSystem() const {
        return ::testing::get<0>(GetParam());
    }
    bool isSnappy() const {
        return ::testing::get<1>(GetParam());
    }
};

// Create a replica VB and consumer, then send it an xattr value which should
// of been stripped at the source, but wasn't because of MB29040. Then check
// the consumer sanitises the document. Run the test with user/system xattrs
// and snappy on/off
TEST_P(XattrCompressedTest, MB_29040_sanitise_input) {
    setVBucketStateAndRunPersistTask(vbid, vbucket_state_replica);

    auto consumer = std::make_shared<MockDcpConsumer>(
            *engine, cookie, "MB_29040_sanitise_input");
    int opaque = 1;
    ASSERT_EQ(ENGINE_SUCCESS, consumer->addStream(opaque, vbid, /*flags*/ 0));

    std::string body;
    if (!isXattrSystem()) {
        body.assign("value");
    }
    auto value = createXattrValue(body, isXattrSystem(), isSnappy());

    // Send deletion in a single seqno snapshot
    int64_t bySeqno = 1;
    EXPECT_EQ(ENGINE_SUCCESS,
              consumer->snapshotMarker(opaque,
                                       vbid,
                                       bySeqno,
                                       bySeqno,
                                       MARKER_FLAG_CHK,
                                       {} /*HCS*/,
                                       {} /*maxVisibleSeqno*/));

    cb::const_byte_buffer valueBuf{
            reinterpret_cast<const uint8_t*>(value.data()), value.size()};
    EXPECT_EQ(
            ENGINE_SUCCESS,
            consumer->deletion(
                    opaque,
                    {"key", DocKeyEncodesCollectionId::No},
                    valueBuf,
                    /*priv_bytes*/ 0,
                    PROTOCOL_BINARY_DATATYPE_XATTR |
                            (isSnappy() ? PROTOCOL_BINARY_DATATYPE_SNAPPY : 0),
                    /*cas*/ 3,
                    vbid,
                    bySeqno,
                    /*revSeqno*/ 0,
                    /*meta*/ {}));

    EXPECT_EQ(FlushResult(MoreAvailable::No, 1, WakeCkptRemover::No),
              getEPBucket().flushVBucket(vbid));

    ASSERT_EQ(ENGINE_SUCCESS, consumer->closeStream(opaque, vbid));

    // Switch to active
    setVBucketStateAndRunPersistTask(vbid, vbucket_state_active);

    auto options = static_cast<get_options_t>(
            QUEUE_BG_FETCH | HONOR_STATES | TRACK_REFERENCE | DELETE_TEMP |
            HIDE_LOCKED_CAS | TRACK_STATISTICS | GET_DELETED_VALUE);
    auto gv = store->get(
            {"key", DocKeyEncodesCollectionId::No}, vbid, cookie, options);
    EXPECT_EQ(ENGINE_EWOULDBLOCK, gv.getStatus());

    runBGFetcherTask();
    gv = store->get({"key", DocKeyEncodesCollectionId::No},
                    vbid,
                    cookie,
                    GET_DELETED_VALUE);
    ASSERT_EQ(ENGINE_SUCCESS, gv.getStatus());

    // This is the only system key test_helpers::createXattrValue gives us
    cb::xattr::Blob blob;
    blob.set("_sync", "{\"cas\":\"0xdeadbeefcafefeed\"}");

    EXPECT_TRUE(gv.item->isDeleted());
    EXPECT_EQ(0, gv.item->getFlags());
    EXPECT_EQ(3, gv.item->getCas());
    EXPECT_EQ(isXattrSystem() ? blob.size() : 0,
              gv.item->getValue()->valueSize());
    EXPECT_EQ(isXattrSystem() ? PROTOCOL_BINARY_DATATYPE_XATTR
                              : PROTOCOL_BINARY_RAW_BYTES,
              gv.item->getDataType());
}

// Create a replica VB and consumer, then send it an delete with value which
// should never of been created on the source.
TEST_F(SingleThreadedEPBucketTest, MB_31141_sanitise_input) {
    setVBucketStateAndRunPersistTask(vbid, vbucket_state_replica);

    auto consumer = std::make_shared<MockDcpConsumer>(
            *engine, cookie, "MB_31141_sanitise_input");
    int opaque = 1;
    ASSERT_EQ(ENGINE_SUCCESS, consumer->addStream(opaque, vbid, /*flags*/ 0));

    std::string body = "value";

    // Send deletion in a single seqno snapshot
    int64_t bySeqno = 1;
    EXPECT_EQ(ENGINE_SUCCESS,
              consumer->snapshotMarker(opaque,
                                       vbid,
                                       bySeqno,
                                       bySeqno,
                                       MARKER_FLAG_CHK,
                                       {} /*HCS*/,
                                       {} /*maxVisibleSeqno*/));

    EXPECT_EQ(ENGINE_SUCCESS,
              consumer->deletion(opaque,
                                 {"key", DocKeyEncodesCollectionId::No},
                                 {reinterpret_cast<const uint8_t*>(body.data()),
                                  body.size()},
                                 /*priv_bytes*/ 0,
                                 PROTOCOL_BINARY_DATATYPE_SNAPPY |
                                         PROTOCOL_BINARY_RAW_BYTES,
                                 /*cas*/ 3,
                                 vbid,
                                 bySeqno,
                                 /*revSeqno*/ 0,
                                 /*meta*/ {}));

    EXPECT_EQ(FlushResult(MoreAvailable::No, 1, WakeCkptRemover::No),
              getEPBucket().flushVBucket(vbid));

    ASSERT_EQ(ENGINE_SUCCESS, consumer->closeStream(opaque, vbid));

    // Switch to active
    setVBucketStateAndRunPersistTask(vbid, vbucket_state_active);

    auto options = static_cast<get_options_t>(
            QUEUE_BG_FETCH | HONOR_STATES | TRACK_REFERENCE | DELETE_TEMP |
            HIDE_LOCKED_CAS | TRACK_STATISTICS | GET_DELETED_VALUE);
    auto gv = store->get(
            {"key", DocKeyEncodesCollectionId::No}, vbid, cookie, options);
    EXPECT_EQ(ENGINE_EWOULDBLOCK, gv.getStatus());

    runBGFetcherTask();
    gv = store->get({"key", DocKeyEncodesCollectionId::No},
                    vbid,
                    cookie,
                    GET_DELETED_VALUE);
    ASSERT_EQ(ENGINE_SUCCESS, gv.getStatus());

    EXPECT_TRUE(gv.item->isDeleted());
    EXPECT_EQ(0, gv.item->getFlags());
    EXPECT_EQ(3, gv.item->getCas());
    EXPECT_EQ(0, gv.item->getValue()->valueSize());
    EXPECT_EQ(PROTOCOL_BINARY_RAW_BYTES, gv.item->getDataType());
}

// Test highlighting MB_29480 - this is not demonstrating the issue is fixed.
TEST_F(SingleThreadedEPBucketTest, MB_29480) {
    // Make vbucket active.
    setVBucketStateAndRunPersistTask(vbid, vbucket_state_active);
    auto vb = store->getVBuckets().getBucket(vbid);
    ASSERT_NE(nullptr, vb.get());

    // Create a Mock Dcp producer
    auto producer = std::make_shared<MockDcpProducer>(*engine,
                                                      cookie,
                                                      "test_producer",
                                                      /*flags*/ 0);

    producer->createCheckpointProcessorTask();

    MockDcpMessageProducers producers(engine.get());

    producer->mockActiveStreamRequest(0, // flags
                                      1, // opaque
                                      *vb,
                                      0, // start_seqno
                                      ~0, // end_seqno
                                      0, // vbucket_uuid,
                                      0, // snap_start_seqno,
                                      0); // snap_end_seqno,

    // 1) First store 5 keys
    std::array<std::string, 2> initialKeys = {{"k1", "k2"}};
    for (const auto& key : initialKeys) {
        store_item(vbid, makeStoredDocKey(key), key);
    }
    flush_vbucket_to_disk(vbid, initialKeys.size());

    // 2) And receive them, client knows of k1,k2,k3,k4,k5
    notifyAndStepToCheckpoint(*producer, producers);
    for (const auto& key : initialKeys) {
        EXPECT_EQ(ENGINE_SUCCESS, producer->step(&producers));
        EXPECT_EQ(cb::mcbp::ClientOpcode::DcpMutation, producers.last_op);
        EXPECT_EQ(key, producers.last_key);
        producers.last_op = cb::mcbp::ClientOpcode::Invalid;
    }

    auto stream = producer->findStream(vbid);
    auto* mock_stream = static_cast<MockActiveStream*>(stream.get());

    // 3) Next delete k1/k2, compact (purging the tombstone)
    // NOTE: compaction will not purge a tombstone if it is the highest item
    // in the seqno index, hence why k1 will be purged but k2 won't
    for (const auto& key : initialKeys) {
        delete_item(vbid, makeStoredDocKey(key));
    }

    // create a new checkpoint to allow the current one to be removed
    // after flushing
    auto& ckpt_mgr = *vb->checkpointManager;
    ckpt_mgr.createNewCheckpoint();

    flush_vbucket_to_disk(vbid, initialKeys.size());

    // 4) Compact drop tombstones less than time=maxint and below seqno 3
    // as per earlier comment, only seqno 1 will be purged...
    runCompaction(~0, 3);

    // 5) Begin cursor dropping
    mock_stream->handleSlowStream();

    // remove the previous checkpoint to force a backfill
    bool new_ckpt_created = false;
    auto removed = ckpt_mgr.removeClosedUnrefCheckpoints(*vb, new_ckpt_created);
    EXPECT_EQ(2, removed);

    // Kick the stream into backfill
    EXPECT_EQ(ENGINE_EWOULDBLOCK, producer->step(&producers));

    // 6) Store more items (don't flush these)
    std::array<std::string, 2> extraKeys = {{"k3", "k4"}};
    for (const auto& key : extraKeys) {
        store_item(vbid, makeStoredDocKey(key), key);
    }

    auto vb0Stream = producer->findStream(Vbid(0));
    ASSERT_NE(nullptr, vb0Stream.get());

    auto* as0 = static_cast<ActiveStream*>(vb0Stream.get());
    EXPECT_TRUE(as0->isBackfilling());

    // 7) Backfill now starts up, but should quickly cancel
    runNextTask(*task_executor->getLpTaskQ()[AUXIO_TASK_IDX]);

    // Stream is now dead
    EXPECT_FALSE(vb0Stream->isActive());

    EXPECT_EQ(ENGINE_SUCCESS, producer->step(&producers));
    EXPECT_EQ(cb::mcbp::ClientOpcode::DcpStreamEnd, producers.last_op);

    // Stop Producer checkpoint processor task
    producer->cancelCheckpointCreatorTask();
}

// MB-29512: Ensure if compaction ran in between stream-request and backfill
// starting, we don't backfill from before the purge-seqno.
TEST_F(SingleThreadedEPBucketTest, MB_29512) {
    // Make vbucket active.
    setVBucketStateAndRunPersistTask(vbid, vbucket_state_active);
    auto vb = store->getVBuckets().getBucket(vbid);
    ASSERT_NE(nullptr, vb.get());

    // Create a Mock Dcp producer
    auto producer = std::make_shared<MockDcpProducer>(*engine,
                                                      cookie,
                                                      "test_producer",
                                                      /*flags*/ 0);

    producer->createCheckpointProcessorTask();

    MockDcpMessageProducers producers(engine.get());

    // 1) First store k1/k2 (creating seq 1 and seq 2)
    std::array<std::string, 2> initialKeys = {{"k1", "k2"}};
    for (const auto& key : initialKeys) {
        store_item(vbid, makeStoredDocKey(key), key);
    }
    flush_vbucket_to_disk(vbid, initialKeys.size());

    // Assume the DCP client connects here and receives seq 1 and 2 then drops

    // 2) delete k1/k2 (creating seq 3 and seq 4)
    for (const auto& key : initialKeys) {
        delete_item(vbid, makeStoredDocKey(key));
    }
    flush_vbucket_to_disk(vbid, initialKeys.size());

    // Disk index now has two items, seq3 and seq4 (deletes of k1/k2)

    // 3) Force all memory items out so DCP will definitely go to disk and
    //    not memory.
    bool newcp;
    vb->checkpointManager->createNewCheckpoint();
    // Force persistence into new CP
    store_item(vbid, makeStoredDocKey("k3"), "k3");
    flush_vbucket_to_disk(vbid, 1);
    EXPECT_EQ(2,
              vb->checkpointManager->removeClosedUnrefCheckpoints(*vb, newcp));

    // 4) Stream request picking up where we left off.
    uint64_t rollbackSeqno = 0;
    EXPECT_EQ(ENGINE_SUCCESS,
              producer->streamRequest(0, // flags
                                      1, // opaque
                                      vb->getId(),
                                      2, // start_seqno
                                      ~0, // end_seqno
                                      vb->failovers->getLatestUUID(),
                                      0, // snap_start_seqno,
                                      2,
                                      &rollbackSeqno,
                                      &dcpAddFailoverLog,
                                      {})); // snap_end_seqno,

    // 5) Now compaction kicks in, which will purge the deletes of k1/k2 setting
    //    the purgeSeqno to seq 4 (the last purged seqno)
    runCompaction(~0, 5);

    EXPECT_EQ(vb->getPurgeSeqno(), 4);

    auto vb0Stream = producer->findStream(Vbid(0));
    ASSERT_NE(nullptr, vb0Stream.get());

    auto* as0 = static_cast<ActiveStream*>(vb0Stream.get());
    EXPECT_TRUE(as0->isBackfilling());

    // 6) Backfill now starts up, but should quickly cancel
    runNextTask(*task_executor->getLpTaskQ()[AUXIO_TASK_IDX]);

    EXPECT_FALSE(vb0Stream->isActive());

    EXPECT_EQ(ENGINE_SUCCESS, producer->step(&producers));
    EXPECT_EQ(cb::mcbp::ClientOpcode::DcpStreamEnd, producers.last_op);

    // Stop Producer checkpoint processor task
    producer->cancelCheckpointCreatorTask();
    producer->closeAllStreams();
}

TEST_F(SingleThreadedEPBucketTest, MB_29541) {
    setVBucketStateAndRunPersistTask(vbid, vbucket_state_active);

    // 1) First store 2 keys which we will backfill
    std::array<std::string, 2> keys = {{"k1", "k2"}};
    for (const auto& key : keys) {
        store_item(vbid, makeStoredDocKey(key), key);
    }
    flush_vbucket_to_disk(vbid, keys.size());

    // Simplest way to ensure DCP has todo a backfill - 'wipe memory'
    resetEngineAndWarmup();

    // Setup DCP, 1 producer and we will do a takeover of the vbucket
    auto producer = std::make_shared<MockDcpProducer>(*engine,
                                                      cookie,
                                                      "mb-29541",
                                                      /*flags*/ 0);

    producer->createCheckpointProcessorTask();

    MockDcpMessageProducers producers(engine.get());

    uint64_t rollbackSeqno = 0;
    auto vb = store->getVBuckets().getBucket(vbid);
    ASSERT_NE(nullptr, vb.get());
    EXPECT_EQ(ENGINE_SUCCESS,
              producer->streamRequest(DCP_ADD_STREAM_FLAG_TAKEOVER, // flags
                                      1, // opaque
                                      vbid,
                                      0, // start_seqno
                                      vb->getHighSeqno(), // end_seqno
                                      vb->failovers->getLatestUUID(),
                                      0, // snap_start_seqno
                                      vb->getHighSeqno(), // snap_end_seqno
                                      &rollbackSeqno,
                                      &dcpAddFailoverLog,
                                      {}));

    // This MB also relies on the consumer draining the stream as the backfill
    // runs, rather than running the backfill then sequentially then draining
    // the readyQ, basically when backfill complete occurs we should have
    // shipped all items to ensure the state transition to takeover-send would
    // indeed block (unless we have the fix applied...)

    // Manually drive the backfill (not using notifyAndStepToCheckpoint)

    auto& lpAuxioQ = *task_executor->getLpTaskQ()[AUXIO_TASK_IDX];
    // backfill:create()
    runNextTask(lpAuxioQ);
    // backfill:scan()
    runNextTask(lpAuxioQ);

    // Now drain all items before we proceed to complete
    EXPECT_EQ(ENGINE_SUCCESS, producer->step(&producers));
    EXPECT_EQ(cb::mcbp::ClientOpcode::DcpSnapshotMarker, producers.last_op);
    for (const auto& key : keys) {
        EXPECT_EQ(ENGINE_SUCCESS, producer->step(&producers));
        EXPECT_EQ(cb::mcbp::ClientOpcode::DcpMutation, producers.last_op);
        EXPECT_EQ(key, producers.last_key);
    }

    // backfill:complete()
    runNextTask(lpAuxioQ);
    // backfill:finished()
    runNextTask(lpAuxioQ);

    producers.last_op = cb::mcbp::ClientOpcode::Invalid;

    // Next the backfill should switch to takeover-send and progress to close
    // with the correct sequence of step/ack

    auto vb0Stream = producer->findStream(Vbid(0));
    ASSERT_NE(nullptr, vb0Stream.get());
    // However without the fix from MB-29541 this would return success, meaning
    // the front-end thread should sleep until notified the stream is ready.
    // However no notify will ever come if MB-29541 is not applied
    EXPECT_EQ(ENGINE_SUCCESS, producer->step(&producers));
    EXPECT_EQ(cb::mcbp::ClientOpcode::DcpSetVbucketState, producers.last_op);

    auto* as0 = static_cast<ActiveStream*>(vb0Stream.get());
    EXPECT_TRUE(as0->isTakeoverWait());

    // For completeness step to end
    // we must ack the VB state
    protocol_binary_response_header message;
    message.response.setMagic(cb::mcbp::Magic::ClientResponse);
    message.response.setOpcode(cb::mcbp::ClientOpcode::DcpSetVbucketState);
    message.response.setOpaque(1);
    EXPECT_TRUE(producer->handleResponse(&message));

    EXPECT_EQ(ENGINE_SUCCESS, producer->step(&producers));
    EXPECT_EQ(cb::mcbp::ClientOpcode::DcpSetVbucketState, producers.last_op);

    EXPECT_TRUE(producer->handleResponse(&message));
    EXPECT_FALSE(vb0Stream->isActive());
    // Stop Producer checkpoint processor task
    producer->cancelCheckpointCreatorTask();
}

// Verify that handleResponse against an unknown stream returns true, MB-32724
// demonstrated a case where false will cause a failure.
TEST_F(SingleThreadedEPBucketTest, MB_32724) {
    auto p = std::make_shared<MockDcpProducer>(*engine, cookie, "mb-32724", 0);

    p->createCheckpointProcessorTask();

    MockDcpMessageProducers producers(engine.get());

    protocol_binary_response_header message;
    message.response.setMagic(cb::mcbp::Magic::ClientResponse);
    message.response.setOpcode(cb::mcbp::ClientOpcode::DcpSetVbucketState);
    EXPECT_TRUE(p->handleResponse(&message));
}

/* When a backfill is activated along with a slow stream trigger,
 * the stream end message gets stuck in the readyQ as the stream is
 * never notified as ready to send it. As the stream transitions state
 * to InMemory as well as having sent all requested sequence numbers,
 * the stream is meant to end but Stream::itemsReady can cause this
 * to never trigger. This means that DCP consumers can hang waiting
 * for this closure message.
 * This test checks that the DCP stream actually sends the end stream
 * message when triggering this problematic sequence.
 */
TEST_F(SingleThreadedEPBucketTest, MB_31481) {
    setVBucketStateAndRunPersistTask(vbid, vbucket_state_active);

    // 1) First store 2 keys which we will backfill
    std::array<std::string, 2> keys = {{"k1", "k2"}};
    store_item(vbid, makeStoredDocKey(keys[0]), keys[0]);
    store_item(vbid, makeStoredDocKey(keys[1]), keys[1]);

    flush_vbucket_to_disk(vbid, keys.size());

    // Simplest way to ensure DCP has to do a backfill - 'wipe memory'
    resetEngineAndWarmup();

    // Setup DCP, 1 producer and we will do a takeover of the vbucket
    auto producer = std::make_shared<MockDcpProducer>(*engine,
                                                      cookie,
                                                      "mb-31481",
                                                      /*flags*/ 0);

    MockDcpMessageProducers producers(engine.get());

    ASSERT_TRUE(producer->getReadyQueue().empty());

    uint64_t rollbackSeqno = 0;
    auto vb = store->getVBuckets().getBucket(vbid);
    ASSERT_NE(nullptr, vb.get());
    EXPECT_EQ(ENGINE_SUCCESS,
              producer->streamRequest(0, // flags
                                      1, // opaque
                                      vbid,
                                      0, // start_seqno
                                      vb->getHighSeqno(), // end_seqno
                                      vb->failovers->getLatestUUID(),
                                      0, // snap_start_seqno
                                      vb->getHighSeqno(), // snap_end_seqno
                                      &rollbackSeqno,
                                      &dcpAddFailoverLog,
                                      {}));

    auto vb0Stream =
            dynamic_cast<ActiveStream*>(producer->findStream(vbid).get());
    ASSERT_NE(nullptr, vb0Stream);

    // Manually drive the backfill (not using notifyAndStepToCheckpoint)
    auto& lpAuxioQ = *task_executor->getLpTaskQ()[AUXIO_TASK_IDX];
    // Trigger slow stream handle
    ASSERT_TRUE(vb0Stream->handleSlowStream());
    // backfill:create()
    runNextTask(lpAuxioQ);
    // backfill:scan()
    runNextTask(lpAuxioQ);

    ASSERT_TRUE(producer->getReadyQueue().exists(vbid));

    // Now drain all items before we proceed to complete, which triggers disk
    // snapshot.
    ASSERT_EQ(ENGINE_SUCCESS, producer->step(&producers));
    ASSERT_EQ(cb::mcbp::ClientOpcode::DcpSnapshotMarker, producers.last_op);
    for (const auto& key : keys) {
        ASSERT_EQ(ENGINE_SUCCESS, producer->step(&producers));
        ASSERT_EQ(cb::mcbp::ClientOpcode::DcpMutation, producers.last_op);
        ASSERT_EQ(key, producers.last_key);
    }

    // Another producer step should report EWOULDBLOCK (no more data) as all
    // items have been backfilled.
    EXPECT_EQ(ENGINE_EWOULDBLOCK, producer->step(&producers));
    // Also the readyQ should be empty
    EXPECT_TRUE(producer->getReadyQueue().empty());

    // backfill:complete()
    runNextTask(lpAuxioQ);

    // Notified to allow stream to transition to in-memory phase.
    EXPECT_TRUE(producer->getReadyQueue().exists(vbid));

    // Step should cause stream closed message, previously this would
    // keep the "ENGINE_EWOULDBLOCK" response due to the itemsReady flag,
    // which is not expected with that message already being in the readyQ.
    EXPECT_EQ(ENGINE_SUCCESS, producer->step(&producers));
    EXPECT_EQ(cb::mcbp::ClientOpcode::DcpStreamEnd, producers.last_op);

    // Stepping forward should now show that stream end message has been
    // completed and no more messages are needed to send.
    EXPECT_EQ(ENGINE_EWOULDBLOCK, producer->step(&producers));

    // Similarly, the readyQ should be empty again
    EXPECT_TRUE(producer->getReadyQueue().empty());

    // backfill:finished() - just to cleanup.
    runNextTask(lpAuxioQ);

    // vb0Stream should be closed
    EXPECT_FALSE(vb0Stream->isActive());

    // Stop Producer checkpoint processor task
    producer->cancelCheckpointCreatorTask();
}

void SingleThreadedEPBucketTest::backfillExpiryOutput(bool xattr) {
    auto flags = xattr ? cb::mcbp::request::DcpOpenPayload::IncludeXattrs : 0;

    setVBucketStateAndRunPersistTask(vbid, vbucket_state_active);
    // Expire a key;
    auto expiryTime = ep_real_time() + 256;

    std::string value;
    if (xattr) {
        value = createXattrValue("body");
        store_item(vbid,
                   {"KEY3", DocKeyEncodesCollectionId::No},
                   value,
                   expiryTime,
                   {cb::engine_errc::success},
                   PROTOCOL_BINARY_DATATYPE_XATTR);
    } else {
        value = "value";
        store_item(vbid,
                   {"KEY3", DocKeyEncodesCollectionId::No},
                   value,
                   expiryTime);
    }

    // Trigger expiry on the stored item
    TimeTraveller arron(1024);

    // Trigger expiry on a GET
    auto gv = store->get(
            {"KEY3", DocKeyEncodesCollectionId::No}, vbid, cookie, NONE);
    EXPECT_EQ(ENGINE_KEY_ENOENT, gv.getStatus());

    // Now flush to disk and wipe memory to ensure that DCP will have to do
    // a backfill
    flush_vbucket_to_disk(vbid, 1);
    resetEngineAndWarmup();

    // Setup DCP, 1 producer and we will do a takeover of the vbucket
    auto producer = std::make_shared<MockDcpProducer>(
            *engine, cookie, "mb-26907", flags);

    MockDcpMessageProducers producers(engine.get());

    ASSERT_TRUE(producer->getReadyQueue().empty());

    // noop on as could be using xattr's
    producer->setNoopEnabled(true);

    // Enable DCP Expiry opcodes
    producer->setDCPExpiry(true);

    // Clear last_op to make sure it isn't just carried over
    producers.clear_dcp_data();

    uint64_t rollbackSeqno = 0;
    auto vb = store->getVBuckets().getBucket(vbid);
    ASSERT_NE(nullptr, vb.get());
    EXPECT_EQ(ENGINE_SUCCESS,
              producer->streamRequest(0, // flags
                                      1, // opaque
                                      vbid,
                                      0, // start_seqno
                                      vb->getHighSeqno(), // end_seqno
                                      vb->failovers->getLatestUUID(),
                                      0, // snap_start_seqno
                                      vb->getHighSeqno(), // snap_end_seqno
                                      &rollbackSeqno,
                                      &dcpAddFailoverLog,
                                      {}));

    notifyAndStepToCheckpoint(*producer,
                              producers,
                              cb::mcbp::ClientOpcode::DcpSnapshotMarker,
                              false);

    // Now step the producer to transfer the delete/tombstone
    EXPECT_EQ(ENGINE_SUCCESS, producer->step(&producers));

    // The delete time should always be re-created by the server to
    // ensure old/future expiry times don't disrupt tombstone purging (MB-33919)
    EXPECT_NE(expiryTime, producers.last_delete_time);
    EXPECT_EQ(cb::mcbp::ClientOpcode::DcpExpiration, producers.last_op);
    EXPECT_EQ("KEY3", producers.last_key);

    producer->closeAllStreams();
    producer->cancelCheckpointCreatorTask();
    producer.reset();
}
// MB-26907
TEST_F(SingleThreadedEPBucketTest, backfill_expiry_output) {
    backfillExpiryOutput(false);
}

// MB-26907
TEST_F(SingleThreadedEPBucketTest, backfill_expiry_output_xattr) {
    backfillExpiryOutput(true);
}
// MB-26907
// This tests the success of expiry opcodes being sent over DCP
// during a backfill after a slow stream request on any type of bucket.
TEST_P(STParameterizedBucketTest, slow_stream_backfill_expiry) {
    setVBucketStateAndRunPersistTask(vbid, vbucket_state_active);

    // Expire a key;
    auto expiryTime = ep_real_time() + 32000;
    store_item(
            vbid, {"KEY3", DocKeyEncodesCollectionId::No}, "value", expiryTime);

    // Trigger expiry on the stored item
    TimeTraveller arron(64000);

    // Trigger expiry on a GET
    auto gv = store->get(
            {"KEY3", DocKeyEncodesCollectionId::No}, vbid, cookie, NONE);
    ASSERT_EQ(ENGINE_KEY_ENOENT, gv.getStatus());

    // Now flush to disk
    flushVBucketToDiskIfPersistent(vbid, 1);

    auto vb = store->getVBuckets().getBucket(vbid);

    // Remove closed checkpoint so that backfill will take place
    bool newcp;
    EXPECT_EQ(1,
              vb->checkpointManager->removeClosedUnrefCheckpoints(*vb, newcp));

    // Setup DCP
    auto producer = std::make_shared<MockDcpProducer>(*engine,
                                                      cookie,
                                                      "mb-26907",
                                                      /*flags*/ 0);

    MockDcpMessageProducers producers(engine.get());

    ASSERT_TRUE(producer->getReadyQueue().empty());

    // Enable DCP Expiry opcodes
    producer->setDCPExpiry(true);

    uint64_t rollbackSeqno = 0;
    ASSERT_NE(nullptr, vb.get());
    ASSERT_EQ(ENGINE_SUCCESS,
              producer->streamRequest(0, // flags
                                      1, // opaque
                                      vbid,
                                      0, // start_seqno
                                      vb->getHighSeqno(), // end_seqno
                                      vb->failovers->getLatestUUID(),
                                      0, // snap_start_seqno
                                      vb->getHighSeqno(), // snap_end_seqno
                                      &rollbackSeqno,
                                      &dcpAddFailoverLog,
                                      {}));

    auto vb0Stream =
            dynamic_cast<ActiveStream*>(producer->findStream(vbid).get());
    ASSERT_NE(nullptr, vb0Stream);

    ASSERT_TRUE(vb0Stream->handleSlowStream());

    // Clear last_op to make sure it isn't just carried over
    producers.clear_dcp_data();

    // Run a backfill
    auto& lpAuxioQ = *task_executor->getLpTaskQ()[AUXIO_TASK_IDX];
    // backfill:create()
    runNextTask(lpAuxioQ);
    // backfill:scan()
    runNextTask(lpAuxioQ);
    // backfill:complete()
    runNextTask(lpAuxioQ);

    EXPECT_EQ(ENGINE_SUCCESS, producer->step(&producers));
    EXPECT_EQ(cb::mcbp::ClientOpcode::DcpSnapshotMarker, producers.last_op);

    EXPECT_EQ(ENGINE_SUCCESS, producer->step(&producers));

    // The delete time should always be re-created by the server to
    // ensure old/future expiry times don't disrupt tombstone purging (MB-33919)
    EXPECT_NE(expiryTime, producers.last_delete_time);
    EXPECT_EQ(cb::mcbp::ClientOpcode::DcpExpiration, producers.last_op);
    EXPECT_EQ("KEY3", producers.last_key);

    if (persistent()) {
        // backfill:finished() - "CheckedExecutor failed fetchNextTask" thrown
        // if called with an ephemeral bucket.
        runNextTask(lpAuxioQ);
    }
    producer->closeAllStreams();
    producer->cancelCheckpointCreatorTask();
    producer.reset();
}

void SingleThreadedEPBucketTest::producerReadyQLimitOnBackfill(
        const BackfillBufferLimit limitType) {
    setVBucketStateAndRunPersistTask(vbid, vbucket_state_active);
    auto vb = store->getVBuckets().getBucket(vbid);

    auto producer = std::make_shared<MockDcpProducer>(
            *engine,
            cookie,
            "test-producer",
            0 /*flags*/,
            false /*startTask*/);

    auto stream = std::make_shared<MockActiveStream>(
            engine.get(),
            producer,
            DCP_ADD_STREAM_FLAG_DISKONLY /* flags */,
            0 /* opaque */,
            *vb,
            0 /* startSeqno */,
            std::numeric_limits<uint64_t>::max() /* endSeqno */,
            0 /* vbUuid */,
            0 /* snapStartSeqno */,
            0 /* snapEndSeqno */);

    stream->transitionStateToBackfilling();
    size_t limit = 0;
    size_t valueSize = 0;
    switch (limitType) {
    case BackfillBufferLimit::StreamByte:
        limit = engine->getConfiguration().getDcpScanByteLimit();
        valueSize = 1024 * 1024;
        break;
    case BackfillBufferLimit::StreamItem:
        limit = engine->getConfiguration().getDcpScanItemLimit();
        // Note: I need to set a valueSize so that we don't reach the
        //     DcpScanByteLimit before the DcpScanItemLimit.
        //     Currently, byteLimit=4MB and itemLimit=4096.
        valueSize = 1;
        break;
    case BackfillBufferLimit::ConnectionByte:
        limit = engine->getConfiguration().getDcpBackfillByteLimit();
        // We want to test the connection-limit (currently max size for
        // buffer is 20MB). So, disable the stream-limits by setting high values
        // for maxBytes (1GB) and maxItems (1M)
        auto& scanBuffer = producer->public_getBackfillScanBuffer();
        scanBuffer.maxBytes = 1024 * 1024 * 1024;
        scanBuffer.maxItems = 1000000;
        valueSize = 1024 * 1024;
        break;
    }
    ASSERT_GT(limit, 0);
    ASSERT_GT(valueSize, 0);

    std::string value(valueSize, 'a');
    int64_t seqno = 1;
    int64_t expectedLastSeqno = seqno;
    bool ret = false;
    // Note: this loop would block forever (until timeout) if we don't enforce
    //     any limit on BackfillManager::scanBuffer
    do {
        auto item = std::make_unique<Item>(
                makeStoredDocKey("key_" + std::to_string(seqno)),
                0 /*flags*/,
                0 /*expiry*/,
                value.data(),
                value.size(),
                PROTOCOL_BINARY_RAW_BYTES,
                0 /*cas*/,
                seqno,
                stream->getVBucket());

        // Simulate the Cache/Disk callbacks here
        ret = stream->backfillReceived(std::move(item),
                                       backfill_source_t::BACKFILL_FROM_DISK,
                                       false /*force*/);

        if (limitType == BackfillBufferLimit::ConnectionByte) {
            // Check that we are constantly well below the stream-limits.
            // We want to be sure that we are really hitting the
            // connection-limit here.
            auto& scanBuffer = producer->public_getBackfillScanBuffer();
            ASSERT_LT(scanBuffer.bytesRead, scanBuffer.maxBytes / 2);
            ASSERT_LT(scanBuffer.itemsRead, scanBuffer.maxItems / 2);
        }

        if (ret) {
            ASSERT_EQ(seqno, stream->public_readyQ().size());
            expectedLastSeqno = seqno;
            seqno++;
        } else {
            ASSERT_EQ(seqno - 1, stream->public_readyQ().size());
        }
    } while (ret);

    // Check that we have pushed some items to the Stream::readyQ
    auto lastSeqno = stream->getLastReadSeqno();
    ASSERT_GT(lastSeqno, 1);
    ASSERT_EQ(lastSeqno, expectedLastSeqno);
    // Check that we have not pushed more than what expected given the limit.
    // Note: this logic applies to both BackfillScanLimit::byte and
    //     BackfillScanLimit::item
    const size_t upperBound = limit / valueSize + 1;
    ASSERT_LT(lastSeqno, upperBound);
}

EPBucket& SingleThreadedEPBucketTest::getEPBucket() {
    return dynamic_cast<EPBucket&>(*store);
}

/*
 * Test that an ActiveStream does not push items to Stream::readyQ
 * indefinitely as we enforce a stream byte-limit on backfill.
 */
TEST_F(SingleThreadedEPBucketTest, ProducerReadyQStreamByteLimitOnBackfill) {
    producerReadyQLimitOnBackfill(BackfillBufferLimit::StreamByte);
}

/*
 * Test that an ActiveStream does not push items to Stream::readyQ
 * indefinitely as we enforce a stream item-limit on backfill.
 */
TEST_F(SingleThreadedEPBucketTest, ProducerReadyQStreamItemLimitOnBackfill) {
    producerReadyQLimitOnBackfill(BackfillBufferLimit::StreamItem);
}

/*
 * Test that an ActiveStream does not push items to Stream::readyQ
 * indefinitely as we enforce a connection byte-limit on backfill.
 */
TEST_F(SingleThreadedEPBucketTest, ProducerReadyQConnectionLimitOnBackfill) {
    producerReadyQLimitOnBackfill(BackfillBufferLimit::ConnectionByte);
}

/*
 * Test to verify that if retain_erroneous_tombstones is set to
 * true, then the compactor will retain the tombstones, and if
 * it is set to false, they get purged
 */
TEST_F(SingleThreadedEPBucketTest, testRetainErroneousTombstones) {
    // Make vbucket active.
    setVBucketStateAndRunPersistTask(vbid, vbucket_state_active);

    auto& epstore = getEPBucket();
    epstore.setRetainErroneousTombstones(true);
    ASSERT_TRUE(epstore.isRetainErroneousTombstones());

    auto key1 = makeStoredDocKey("key1");
    store_item(vbid, key1, "value");
    flush_vbucket_to_disk(vbid);

    delete_item(vbid, key1);
    flush_vbucket_to_disk(vbid);

    // In order to simulate an erroneous tombstone, use the
    // KVStore layer to set the delete time to 0.
    auto* kvstore = epstore.getVBucket(vbid)->getShard()
                                            ->getRWUnderlying();
    GetValue gv = kvstore->get(DiskDocKey{key1}, Vbid(0));
    std::unique_ptr<Item> itm = std::move(gv.item);
    ASSERT_EQ(ENGINE_SUCCESS, gv.getStatus());
    ASSERT_TRUE(itm->isDeleted());
    itm->setExpTime(0);

    kvstore->begin(std::make_unique<TransactionContext>(vbid));
    // Release the item (from the unique ptr) as the queued_item we create will
    // destroy it later
    kvstore->del(itm.release());
    VB::Commit f(epstore.getVBucket(vbid)->getManifest());
    kvstore->commit(f);

    // Add another item to ensure that seqno of the deleted item
    // gets purged. KV-engine doesn't purge a deleted item with
    // the highest seqno
    auto key2 = makeStoredDocKey("key2");
    store_item(vbid, key2, "value");
    flush_vbucket_to_disk(vbid);

    // Now read back and verify key1 has a non-zero delete time
    ItemMetaData metadata;
    uint32_t deleted = 0;
    uint8_t datatype = 0;
    ASSERT_EQ(ENGINE_EWOULDBLOCK,
              store->getMetaData(key1,
                                 vbid,
                                 cookie,
                                 metadata,
                                 deleted,
                                 datatype));

    auto vb = store->getVBucket(vbid);

    runBGFetcherTask();
    ASSERT_EQ(ENGINE_SUCCESS,
              store->getMetaData(key1,
                                 vbid,
                                 cookie,
                                 metadata,
                                 deleted,
                                 datatype));
    ASSERT_EQ(1, deleted);
    ASSERT_EQ(0, metadata.exptime);

    // Run compaction. Ensure that compaction hasn't purged the tombstone
    runCompaction(~0, 3);
    EXPECT_EQ(0, vb->getPurgeSeqno());

    // Now, make sure erroneous tombstones get purged by the compactor
    epstore.setRetainErroneousTombstones(false);
    ASSERT_FALSE(epstore.isRetainErroneousTombstones());

    // Run compaction and verify that the tombstone is purged
    runCompaction(~0, 3);
    EXPECT_EQ(2, vb->getPurgeSeqno());
}

/**
 * Test to verify that in case retain_erroneous_tombstones is set to true, then
 * a tombstone with a valid expiry time will get purged
 */
TEST_F(SingleThreadedEPBucketTest, testValidTombstonePurgeOnRetainErroneousTombstones) {
    // Make vbucket active.
    setVBucketStateAndRunPersistTask(vbid, vbucket_state_active);

    auto& epstore = getEPBucket();
    epstore.setRetainErroneousTombstones(true);
    ASSERT_TRUE(epstore.isRetainErroneousTombstones());

    auto key1 = makeStoredDocKey("key1");
    store_item(vbid, key1, "value");
    flush_vbucket_to_disk(vbid);

    delete_item(vbid, key1);
    flush_vbucket_to_disk(vbid);

    // Add another item to ensure that seqno of the deleted item
    // gets purged. KV-engine doesn't purge a deleted item with
    // the highest seqno
    auto key2 = makeStoredDocKey("key2");
    store_item(vbid, key2, "value");
    flush_vbucket_to_disk(vbid);

    // Now read back and verify key1 has a non-zero delete time
    ItemMetaData metadata;
    uint32_t deleted = 0;
    uint8_t datatype = 0;
    ASSERT_EQ(ENGINE_EWOULDBLOCK,
              store->getMetaData(key1,
                                 vbid,
                                 cookie,
                                 metadata,
                                 deleted,
                                 datatype));

    runBGFetcherTask();
    ASSERT_EQ(ENGINE_SUCCESS,
              store->getMetaData(key1,
                                 vbid,
                                 cookie,
                                 metadata,
                                 deleted,
                                 datatype));
    ASSERT_EQ(1, deleted);
    ASSERT_NE(0, metadata.exptime); // A locally created deleteTime

    // deleted key1 should be purged
    runCompaction(~0, 3);

    EXPECT_EQ(2, store->getVBucket(vbid)->getPurgeSeqno());
}

// MB-34850: Check that a consumer correctly handles (and ignores) stream-level
// messages (Mutation/Deletion/Prepare/Commit/Abort/...) received after
// CloseStream response but *before* the Producer sends STREAM_END.
TEST_F(SingleThreadedEPBucketTest,
       MB_34850_ConsumerRecvMessagesAfterCloseStream) {
    // Setup: Create replica VB and create stream for vbid.
    // Have the consumer receive a snapshot marker(1..10), and then close the
    // stream .
    setVBucketStateAndRunPersistTask(vbid, vbucket_state_replica);
    auto consumer = std::make_shared<MockDcpConsumer>(*engine, cookie, "conn");
    int opaque = 1;
    ASSERT_EQ(ENGINE_SUCCESS, consumer->addStream(opaque, vbid, /*flags*/ 0));
    ASSERT_EQ(ENGINE_SUCCESS,
              consumer->snapshotMarker(opaque,
                                       vbid,
                                       1,
                                       10,
                                       MARKER_FLAG_CHK,
                                       {} /*HCS*/,
                                       {} /*maxVisibleSeqno*/));
    ASSERT_EQ(ENGINE_SUCCESS, consumer->closeStream(opaque, vbid));

    // Test: Have the producer send further messages on the stream (before the
    // final STREAM_END. These should all be accepted (but discarded) by the
    // replica.
    auto testAllStreamLevelMessages = [&consumer, this, opaque](
                                              ENGINE_ERROR_CODE expected) {
        auto key = makeStoredDocKey("key");
        auto dtype = PROTOCOL_BINARY_RAW_BYTES;
        EXPECT_EQ(expected,
                  consumer->mutation(opaque,
                                     key,
                                     {},
                                     0,
                                     dtype,
                                     {},
                                     vbid,
                                     {},
                                     1,
                                     {},
                                     {},
                                     {},
                                     {},
                                     {}));

        EXPECT_EQ(expected,
                  consumer->deletion(
                          opaque, key, {}, 0, dtype, {}, vbid, 2, {}, {}));

        EXPECT_EQ(expected,
                  consumer->deletionV2(
                          opaque, key, {}, 0, dtype, {}, vbid, 3, {}, {}));

        EXPECT_EQ(expected,
                  consumer->expiration(
                          opaque, key, {}, 0, dtype, {}, vbid, 4, {}, {}));

        EXPECT_EQ(
                expected,
                consumer->setVBucketState(opaque, vbid, vbucket_state_active));
        auto vb = engine->getKVBucket()->getVBucket(vbid);
        EXPECT_EQ(vbucket_state_replica, vb->getState());

        EXPECT_EQ(expected,
                  consumer->systemEvent(opaque,
                                        vbid,
                                        mcbp::systemevent::id::CreateCollection,
                                        5,
                                        mcbp::systemevent::version::version1,
                                        {},
                                        {}));

        EXPECT_EQ(expected,
                  consumer->prepare(opaque,
                                    key,
                                    {},
                                    0,
                                    dtype,
                                    {},
                                    vbid,
                                    {},
                                    6,
                                    {},
                                    {},
                                    {},
                                    {},
                                    {},
                                    cb::durability::Level::Majority));

        EXPECT_EQ(expected, consumer->commit(opaque, vbid, key, 6, 7));

        EXPECT_EQ(expected, consumer->abort(opaque, vbid, key, 6, 7));

        EXPECT_EQ(expected,
                  consumer->snapshotMarker(opaque,
                                           vbid,
                                           11,
                                           11,
                                           MARKER_FLAG_CHK,
                                           {} /*HCS*/,
                                           {} /*maxVisibleSeqno*/));
    };
    testAllStreamLevelMessages(ENGINE_SUCCESS);

    // Setup (phase 2): Receive a STREAM_END message - after which all of the
    // above stream-level messages should be rejected as ENOENT.
    ASSERT_EQ(ENGINE_SUCCESS,
              consumer->streamEnd(opaque, vbid, END_STREAM_CLOSED));

    // Test (phase 2): Have the producer send all the above stream-level
    // messages to the consumer. Should all be rejected this time.
    testAllStreamLevelMessages(ENGINE_KEY_ENOENT);
}

// MB-34951: Check that a consumer correctly handles (and ignores) a StreamEnd
// request from the producer if it has already created a new stream (for the
// same vb) with a different opaque.
TEST_F(SingleThreadedEPBucketTest,
       MB_34951_ConsumerRecvStreamEndAfterAddStream) {
    // Setup: Create replica VB and create stream for vbid, then close it
    // and add another stream (same vbid).
    setVBucketStateAndRunPersistTask(vbid, vbucket_state_replica);
    auto consumer = std::make_shared<MockDcpConsumer>(*engine, cookie, "conn");
    const int opaque1 = 1;
    ASSERT_EQ(ENGINE_SUCCESS, consumer->addStream(opaque1, vbid, {}));
    ASSERT_EQ(ENGINE_SUCCESS, consumer->closeStream(opaque1, vbid));
    const int opaque2 = 2;
    ASSERT_EQ(ENGINE_SUCCESS, consumer->addStream(opaque2, vbid, {}));

    // Test: Have the producer send a StreamEnd with the "old" opaque.
    EXPECT_EQ(ENGINE_SUCCESS,
              consumer->streamEnd(opaque1, vbid, END_STREAM_CLOSED));
}

TEST_F(SingleThreadedEPBucketTest, TestConsumerSendEEXISTSIfOpaqueWrong) {
    setVBucketStateAndRunPersistTask(vbid, vbucket_state_replica);
    auto consumer = std::make_shared<MockDcpConsumer>(*engine, cookie, "conn");

    const int opaque1 = 1;
    ASSERT_EQ(ENGINE_SUCCESS, consumer->addStream(opaque1, vbid, {}));
    ASSERT_EQ(ENGINE_SUCCESS, consumer->closeStream(opaque1, vbid));

    const int opaque2 = 2;
    ASSERT_EQ(ENGINE_SUCCESS, consumer->addStream(opaque2, vbid, {}));

    ASSERT_EQ(ENGINE_SUCCESS, consumer->closeStream(opaque1, vbid, {}));

    auto key = makeStoredDocKey("key");
    auto dtype = PROTOCOL_BINARY_RAW_BYTES;
    EXPECT_EQ(ENGINE_KEY_EEXISTS,
              consumer->prepare(opaque1,
                                key,
                                {},
                                0,
                                dtype,
                                {},
                                vbid,
                                {},
                                6,
                                {},
                                {},
                                {},
                                {},
                                {},
                                cb::durability::Level::Majority));
}

TEST_P(STParameterizedBucketTest, produce_delete_times) {
    setVBucketStateAndRunPersistTask(vbid, vbucket_state_active);
    auto t1 = ep_real_time();
    storeAndDeleteItem(vbid, {"KEY1", DocKeyEncodesCollectionId::No}, "value");
    auto t2 = ep_real_time();

    // Clear checkpoint so DCP will goto backfill
    auto vb = engine->getKVBucket()->getVBucket(vbid);
    vb->checkpointManager->clear(*vb, 2);

    auto cookie = create_mock_cookie(engine.get());
    auto producer = createDcpProducer(cookie, IncludeDeleteTime::Yes);
    MockDcpMessageProducers producers(engine.get());

    createDcpStream(*producer);

    // noop off as we will play with time travel
    producer->setNoopEnabled(false);

    auto step = [this, producer, &producers](bool inMemory) {
        notifyAndStepToCheckpoint(*producer,
                                  producers,
                                  cb::mcbp::ClientOpcode::DcpSnapshotMarker,
                                  inMemory);

        // Now step the producer to transfer the delete/tombstone.
        EXPECT_EQ(ENGINE_SUCCESS, producer->stepWithBorderGuard(producers));
    };

    step(false);
    EXPECT_NE(0, producers.last_delete_time);
    EXPECT_GE(producers.last_delete_time, t1);
    EXPECT_LE(producers.last_delete_time, t2);
    EXPECT_EQ(cb::mcbp::ClientOpcode::DcpDeletion, producers.last_op);
    EXPECT_EQ("KEY1", producers.last_key);
    size_t expectedBytes =
            SnapshotMarker::baseMsgBytes +
            sizeof(cb::mcbp::request::DcpSnapshotMarkerV1Payload) +
            MutationResponse::deletionV2BaseMsgBytes + (sizeof("KEY1") - 1);
    EXPECT_EQ(expectedBytes, producer->getBytesOutstanding());

    // Now a new delete, in-memory will also have a delete time
    t1 = ep_real_time();
    storeAndDeleteItem(vbid, {"KEY2", DocKeyEncodesCollectionId::No}, "value");
    t2 = ep_real_time();

    step(true);

    EXPECT_NE(0, producers.last_delete_time);
    EXPECT_GE(producers.last_delete_time, t1);
    EXPECT_LE(producers.last_delete_time, t2);
    EXPECT_EQ(cb::mcbp::ClientOpcode::DcpDeletion, producers.last_op);
    EXPECT_EQ("KEY2", producers.last_key);
    expectedBytes += SnapshotMarker::baseMsgBytes +
                     sizeof(cb::mcbp::request::DcpSnapshotMarkerV1Payload) +
                     MutationResponse::deletionV2BaseMsgBytes +
                     (sizeof("KEY2") - 1);
    EXPECT_EQ(expectedBytes, producer->getBytesOutstanding());

    // Finally expire a key and check that the delete_time we receive is the
    // expiry time, not actually the time it was deleted.
    auto expiryTime = ep_real_time() + 32000;
    store_item(
            vbid, {"KEY3", DocKeyEncodesCollectionId::No}, "value", expiryTime);

    step(true);
    expectedBytes += SnapshotMarker::baseMsgBytes +
                     sizeof(cb::mcbp::request::DcpSnapshotMarkerV1Payload) +
                     MutationResponse::mutationBaseMsgBytes +
                     (sizeof("value") - 1) + (sizeof("KEY3") - 1);
    EXPECT_EQ(expectedBytes, producer->getBytesOutstanding());

    EXPECT_EQ(cb::mcbp::ClientOpcode::DcpMutation, producers.last_op);
    TimeTraveller arron(64000);

    // Trigger expiry on a GET
    auto gv = store->get(
            {"KEY3", DocKeyEncodesCollectionId::No}, vbid, cookie, NONE);
    EXPECT_EQ(ENGINE_KEY_ENOENT, gv.getStatus());

    step(true);

    // The delete time should always be re-created by the server to
    // ensure old/future expiry times don't disrupt tombstone purging (MB-33919)
    EXPECT_NE(expiryTime, producers.last_delete_time);
    EXPECT_EQ(cb::mcbp::ClientOpcode::DcpDeletion, producers.last_op);
    EXPECT_EQ("KEY3", producers.last_key);
    expectedBytes += SnapshotMarker::baseMsgBytes +
                     sizeof(cb::mcbp::request::DcpSnapshotMarkerV1Payload) +
                     MutationResponse::deletionV2BaseMsgBytes +
                     (sizeof("KEY3") - 1);
    EXPECT_EQ(expectedBytes, producer->getBytesOutstanding());

    destroy_mock_cookie(cookie);
    producer->closeAllStreams();
    producer->cancelCheckpointCreatorTask();
    producer.reset();
}

// Test simulates a simplified set of steps that demonstrate MB-34380, that is
// in a no traffic situation and some state changes we can end up with no
// vbucket file on disk.
TEST_P(STParameterizedBucketTest, MB_34380) {
    if (!persistent()) {
        return;
    }
    // 1) Create replica VB and simulate the replica connecting to it's active
    // and having the failover table replaced (via stream_request response)
    EXPECT_EQ(ENGINE_SUCCESS,
              store->setVBucketState(vbid, vbucket_state_replica, {}));

    // 1.1) force the failover to a specific value
    std::string failover = R"([{"id":101,"seq":0}])";
    {
        auto vb = engine->getKVBucket()->getVBucket(vbid);
        vb->failovers = std::make_unique<FailoverTable>(failover, 5, 0);

        // 2) Now flush so the vbstate cache is updated and the file is created
        flushVBucketToDiskIfPersistent(vbid, 0);

        // 2.1) We should be able to call this method with no exception.
        EXPECT_NO_THROW(vb->getShard()->getRWUnderlying()->getDbFileInfo(vbid));
    }
    // 3) Delete the vbucket, the cached vbstate will remain untouched
    EXPECT_EQ(ENGINE_SUCCESS, store->deleteVBucket(vbid));

    // 4) Re-create the vbucket, and again simulate the connection to active,
    // forcing the failover table to the specific value.
    EXPECT_EQ(ENGINE_SUCCESS,
              store->setVBucketState(vbid, vbucket_state_replica, {}));

    auto vb = engine->getKVBucket()->getVBucket(vbid);
    vb->failovers = std::make_unique<FailoverTable>(failover, 5, 0);

    // The bug...
    // 5) Flush the state change, without the fix the flush is skipped because
    // the cached vbstate matches the current state
    flushVBucketToDiskIfPersistent(vbid, 0);

    // Now simulate the bug, do something which requires the file, with the bug
    // this will throw.
    EXPECT_NO_THROW(vb->getShard()->getRWUnderlying()->getDbFileInfo(vbid));
}

INSTANTIATE_TEST_SUITE_P(XattrSystemUserTest,
                         XattrSystemUserTest,
                         ::testing::Bool());

INSTANTIATE_TEST_SUITE_P(XattrCompressedTest,
                         XattrCompressedTest,
                         ::testing::Combine(::testing::Bool(),
                                            ::testing::Bool()));

// Test cases which run for persistent and ephemeral buckets
INSTANTIATE_TEST_SUITE_P(EphemeralOrPersistent,
                         STParameterizedBucketTest,
                         STParameterizedBucketTest::allConfigValues(),
                         STParameterizedBucketTest::PrintToStringParamName);

using FlushResult = EPBucket::FlushResult;

/**
 * We flush if we have at least:
 *  1) one non-meta item
 *  2) or, one set-vbstate item in the write queue
 * In the two cases we execute two different code paths that may both fail and
 * trigger the reset of the persistence cursor.
 * This test verifies scenario (1) by checking that we persist all the expected
 * items when we re-attempt flush.
 */
TEST_P(STParamPersistentBucketTest, ResetPCursorAtPersistNonMetaItems) {
    // About the first two COUCHSTORE_SUCCESS:
    // - firts, set-vbstate precommit()
    // - then, set-vbstate couchstore_commit()
    // They both sync(), see couchstore code for details.
    ::testing::NiceMock<MockOps> ops(create_default_file_ops());
    const auto& config = store->getRWUnderlying(vbid)->getConfig();
    auto& nonConstConfig = const_cast<KVStoreConfig&>(config);
    replaceCouchKVStore(dynamic_cast<CouchKVStoreConfig&>(nonConstConfig), ops);
    EXPECT_CALL(ops, sync(testing::_, testing::_))
            .Times(testing::AnyNumber())
            .WillOnce(testing::Return(COUCHSTORE_SUCCESS))
            .WillOnce(testing::Return(COUCHSTORE_SUCCESS))
            .WillOnce(testing::Return(COUCHSTORE_ERROR_WRITE))
            .WillRepeatedly(testing::Return(COUCHSTORE_SUCCESS));

    setVBucketStateAndRunPersistTask(
            vbid,
            vbucket_state_active,
            {{"topology", nlohmann::json::array({{"active", "replica"}})}});

    // Active receives PRE(keyA):1, M(keyB):2, D(keyB):3
    // Note that the set of mutation is just functional to testing that we write
    // to disk all the required vbstate entries at flush

    {
        SCOPED_TRACE("");
        store_item(vbid,
                   makeStoredDocKey("keyA"),
                   "value",
                   0 /*exptime*/,
                   {cb::engine_errc::sync_write_pending} /*expected*/,
                   PROTOCOL_BINARY_RAW_BYTES,
                   {cb::durability::Requirements()});
    }

    {
        SCOPED_TRACE("");
        store_item(vbid,
                   makeStoredDocKey("keyB"),
                   "value",
                   0 /*exptime*/,
                   {cb::engine_errc::success} /*expected*/,
                   PROTOCOL_BINARY_RAW_BYTES);
    }

    {
        SCOPED_TRACE("");
        store_item(vbid,
                   makeStoredDocKey("keyB"),
                   "value",
                   0 /*exptime*/,
                   {cb::engine_errc::success} /*expected*/,
                   PROTOCOL_BINARY_RAW_BYTES,
                   {} /*dur-reqs*/,
                   true /*deleted*/);
    }

    // M(keyB):2 deduplicated, just 2 items for cursor
    const auto vb = engine->getKVBucket()->getVBucket(vbid);
    ASSERT_EQ(2, vb->checkpointManager->getNumItemsForPersistence());
    EXPECT_EQ(2, vb->dirtyQueueSize);

    // Note: Because of MB-37920 we may cache a stale vbstate. So, checking the
    //  cached vbstate for verifying persistence would invalidate the test.
    //  Check the actual vbstate on disk instead.
    auto& kvStore = dynamic_cast<CouchKVStore&>(*store->getRWUnderlying(vbid));
    const auto checkPersistedVBState = [this, &kvStore](
                                               uint64_t lastSnapStart,
                                               uint64_t lastSnapEnd,
                                               uint64_t highSeqno,
                                               CheckpointType type,
                                               uint64_t hps,
                                               uint64_t hcs,
                                               uint64_t maxDelRevSeqno) {
        const auto vbs = kvStore.readVBState(vbid);
        EXPECT_EQ(lastSnapStart, vbs.lastSnapStart);
        EXPECT_EQ(lastSnapEnd, vbs.lastSnapEnd);
        EXPECT_EQ(highSeqno, vbs.highSeqno);
        EXPECT_EQ(type, vbs.checkpointType);
        EXPECT_EQ(hps, vbs.highPreparedSeqno);
        EXPECT_EQ(hcs, vbs.persistedCompletedSeqno);
        EXPECT_EQ(maxDelRevSeqno, vbs.maxDeletedSeqno);
    };

    // This flush fails, we have not written anything to disk
    auto& epBucket = dynamic_cast<EPBucket&>(*store);
    EXPECT_EQ(FlushResult(MoreAvailable::Yes, 0, WakeCkptRemover::No),
              epBucket.flushVBucket(vbid));
    // Flush stats not updated
    EXPECT_EQ(2, vb->dirtyQueueSize);
    {
        SCOPED_TRACE("");
        checkPersistedVBState(0 /*lastSnapStart*/,
                              0 /*lastSnapEnd*/,
                              0 /*highSeqno*/,
                              CheckpointType::Memory,
                              0 /*HPS*/,
                              0 /*HCS*/,
                              0 /*maxDelRevSeqno*/);
    }

    // This flush succeeds, we must write all the expected items and new vbstate
    // on disk
    EXPECT_EQ(FlushResult(MoreAvailable::No, 2, WakeCkptRemover::No),
              epBucket.flushVBucket(vbid));
    // Flush stats updated
    EXPECT_EQ(0, vb->dirtyQueueSize);
    {
        SCOPED_TRACE("");
        // Notes: expected (snapStart = snapEnd) for complete snap flushed,
        //  which is always the case at Active
        checkPersistedVBState(3 /*lastSnapStart*/,
                              3 /*lastSnapEnd*/,
                              3 /*highSeqno*/,
                              CheckpointType::Memory,
                              1 /*HPS*/,
                              0 /*HCS*/,
                              2 /*maxDelRevSeqno*/);
    }
}

/**
 * We flush if we have at least:
 *  1) one non-meta item
 *  2) or, one set-vbstate item in the write queue
 * In the two cases we execute two different code paths that may both fail and
 * trigger the reset of the persistence cursor.
 * This test verifies scenario (2) by checking that we persist the new vbstate
 * when we re-attempt flush.
 */
TEST_P(STParamPersistentBucketTest, ResetPCursorAtPersistVBStateOnly) {
    ::testing::NiceMock<MockOps> ops(create_default_file_ops());
    const auto& config = store->getRWUnderlying(vbid)->getConfig();
    auto& nonConstConfig = const_cast<KVStoreConfig&>(config);
    replaceCouchKVStore(dynamic_cast<CouchKVStoreConfig&>(nonConstConfig), ops);
    EXPECT_CALL(ops, sync(testing::_, testing::_))
            .Times(testing::AnyNumber())
            .WillOnce(testing::Return(COUCHSTORE_SUCCESS))
            .WillOnce(testing::Return(COUCHSTORE_SUCCESS))
            .WillOnce(testing::Return(COUCHSTORE_ERROR_WRITE))
            .WillRepeatedly(testing::Return(COUCHSTORE_SUCCESS));

    // Note: Because of MB-37920 we may cache a stale vbstate. So, checking the
    //  cached vbstate for verifying persistence would invalidate the test.
    //  Check the actual vbstate on disk instead.
    auto& kvStore = dynamic_cast<CouchKVStore&>(*store->getRWUnderlying(vbid));
    const auto checkPersistedVBState =
            [this, &kvStore](vbucket_state_t expectedState) -> void {
        const auto vbs = kvStore.readVBState(vbid);
        ASSERT_EQ(expectedState, vbs.transition.state);
    };

    setVBucketStateAndRunPersistTask(vbid, vbucket_state_active);
    {
        SCOPED_TRACE("");
        checkPersistedVBState(vbucket_state_active);
    }

    const auto& vb = *engine->getKVBucket()->getVBucket(vbid);
    EXPECT_EQ(0, vb.dirtyQueueSize);

    const auto checkSetVBStateItemForCursor = [&vb]() -> void {
        const auto& manager = *vb.checkpointManager;
        auto pos = CheckpointCursorIntrospector::getCurrentPos(
                *manager.getPersistenceCursor());
        ASSERT_EQ(queue_op::set_vbucket_state, (*(pos++))->getOperation());
    };

    EXPECT_EQ(ENGINE_SUCCESS,
              store->setVBucketState(vbid, vbucket_state_replica));
    {
        SCOPED_TRACE("");
        checkPersistedVBState(vbucket_state_active);
        checkSetVBStateItemForCursor();
        EXPECT_EQ(1, vb.dirtyQueueSize);
    }

    // This flush fails, we have not written anything to disk
    auto& epBucket = dynamic_cast<EPBucket&>(*store);
    EXPECT_EQ(FlushResult(MoreAvailable::Yes, 0, WakeCkptRemover::No),
              epBucket.flushVBucket(vbid));
    EXPECT_EQ(1, vb.dirtyQueueSize);
    {
        SCOPED_TRACE("");
        checkPersistedVBState(vbucket_state_active);
        checkSetVBStateItemForCursor();
    }

    // @todo MB-37920: Remove this step, necessary as a workaround.
    // To trigger a flush to disk, we need to alter the current cached vbstate,
    // as at the first (failed) flush we wrongly cached the vbstate that we did
    // not persist. If we skip this step then we would not even re-attempt the
    // flush as the optimization logic at KVStore::updateCachedVBState sees
    // "don't need to persist the new vbstate".
    kvStore.getVBucketState(vbid)->transition.state = vbucket_state_active;

    // This flush succeeds, we must write the new vbstate on disk
    // Note: set-vbstate items are not accounted in numFlushed
    EXPECT_EQ(FlushResult(MoreAvailable::No, 0, WakeCkptRemover::No),
              epBucket.flushVBucket(vbid));
    EXPECT_EQ(0, vb.dirtyQueueSize);
    {
        SCOPED_TRACE("");
        checkPersistedVBState(vbucket_state_replica);
    }
}

/**
 * Check that flush stats are updated only at flush success.
 */
TEST_P(STParamPersistentBucketTest,
       FlushStatsAtPersistNonMetaItems_FlusherDeduplication) {
    ::testing::NiceMock<MockOps> ops(create_default_file_ops());
    const auto& config = store->getRWUnderlying(vbid)->getConfig();
    auto& nonConstConfig = const_cast<KVStoreConfig&>(config);
    replaceCouchKVStore(dynamic_cast<CouchKVStoreConfig&>(nonConstConfig), ops);
    EXPECT_CALL(ops, sync(testing::_, testing::_))
            .Times(testing::AnyNumber())
            .WillOnce(testing::Return(COUCHSTORE_SUCCESS))
            .WillOnce(testing::Return(COUCHSTORE_SUCCESS))
            .WillOnce(testing::Return(COUCHSTORE_ERROR_WRITE))
            .WillRepeatedly(testing::Return(COUCHSTORE_SUCCESS));

    setVBucketStateAndRunPersistTask(vbid, vbucket_state_active);

    // Active receives M(keyA):1, M(keyA):2.
    // They are queued into different checkpoints. We enforce that as we want to
    // stress deduplication at flush-vbucket, so we just avoid checkpoint dedup.

    {
        SCOPED_TRACE("");
        store_item(vbid,
                   makeStoredDocKey("keyA"),
                   "value",
                   0 /*exptime*/,
                   {cb::engine_errc::success} /*expected*/,
                   PROTOCOL_BINARY_RAW_BYTES);
    }

    const auto& vb = *engine->getKVBucket()->getVBucket(vbid);
    auto& manager = *vb.checkpointManager;
    ASSERT_EQ(1, manager.getNumOpenChkItems());
    manager.createNewCheckpoint();
    ASSERT_EQ(0, manager.getNumOpenChkItems());

    {
        SCOPED_TRACE("");
        store_item(vbid,
                   makeStoredDocKey("keyA"),
                   "value",
                   0 /*exptime*/,
                   {cb::engine_errc::success} /*expected*/,
                   PROTOCOL_BINARY_RAW_BYTES);
    }
    ASSERT_EQ(1, manager.getNumOpenChkItems());
    ASSERT_EQ(2, manager.getNumItemsForPersistence());

    EXPECT_EQ(2, vb.dirtyQueueSize);

    // This flush fails, we have not written anything to disk
    auto& epBucket = dynamic_cast<EPBucket&>(*store);
    EXPECT_EQ(FlushResult(MoreAvailable::Yes, 0, WakeCkptRemover::No),
              epBucket.flushVBucket(vbid));
    // Flush stats not updated
    EXPECT_EQ(2, vb.dirtyQueueSize);

    // This flush succeeds, we must write all the expected items and new vbstate
    // on disk
    // Flusher deduplication, just 1 item flushed
    EXPECT_EQ(FlushResult(MoreAvailable::No, 1, WakeCkptRemover::Yes),
              epBucket.flushVBucket(vbid));
    EXPECT_TRUE(vb.checkpointManager->hasClosedCheckpointWhichCanBeRemoved());
    // Flush stats updated
    EXPECT_EQ(0, vb.dirtyQueueSize);
}

TEST_P(STParamPersistentBucketTest,
       BucketCreationFlagClearedOnlyAtFlushSuccess_PersistVBStateOnly) {
    ::testing::NiceMock<MockOps> ops(create_default_file_ops());
    const auto& config = store->getRWUnderlying(vbid)->getConfig();
    auto& nonConstConfig = const_cast<KVStoreConfig&>(config);
    replaceCouchKVStore(dynamic_cast<CouchKVStoreConfig&>(nonConstConfig), ops);
    EXPECT_CALL(ops, sync(testing::_, testing::_))
            .Times(testing::AnyNumber())
            .WillOnce(testing::Return(COUCHSTORE_ERROR_WRITE))
            .WillRepeatedly(testing::Return(COUCHSTORE_SUCCESS));

    ASSERT_FALSE(engine->getKVBucket()->getVBucket(vbid));

    EXPECT_EQ(ENGINE_SUCCESS,
              store->setVBucketState(
                      vbid,
                      vbucket_state_active,
                      {{"topology",
                        nlohmann::json::array({{"active", "replica"}})}}));

    const auto vb = engine->getKVBucket()->getVBucket(vbid);
    ASSERT_TRUE(vb);

    ASSERT_TRUE(vb->isBucketCreation());

    // This flush fails, the bucket creation flag must be still set
    auto& epBucket = dynamic_cast<EPBucket&>(*store);
    ASSERT_EQ(1, vb->dirtyQueueSize);
    EXPECT_EQ(FlushResult(MoreAvailable::Yes, 0, WakeCkptRemover::No),
              epBucket.flushVBucket(vbid));
    EXPECT_EQ(1, vb->dirtyQueueSize);
    EXPECT_TRUE(vb->isBucketCreation());

    // This flush succeeds
    EXPECT_EQ(FlushResult(MoreAvailable::No, 0, WakeCkptRemover::No),
              epBucket.flushVBucket(vbid));
    EXPECT_EQ(0, vb->dirtyQueueSize);
    EXPECT_FALSE(vb->isBucketCreation());
}

TEST_P(STParamPersistentBucketTest,
       BucketCreationFlagClearedOnlyAtFlushSuccess_PersistVBStateAndMutations) {
    ::testing::NiceMock<MockOps> ops(create_default_file_ops());
    const auto& config = store->getRWUnderlying(vbid)->getConfig();
    auto& nonConstConfig = const_cast<KVStoreConfig&>(config);
    replaceCouchKVStore(dynamic_cast<CouchKVStoreConfig&>(nonConstConfig), ops);
    EXPECT_CALL(ops, sync(testing::_, testing::_))
            .Times(testing::AnyNumber())
            .WillOnce(testing::Return(COUCHSTORE_ERROR_WRITE))
            .WillRepeatedly(testing::Return(COUCHSTORE_SUCCESS));

    ASSERT_FALSE(engine->getKVBucket()->getVBucket(vbid));

    EXPECT_EQ(ENGINE_SUCCESS,
              store->setVBucketState(
                      vbid,
                      vbucket_state_active,
                      {{"topology",
                        nlohmann::json::array({{"active", "replica"}})}}));

    const auto vb = engine->getKVBucket()->getVBucket(vbid);
    ASSERT_TRUE(vb);

    ASSERT_TRUE(vb->isBucketCreation());

    store_item(vbid,
               makeStoredDocKey("key"),
               "value",
               0 /*exptime*/,
               {cb::engine_errc::success} /*expected*/,
               PROTOCOL_BINARY_RAW_BYTES);

    // This flush fails, the bucket creation flag must be still set
    auto& epBucket = dynamic_cast<EPBucket&>(*store);
    ASSERT_EQ(2, vb->dirtyQueueSize);
    EXPECT_EQ(FlushResult(MoreAvailable::Yes, 0, WakeCkptRemover::No),
              epBucket.flushVBucket(vbid));
    EXPECT_EQ(2, vb->dirtyQueueSize);
    EXPECT_TRUE(vb->isBucketCreation());

    // This flush succeeds
    // Note: the returned num-flushed does not account meta-items
    EXPECT_EQ(FlushResult(MoreAvailable::No, 1, WakeCkptRemover::No),
              epBucket.flushVBucket(vbid));
    EXPECT_EQ(0, vb->dirtyQueueSize);
    EXPECT_FALSE(vb->isBucketCreation());
}

<<<<<<< HEAD
INSTANTIATE_TEST_SUITE_P(Persistent,
                         STParamPersistentBucketTest,
                         STParameterizedBucketTest::persistentConfigValues(),
                         STParameterizedBucketTest::PrintToStringParamName);
=======
void STParamPersistentBucketTest::testAbortDoesNotIncrementOpsDelete(
        bool flusherDedup) {
    setVBucketStateAndRunPersistTask(
            vbid,
            vbucket_state_active,
            {{"topology", nlohmann::json::array({{"active", "replica"}})}});

    auto& vb = *engine->getKVBucket()->getVBucket(vbid);
    EXPECT_EQ(0, vb.getNumTotalItems());
    EXPECT_EQ(0, vb.opsDelete);

    // Active receives PRE:1
    const auto key = makeStoredDocKey("key");
    store_item(vbid,
               key,
               "value",
               0 /*exptime*/,
               {cb::engine_errc::sync_write_pending} /*expected*/,
               PROTOCOL_BINARY_RAW_BYTES,
               {cb::durability::Requirements()});

    const auto& manager = *vb.checkpointManager;
    if (!flusherDedup) {
        // Flush PRE now (avoid Flush dedup)
        EXPECT_EQ(1, manager.getNumItemsForPersistence());
        flush_vbucket_to_disk(vbid, 1);
        EXPECT_EQ(0, manager.getNumItemsForPersistence());
        EXPECT_EQ(0, vb.getNumTotalItems());
        EXPECT_EQ(0, vb.opsDelete);
    }

    // ABORT:2
    ASSERT_EQ(1, manager.getHighSeqno());
    EXPECT_EQ(ENGINE_SUCCESS,
              vb.abort(key,
                       1 /*prepareSeqno*/,
                       {} /*abortSeqno*/,
                       vb.lockCollections(key)));

    // Flush ABORT
    EXPECT_EQ(flusherDedup ? 2 : 1, manager.getNumItemsForPersistence());
    flush_vbucket_to_disk(vbid, 1);
    EXPECT_EQ(0, manager.getNumItemsForPersistence());
    EXPECT_EQ(0, vb.getNumTotalItems());
    EXPECT_EQ(0, vb.opsDelete);
}

TEST_P(STParamPersistentBucketTest, AbortDoesNotIncrementOpsDelete) {
    testAbortDoesNotIncrementOpsDelete(true /*flusherDedup*/);
}

TEST_P(STParamPersistentBucketTest,
       AbortDoesNotIncrementOpsDelete_FlusherDedup) {
    testAbortDoesNotIncrementOpsDelete(false /*flusherDedup*/);
}

INSTANTIATE_TEST_CASE_P(Persistent,
                        STParamPersistentBucketTest,
                        STParameterizedBucketTest::persistentConfigValues(),
                        STParameterizedBucketTest::PrintToStringParamName);
>>>>>>> af4bc72b
<|MERGE_RESOLUTION|>--- conflicted
+++ resolved
@@ -4820,12 +4820,6 @@
     EXPECT_FALSE(vb->isBucketCreation());
 }
 
-<<<<<<< HEAD
-INSTANTIATE_TEST_SUITE_P(Persistent,
-                         STParamPersistentBucketTest,
-                         STParameterizedBucketTest::persistentConfigValues(),
-                         STParameterizedBucketTest::PrintToStringParamName);
-=======
 void STParamPersistentBucketTest::testAbortDoesNotIncrementOpsDelete(
         bool flusherDedup) {
     setVBucketStateAndRunPersistTask(
@@ -4882,8 +4876,7 @@
     testAbortDoesNotIncrementOpsDelete(false /*flusherDedup*/);
 }
 
-INSTANTIATE_TEST_CASE_P(Persistent,
-                        STParamPersistentBucketTest,
-                        STParameterizedBucketTest::persistentConfigValues(),
-                        STParameterizedBucketTest::PrintToStringParamName);
->>>>>>> af4bc72b
+INSTANTIATE_TEST_SUITE_P(Persistent,
+                         STParamPersistentBucketTest,
+                         STParameterizedBucketTest::persistentConfigValues(),
+                         STParameterizedBucketTest::PrintToStringParamName);
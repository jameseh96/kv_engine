/* -*- MODE: C++; tab-width: 4; c-basic-offset: 4; indent-tabs-mode: nil -*- */
/*
 *     Copyright 2016 Couchbase, Inc
 *
 *   Licensed under the Apache License, Version 2.0 (the "License");
 *   you may not use this file except in compliance with the License.
 *   You may obtain a copy of the License at
 *
 *       http://www.apache.org/licenses/LICENSE-2.0
 *
 *   Unless required by applicable law or agreed to in writing, software
 *   distributed under the License is distributed on an "AS IS" BASIS,
 *   WITHOUT WARRANTIES OR CONDITIONS OF ANY KIND, either express or implied.
 *   See the License for the specific language governing permissions and
 *   limitations under the License.
 */

/*
 * Testsuite for 'dcp' functionality in ep-engine.
 */

#include "config.h"

#include "ep_test_apis.h"
#include "ep_testsuite_common.h"
#include "mock/mock_dcp.h"
#include "programs/engine_testapp/mock_server.h"

#include <condition_variable>
#include <platform/cb_malloc.h>
#include <platform/compress.h>
#include <thread>

// Helper functions ///////////////////////////////////////////////////////////

void dcp_step(ENGINE_HANDLE *h, ENGINE_HANDLE_V1 *h1, const void* cookie) {
    std::unique_ptr<dcp_message_producers> producers = get_dcp_producers(h, h1);
    ENGINE_ERROR_CODE err = h1->dcp.step(h, cookie, producers.get());
    check(err == ENGINE_SUCCESS || err == ENGINE_WANT_MORE,
            "Expected success or engine_want_more");
    if (err == ENGINE_SUCCESS) {
        clear_dcp_data();
    }
}

/* This is a flag that indicates the continuous dcp thread to come out of
   loop that keeps calling dcp->step().
   To be set only by the (parent) thread spawning the continuous_dcp_thread.
   To be checked by continuous_dcp_thread.
   (This approach seems safer than calling pthread_cancel()) */
static std::atomic<bool> stop_continuous_dcp_thread(false);

static bool wait_started(false);

struct SeqnoRange {
    uint64_t start;
    uint64_t end;
};

class DcpStreamCtx {
/**
 * This class represents all attributes required for
 * a stream. Objects of this class type are to be fed
 * to TestDcpConsumer.
 */
public:
    DcpStreamCtx()
        : vbucket(0),
          flags(0),
          vb_uuid(0),
          exp_mutations(0),
          exp_deletions(0),
          exp_markers(0),
          extra_takeover_ops(0),
          exp_disk_snapshot(false),
          exp_conflict_res(0),
          skip_estimate_check(false),
          live_frontend_client(false),
          skip_verification(false),
          exp_err(ENGINE_SUCCESS),
          exp_rollback(0),
          expected_values(0),
          opaque(0) {
        seqno = {0, static_cast<uint64_t>(~0)};
        snapshot = {0, static_cast<uint64_t>(~0)};
    }

    /* Vbucket Id */
    uint16_t vbucket;
    /* Stream flags */
    uint32_t flags;
    /* Vbucket UUID */
    uint64_t vb_uuid;
    /* Sequence number range */
    SeqnoRange seqno;
    /* Snapshot range */
    SeqnoRange snapshot;
    /* Number of mutations expected (for verification) */
    size_t exp_mutations;
    /* Number of deletions expected (for verification) */
    size_t exp_deletions;
    /* Number of snapshot markers expected (for verification) */
    size_t exp_markers;
    /* Extra front end mutations as part of takeover */
    size_t extra_takeover_ops;
    /* Flag - expect disk snapshot or not */
    bool exp_disk_snapshot;
    /* Expected conflict resolution flag */
    uint8_t exp_conflict_res;
    /* Skip estimate check during takeover */
    bool skip_estimate_check;
    /*
       live_frontend_client to be set to true when streaming is done in parallel
       with a client issuing writes to the vbucket. In this scenario, predicting
       the number of snapshot markers received is difficult.
    */
    bool live_frontend_client;
    /*
       skip_verification to be set to true if verification of mutation count,
       deletion count, marker count etc. is to be skipped at the end of
       streaming.
     */
    bool skip_verification;
    /* Expected error code on stream creation. We need this because rollback is
       a valid operation and returns ENGINE_ROLLBACK (not ENGINE_SUCCESS) */
    ENGINE_ERROR_CODE exp_err;
    /* Expected rollback seqno */
    uint64_t exp_rollback;
    /* Expected number of values (from mutations or deleted_values) */
    size_t expected_values;
    /* stream opaque */
    uint32_t opaque;
};

class TestDcpConsumer {
/**
 * This class represents a DcpConsumer which is responsible
 * for spawning a DcpProducer at the server and receiving
 * messages from it.
 */
public:
    TestDcpConsumer(const std::string& _name,
                    const void* _cookie,
                    ENGINE_HANDLE* h,
                    ENGINE_HANDLE_V1* h1)
        : name(_name),
          cookie(_cookie),
          opaque(0),
          total_bytes(0),
          simulate_cursor_dropping(false),
          flow_control_buf_size(1024),
          disable_ack(false),
          h(h),
          h1(h1),
          nruCounter(MAX_NRU_VALUE + 1) {
    }

    uint64_t getTotalBytes() {
        return total_bytes;
    }

    void simulateCursorDropping() {
        simulate_cursor_dropping = true;
    }

    void setFlowControlBufSize(uint64_t to) {
        flow_control_buf_size = to;
    }

    void disableAcking() {
        disable_ack = true;
    }

    void addStreamCtx(DcpStreamCtx &ctx) {
        stream_ctxs.push_back(ctx);
    }

    void run();

    /**
     * This method just opens a DCP connection. Note it does not open a stream
     * and does not call the dcp step function to get all the items from the
     * producer.
     * @param flags Flags to pass to DCP_OPEN.
     */
    void openConnection(uint32_t flags = DCP_OPEN_PRODUCER);

    /* This method opens a stream on an existing DCP connection.
       This does not call the dcp step function to get all the items from the
       producer */
    ENGINE_ERROR_CODE openStreams();

    /* if clear is true, it will also clear the stream vector */
    ENGINE_ERROR_CODE closeStreams(bool fClear = false);

    ENGINE_ERROR_CODE sendControlMessage(const std::string& name,
                                         const std::string& value);

    const std::vector<int>& getNruCounters() const {
        return nruCounter;
    }

private:
    /* Vbucket-level stream stats used in test */
    struct VBStats {
        VBStats()
            : num_mutations(0),
              num_deletions(0),
              num_snapshot_markers(0),
              num_set_vbucket_pending(0),
              num_set_vbucket_active(0),
              pending_marker_ack(false),
              marker_end(0),
              last_by_seqno(0),
              extra_takeover_ops(0),
              exp_disk_snapshot(false),
              exp_conflict_res(0),
              num_values(0) {
        }

        size_t num_mutations;
        size_t num_deletions;
        size_t num_snapshot_markers;
        size_t num_set_vbucket_pending;
        size_t num_set_vbucket_active;
        bool pending_marker_ack;
        uint64_t marker_end;
        uint64_t last_by_seqno;
        size_t extra_takeover_ops;
        bool exp_disk_snapshot;
        uint8_t exp_conflict_res;
        size_t num_values;
    };

    /* Connection name */
    const std::string name;
    /* Connection cookie */
    const void *cookie;
    /* Vector containing information of streams */
    std::vector<DcpStreamCtx> stream_ctxs;
    /* Opaque value in the connection */
    uint32_t opaque;
    /* Total bytes received */
    uint64_t total_bytes;
    /* Flag to simulate cursor dropping */
    bool simulate_cursor_dropping;
    /* Flow control buffer size */
    uint64_t flow_control_buf_size;
    /* Flag to disable acking */
    bool disable_ack;
    /* map of vbstats */
    std::map<uint16_t, VBStats> vb_stats;
    ENGINE_HANDLE* h;
    ENGINE_HANDLE_V1* h1;
    std::vector<int> nruCounter;
};

ENGINE_ERROR_CODE TestDcpConsumer::sendControlMessage(
        const std::string& name, const std::string& value) {
    return h1->dcp.control(h,
                           cookie,
                           ++opaque,
                           name.c_str(),
                           name.size(),
                           value.c_str(),
                           value.size());
}

void TestDcpConsumer::run() {
    check(stream_ctxs.size() >= 1, "No dcp_stream arguments provided!");

    /* Open the connection with the DCP producer */
    openConnection();

    /* Open streams in the above open connection */
    openStreams();

    std::unique_ptr<dcp_message_producers> producers(get_dcp_producers(h, h1));

    bool done = false;
    bool exp_all_items_streamed = true;
    size_t num_stream_ends_received = 0;
    uint32_t bytes_read = 0;
    uint64_t all_bytes = 0;
    uint64_t total_acked_bytes = 0;
    uint64_t ack_limit = flow_control_buf_size / 2;

    bool delay_buffer_acking = false;
    if (simulate_cursor_dropping) {
        /**
         * Simulates cursor dropping by slowing down the initial buffer
         * acknowledgement from the consmer.
         *
         * Note that the cursor may not be dropped if the memory usage
         * is not over the cursor_dropping_upper_threshold or if the
         * checkpoint_remover sleep time is high.
         */
        delay_buffer_acking = true;
    }

    do {
        if (!disable_ack && (bytes_read > ack_limit)) {
            if (delay_buffer_acking) {
                sleep(2);
                delay_buffer_acking = false;
            }
            h1->dcp.buffer_acknowledgement(h, cookie, ++opaque, 0, bytes_read);
            total_acked_bytes += bytes_read;
            bytes_read = 0;
        }
        ENGINE_ERROR_CODE err = h1->dcp.step(h, cookie, producers.get());
        if ((err == ENGINE_DISCONNECT) ||
            (stop_continuous_dcp_thread.load(std::memory_order_relaxed))) {
            done = true;
        } else {
            const uint16_t vbid = dcp_last_vbucket;
            auto &stats = vb_stats[vbid];
            switch (dcp_last_op) {
                case PROTOCOL_BINARY_CMD_DCP_MUTATION:
                    cb_assert(vbid != static_cast<uint16_t>(-1));
                    check(stats.last_by_seqno < dcp_last_byseqno,
                          "Expected bigger seqno");
                    stats.last_by_seqno = dcp_last_byseqno;
                    stats.num_mutations++;
                    bytes_read += dcp_last_packet_size;
                    all_bytes += dcp_last_packet_size;
                    if (stats.pending_marker_ack &&
                        dcp_last_byseqno == stats.marker_end) {
                        sendDcpAck(h, h1, cookie,
                                   PROTOCOL_BINARY_CMD_DCP_SNAPSHOT_MARKER,
                                   PROTOCOL_BINARY_RESPONSE_SUCCESS,
                                   dcp_last_opaque);
                    }

                    check(dcp_last_nru <= MAX_NRU_VALUE,
                          "NRU out of expected range");
                    nruCounter[dcp_last_nru]++;

                    if (!dcp_last_value.empty()) {
                        stats.num_values++;
                    }

                    break;
                case PROTOCOL_BINARY_CMD_DCP_DELETION:
                    cb_assert(vbid != static_cast<uint16_t>(-1));
                    check(stats.last_by_seqno < dcp_last_byseqno,
                          "Expected bigger seqno");
                    stats.last_by_seqno = dcp_last_byseqno;
                    stats.num_deletions++;
                    bytes_read += dcp_last_packet_size;
                    all_bytes += dcp_last_packet_size;
                    if (stats.pending_marker_ack &&
                        dcp_last_byseqno == stats.marker_end) {
                        sendDcpAck(h, h1, cookie,
                                   PROTOCOL_BINARY_CMD_DCP_SNAPSHOT_MARKER,
                                   PROTOCOL_BINARY_RESPONSE_SUCCESS,
                                   dcp_last_opaque);
                    }

                    if (!dcp_last_value.empty()) {
                        stats.num_values++;
                    }

                    break;
                case PROTOCOL_BINARY_CMD_DCP_STREAM_END:
                    cb_assert(vbid != static_cast<uint16_t>(-1));
                    if (++num_stream_ends_received == stream_ctxs.size()) {
                        done = true;
                    }
                    bytes_read += dcp_last_packet_size;
                    all_bytes += dcp_last_packet_size;
                    break;
                case PROTOCOL_BINARY_CMD_DCP_SNAPSHOT_MARKER:
                    cb_assert(vbid != static_cast<uint16_t>(-1));
                    if (stats.exp_disk_snapshot &&
                        stats.num_snapshot_markers == 0) {
                        checkeq(static_cast<uint32_t>(1),
                                dcp_last_flags, "Expected disk snapshot");
                    }

                    if (dcp_last_flags & 8) {
                        stats.pending_marker_ack = true;
                        stats.marker_end = dcp_last_snap_end_seqno;
                    }

                    stats.num_snapshot_markers++;
                    bytes_read += dcp_last_packet_size;
                    all_bytes += dcp_last_packet_size;
                    break;
                case PROTOCOL_BINARY_CMD_DCP_SET_VBUCKET_STATE:
                    cb_assert(vbid != static_cast<uint16_t>(-1));
                    if (dcp_last_vbucket_state == vbucket_state_pending) {
                        stats.num_set_vbucket_pending++;
                        for (size_t j = 0; j < stats.extra_takeover_ops; ++j) {
                            std::string key("key" + std::to_string(j));
                            checkeq(ENGINE_SUCCESS,
                                    store(h,
                                          h1,
                                          NULL,
                                          OPERATION_SET,
                                          key.c_str(),
                                          "data",
                                          nullptr,
                                          0,
                                          vbid),
                                    "Failed to store a value");
                        }
                    } else if (dcp_last_vbucket_state == vbucket_state_active) {
                        stats.num_set_vbucket_active++;
                    }
                    bytes_read += dcp_last_packet_size;
                    all_bytes += dcp_last_packet_size;
                    sendDcpAck(h, h1, cookie,
                               PROTOCOL_BINARY_CMD_DCP_SET_VBUCKET_STATE,
                               PROTOCOL_BINARY_RESPONSE_SUCCESS,
                               dcp_last_opaque);
                    break;
                case 0:
                    if (disable_ack && flow_control_buf_size &&
                        (bytes_read >= flow_control_buf_size)) {
                        /* If there is no acking and if flow control is enabled
                           we are done because producer should not send us any
                           more items. We need this to test that producer stops
                           sending items correctly when there are no acks while
                           flow control is enabled */
                        done = true;
                        exp_all_items_streamed = false;
                    } else {
                        /* No messages were ready on the last step call, so we
                         * wait till the conn is notified of new item.
                         * Note that we check for 0 because we clear the
                         * dcp_last_op value below.
                         */
                        testHarness.lock_cookie(cookie);
                        /* waitfor_cookie() waits on a condition variable. But
                           the api expects the cookie to be locked before
                           calling it */
                        testHarness.waitfor_cookie(cookie);
                        testHarness.unlock_cookie(cookie);
                    }
                    break;
                default:
                    // Aborting ...
                    std::stringstream ss;
                    ss << "Unknown DCP operation: " << dcp_last_op;
                    check(false, ss.str().c_str());
            }
            dcp_last_op = 0;
            dcp_last_nru = 0;
            dcp_last_vbucket = -1;
        }
    } while (!done);

    total_bytes += all_bytes;

    for (const auto& ctx : stream_ctxs) {
        if (!ctx.skip_verification) {
            auto &stats = vb_stats[ctx.vbucket];
            if (simulate_cursor_dropping) {
                if (stats.num_snapshot_markers == 0) {
                    cb_assert(stats.num_mutations == 0 &&
                              stats.num_deletions == 0);
                } else {
                    check(stats.num_mutations <= ctx.exp_mutations,
                          "Invalid number of mutations");
                    check(stats.num_deletions <= ctx.exp_deletions,
                          "Invalid number of deletes");
                }
            } else {
                // Account for cursors that may have been dropped because
                // of high memory usage
                if (get_int_stat(h, h1, "ep_cursors_dropped") > 0) {
                    // Hard to predict exact number of markers to be received
                    // if in case of a live parallel front end load
                    if (!ctx.live_frontend_client) {
                        check(stats.num_snapshot_markers <= ctx.exp_markers,
                              "Invalid number of markers");
                    }
                    check(stats.num_mutations <= ctx.exp_mutations,
                          "Invalid number of mutations");
                    check(stats.num_deletions <= ctx.exp_deletions,
                          "Invalid number of deletions");
                } else {
                    checkeq(ctx.exp_mutations, stats.num_mutations,
                            "Invalid number of mutations");
                    checkeq(ctx.exp_deletions, stats.num_deletions,
                            "Invalid number of deletes");
                    if (ctx.live_frontend_client) {
                        // Hard to predict exact number of markers to be received
                        // if in case of a live parallel front end load
                        if (ctx.exp_mutations > 0 || ctx.exp_deletions > 0) {
                            check(stats.num_snapshot_markers >= 1,
                                  "Snapshot marker count can't be zero");
                        }
                    } else {
                        checkeq(ctx.exp_markers, stats.num_snapshot_markers,
                                "Unexpected number of snapshot markers");
                    }
                }
            }

            if (ctx.flags & DCP_ADD_STREAM_FLAG_TAKEOVER) {
                checkeq(static_cast<size_t>(1), stats.num_set_vbucket_pending,
                        "Didn't receive pending set state");
                checkeq(static_cast<size_t>(1), stats.num_set_vbucket_active,
                        "Didn't receive active set state");
            }

            /* Check if the readyQ size goes to zero after all items are streamed */
            if (exp_all_items_streamed) {
                std::stringstream stats_ready_queue_memory;
                stats_ready_queue_memory << "eq_dcpq:" << name.c_str()
                                         << ":stream_" << ctx.vbucket
                                         << "_ready_queue_memory";
                checkeq(static_cast<uint64_t>(0),
                        get_ull_stat(h, h1, stats_ready_queue_memory.str().c_str(), "dcp"),
                        "readyQ size did not go to zero");

                std::string stats_backfill_buffer_items(
                        "eq_dcpq:" + name + ":stream_" +
                        std::to_string(ctx.vbucket) + "_backfill_buffer_items");
                checkeq(static_cast<uint64_t>(0),
                        get_ull_stat(h,
                                     h1,
                                     stats_backfill_buffer_items.c_str(),
                                     "dcp"),
                        "backfill buffer items did not go to zero");
            }
            if (ctx.expected_values) {
                checkeq(ctx.expected_values,
                        stats.num_values,
                        "Expected values didn't match");
            }
        }
    }

    /* Check if the producer has updated flow control stat correctly */
    if (flow_control_buf_size) {
        char stats_buffer[50] = {0};
        snprintf(stats_buffer, sizeof(stats_buffer), "eq_dcpq:%s:unacked_bytes",
                 name.c_str());
        checkeq((all_bytes - total_acked_bytes),
                get_ull_stat(h, h1, stats_buffer, "dcp"),
                "Buffer Size did not get set correctly");
    }
}

void TestDcpConsumer::openConnection(uint32_t flags) {
    /* Reset any stale dcp data */
    clear_dcp_data();

    opaque = 1;

    /* Set up Producer at server */
    checkeq(ENGINE_SUCCESS,
            h1->dcp.open(h, cookie, ++opaque, 0, flags, name, {}),
            "Failed dcp producer open connection.");

    /* Set flow control buffer size */
    std::string flow_control_buf_sz(std::to_string(flow_control_buf_size));
    checkeq(ENGINE_SUCCESS,
            h1->dcp.control(h, cookie, ++opaque, "connection_buffer_size", 22,
                            flow_control_buf_sz.c_str(),
                            flow_control_buf_sz.length()),
            "Failed to establish connection buffer");
    char stats_buffer[50] = {0};
    if (flow_control_buf_size) {
        snprintf(stats_buffer, sizeof(stats_buffer),
                 "eq_dcpq:%s:max_buffer_bytes", name.c_str());
        checkeq(static_cast<int>(flow_control_buf_size),
                get_int_stat(h, h1, stats_buffer, "dcp"),
                "Buffer Size did not get set correctly");
    } else {
        snprintf(stats_buffer, sizeof(stats_buffer),
                 "eq_dcpq:%s:flow_control", name.c_str());
        std::string status = get_str_stat(h, h1, stats_buffer, "dcp");
        checkeq(status, std::string("disabled"), "Flow control enabled!");
    }

    checkeq(ENGINE_SUCCESS,
            h1->dcp.control(h, cookie, ++opaque, "enable_ext_metadata", 19,
                            "true", 4),
            "Failed to enable xdcr extras");
}

ENGINE_ERROR_CODE TestDcpConsumer::openStreams() {
    for (auto& ctx : stream_ctxs) {
        /* Different opaque for every stream created */
        ++opaque;

        /* Initiate stream request */
        uint64_t rollback = 0;
        ENGINE_ERROR_CODE rv = h1->dcp.stream_req(h, cookie, ctx.flags, opaque,
                                                  ctx.vbucket, ctx.seqno.start,
                                                  ctx.seqno.end, ctx.vb_uuid,
                                                  ctx.snapshot.start,
                                                  ctx.snapshot.end,
                                                  &rollback,
                                                  mock_dcp_add_failover_log);

        checkeq(ctx.exp_err, rv, "Failed to initiate stream request");

        if (rv == ENGINE_NOT_MY_VBUCKET || rv == ENGINE_ENOTSUP) {
            return rv;
        }

        if (rv == ENGINE_ROLLBACK || rv == ENGINE_KEY_ENOENT) {
            checkeq(ctx.exp_rollback, rollback,
                    "Rollback didn't match expected value");
            return rv;
        }

        if (ctx.flags & DCP_ADD_STREAM_FLAG_TAKEOVER) {
            ctx.seqno.end  = std::numeric_limits<uint64_t>::max();
        } else if (ctx.flags & DCP_ADD_STREAM_FLAG_LATEST ||
                   ctx.flags & DCP_ADD_STREAM_FLAG_DISKONLY) {
            std::string high_seqno("vb_" + std::to_string(ctx.vbucket) + ":high_seqno");
            ctx.seqno.end = get_ull_stat(h, h1, high_seqno.c_str(), "vbucket-seqno");
        }

        std::stringstream stats_flags;
        stats_flags << "eq_dcpq:" << name.c_str() << ":stream_"
        << ctx.vbucket << "_flags";
        checkeq(ctx.flags,
                (uint32_t)get_int_stat(h, h1, stats_flags.str().c_str(), "dcp"),
                "Flags didn't match");

        std::stringstream stats_opaque;
        stats_opaque << "eq_dcpq:" << name.c_str() << ":stream_"
        << ctx.vbucket << "_opaque";
        checkeq(opaque,
                (uint32_t)get_int_stat(h, h1, stats_opaque.str().c_str(), "dcp"),
                "Opaque didn't match");
        ctx.opaque = opaque;

        std::stringstream stats_start_seqno;
        stats_start_seqno << "eq_dcpq:" << name.c_str() << ":stream_"
        << ctx.vbucket << "_start_seqno";
        checkeq(ctx.seqno.start,
                (uint64_t)get_ull_stat(h, h1, stats_start_seqno.str().c_str(), "dcp"),
                "Start Seqno Didn't match");

        std::stringstream stats_end_seqno;
        stats_end_seqno << "eq_dcpq:" << name.c_str() << ":stream_"
        << ctx.vbucket << "_end_seqno";
        checkeq(ctx.seqno.end,
                (uint64_t)get_ull_stat(h, h1, stats_end_seqno.str().c_str(), "dcp"),
                "End Seqno didn't match");

        std::stringstream stats_vb_uuid;
        stats_vb_uuid << "eq_dcpq:" << name.c_str() << ":stream_"
        << ctx.vbucket << "_vb_uuid";
        checkeq(ctx.vb_uuid,
                (uint64_t)get_ull_stat(h, h1, stats_vb_uuid.str().c_str(), "dcp"),
                "VBucket UUID didn't match");

        std::stringstream stats_snap_seqno;
        stats_snap_seqno << "eq_dcpq:" << name.c_str() << ":stream_"
        << ctx.vbucket << "_snap_start_seqno";
        checkeq(ctx.snapshot.start,
                (uint64_t)get_ull_stat(h, h1, stats_snap_seqno.str().c_str(), "dcp"),
                "snap start seqno didn't match");

        if ((ctx.flags & DCP_ADD_STREAM_FLAG_TAKEOVER) &&
            !ctx.skip_estimate_check) {
            std::string high_seqno_str("vb_" + std::to_string(ctx.vbucket) +
                                       ":high_seqno");
            uint64_t vb_high_seqno = get_ull_stat(h, h1, high_seqno_str.c_str(),
                                                  "vbucket-seqno");
            uint64_t est = vb_high_seqno - ctx.seqno.start;
            std::stringstream stats_takeover;
            stats_takeover << "dcp-vbtakeover " << ctx.vbucket
            << " " << name.c_str();
            wait_for_stat_to_be_lte(h, h1, "estimate", static_cast<int>(est),
                                    stats_takeover.str().c_str());
        }

        if (ctx.flags & DCP_ADD_STREAM_FLAG_DISKONLY) {
            /* Wait for backfill to start */
            std::string stats_backfill_read_bytes("eq_dcpq:" + name +
                                                  ":backfill_buffer_bytes_read");
            wait_for_stat_to_be_gte(h, h1, stats_backfill_read_bytes.c_str(), 0,
                                    "dcp");
            /* Verify that we have no dcp cursors in the checkpoint. (There will
             just be one persistence cursor) */
            std::string stats_num_conn_cursors("vb_" +
                                               std::to_string(ctx.vbucket) +
                                               ":num_conn_cursors");
            /* In case of persistent buckets there will be 1 persistent cursor,
               in case of ephemeral buckets there will be no cursor */
            check(get_int_stat(h,
                               h1,
                               stats_num_conn_cursors.c_str(),
                               "checkpoint") <= 1,
                  "DCP cursors not expected to be registered");
        }

        // Init stats used in test
        VBStats stats;
        stats.extra_takeover_ops = ctx.extra_takeover_ops;
        stats.exp_disk_snapshot = ctx.exp_disk_snapshot;
        stats.exp_conflict_res = ctx.exp_conflict_res;

        vb_stats[ctx.vbucket] = stats;
    }
    return ENGINE_SUCCESS;
}

ENGINE_ERROR_CODE TestDcpConsumer::closeStreams(bool fClear) {
    ENGINE_ERROR_CODE err = ENGINE_SUCCESS;
    for (auto& ctx : stream_ctxs) {
        if (ctx.opaque > 0) {
            err = h1->dcp.close_stream(h, cookie, ctx.opaque, 0);
            if (ENGINE_SUCCESS != err) {
                break;
            }
        }
    }

    if (fClear) {
        stream_ctxs.clear();
    }
    return err;
}

static void notifier_request(ENGINE_HANDLE *h, ENGINE_HANDLE_V1 *h1,
                             const void* cookie, uint32_t opaque,
                             uint16_t vbucket, uint64_t start,
                             bool shouldSucceed) {

    uint32_t flags = 0;
    uint64_t rollback = 0;
    uint64_t vb_uuid = get_ull_stat(h, h1, "vb_0:0:id", "failovers");
    uint64_t snap_start_seqno = get_ull_stat(h, h1, "vb_0:0:seq", "failovers");
    uint64_t snap_end_seqno = snap_start_seqno;
    ENGINE_ERROR_CODE err = h1->dcp.stream_req(h, cookie, flags, opaque,
                                               vbucket, start, 0, vb_uuid,
                                               snap_start_seqno, snap_end_seqno,
                                               &rollback,
                                               mock_dcp_add_failover_log);
    checkeq(ENGINE_SUCCESS, err, "Failed to initiate stream request");

    std::string type = get_str_stat(h, h1, "eq_dcpq:unittest:type", "dcp");
    check(type.compare("notifier") == 0, "Consumer not found");

    check((uint32_t)get_int_stat(h, h1, "eq_dcpq:unittest:stream_0_flags", "dcp")
          == flags, "Flags didn't match");
    check((uint32_t)get_int_stat(h, h1, "eq_dcpq:unittest:stream_0_opaque", "dcp")
          == opaque, "Opaque didn't match");
    check((uint64_t)get_ull_stat(h, h1, "eq_dcpq:unittest:stream_0_start_seqno", "dcp")
          == start, "Start Seqno Didn't match");
    check((uint64_t)get_ull_stat(h, h1, "eq_dcpq:unittest:stream_0_end_seqno", "dcp")
          == 0, "End Seqno didn't match");
    check((uint64_t)get_ull_stat(h, h1, "eq_dcpq:unittest:stream_0_vb_uuid", "dcp")
          == vb_uuid, "VBucket UUID didn't match");
    check((uint64_t)get_ull_stat(h, h1, "eq_dcpq:unittest:stream_0_snap_start_seqno", "dcp")
          == snap_start_seqno, "snap start seqno didn't match");
}

static void dcp_stream_to_replica(ENGINE_HANDLE *h, ENGINE_HANDLE_V1 *h1,
                                  const void *cookie, uint32_t opaque,
                                  uint16_t vbucket, uint32_t flags,
                                  uint64_t start, uint64_t end,
                                  uint64_t snap_start_seqno,
                                  uint64_t snap_end_seqno,
                                  uint8_t cas = 0x1, uint8_t datatype = 1,
                                  uint32_t exprtime = 0, uint32_t lockTime = 0,
                                  uint64_t revSeqno = 0)
{
    /* Send snapshot marker */
    checkeq(ENGINE_SUCCESS, h1->dcp.snapshot_marker(h, cookie, opaque, vbucket,
                                                    snap_start_seqno,
                                                    snap_end_seqno, flags),
            "Failed to send marker!");
    const std::string data("data");
    /* Send DCP mutations */
    for (uint64_t i = start; i <= end; i++) {
        const std::string key{"key" + std::to_string(i)};
        const DocKey docKey{key, DocNamespace::DefaultCollection};
        const cb::const_byte_buffer value{(uint8_t*)data.data(), data.size()};
        checkeq(ENGINE_SUCCESS,
                h1->dcp.mutation(h,
                                 cookie,
                                 opaque,
                                 docKey,
                                 value,
                                 0, // priv bytes
                                 PROTOCOL_BINARY_RAW_BYTES,
                                 cas,
                                 vbucket,
                                 flags,
                                 i, // by seqno
                                 revSeqno,
                                 exprtime,
                                 lockTime,
                                 {},
                                 INITIAL_NRU_VALUE),
                "Failed dcp mutate.");
    }
}

/* This is a helper function to read items from an existing DCP Producer. It
   reads items from start to end on the connection. (Note: this can work
   correctly only in case there is one vbucket)
   Currently this supports only streaming mutations, but can be extend to stream
   deletion etc */
static void dcp_stream_from_producer_conn(ENGINE_HANDLE* h,
                                          ENGINE_HANDLE_V1* h1,
                                          const void* cookie,
                                          uint32_t opaque,
                                          uint64_t start,
                                          uint64_t end,
                                          uint64_t expSnapStart) {
    bool done = false;
    size_t bytes_read = 0;
    bool pending_marker_ack = false;
    uint64_t marker_end = 0;
    uint64_t num_mutations = 0;
    uint64_t last_snap_start_seqno = 0;
    std::unique_ptr<dcp_message_producers> producers(get_dcp_producers(h, h1));

    do {
        if (bytes_read > 512) {
            checkeq(ENGINE_SUCCESS,
                    h1->dcp.buffer_acknowledgement(h, cookie, ++opaque, 0,
                                                   bytes_read),
                    "Failed to get dcp buffer ack");
            bytes_read = 0;
        }
        ENGINE_ERROR_CODE err = h1->dcp.step(h, cookie, producers.get());
        if (err == ENGINE_DISCONNECT) {
            done = true;
        } else {
            switch (dcp_last_op) {
                case PROTOCOL_BINARY_CMD_DCP_MUTATION:
                    bytes_read += dcp_last_packet_size;
                    if (pending_marker_ack && dcp_last_byseqno == marker_end) {
                        sendDcpAck(h, h1, cookie,
                                   PROTOCOL_BINARY_CMD_DCP_SNAPSHOT_MARKER,
                                   PROTOCOL_BINARY_RESPONSE_SUCCESS,
                                   dcp_last_opaque);
                    }
                    num_mutations++;
                    break;
                case PROTOCOL_BINARY_CMD_DCP_STREAM_END:
                    done = true;
                    bytes_read += dcp_last_packet_size;
                    break;
                case PROTOCOL_BINARY_CMD_DCP_SNAPSHOT_MARKER:
                    if (dcp_last_flags & 8) {
                        pending_marker_ack = true;
                        marker_end = dcp_last_snap_end_seqno;
                    }
                    bytes_read += dcp_last_packet_size;
                    last_snap_start_seqno = dcp_last_snap_start_seqno;
                    break;
                case 0:
                    break;
                default:
                    // Aborting ...
                    std::string err_string("Unexpected DCP operation: " +
                                           std::to_string(dcp_last_op));
                    check(false, err_string.c_str());
            }
            if (dcp_last_byseqno >= end) {
                done = true;
            }
            dcp_last_op = 0;
        }
    } while (!done);

    /* Do buffer ack of the outstanding bytes */
    h1->dcp.buffer_acknowledgement(h, cookie, ++opaque, 0, bytes_read);
    checkeq((end - start + 1), num_mutations, "Invalid number of mutations");
    if (expSnapStart) {
        checkge(last_snap_start_seqno,
                expSnapStart,
                "Incorrect snap start seqno");
    }
}

struct mb16357_ctx {
    mb16357_ctx(ENGINE_HANDLE *_h, ENGINE_HANDLE_V1 *_h1, int _items) :
    h(_h), h1(_h1), items(_items) { }

    ENGINE_HANDLE *h;
    ENGINE_HANDLE_V1 *h1;
    int items;
    std::mutex mutex;
    std::condition_variable cv;
    bool compactor_waiting{false};
    bool compaction_start{false};
};

struct writer_thread_ctx {
    ENGINE_HANDLE *h;
    ENGINE_HANDLE_V1 *h1;
    int items;
    uint16_t vbid;
};

struct continuous_dcp_ctx {
    ENGINE_HANDLE *h;
    ENGINE_HANDLE_V1 *h1;
    const void *cookie;
    uint16_t vbid;
    const std::string &name;
    uint64_t start_seqno;
};

//Forward declaration required for dcp_thread_func
static uint32_t add_stream_for_consumer(ENGINE_HANDLE *h, ENGINE_HANDLE_V1 *h1,
                                        const void* cookie, uint32_t opaque,
                                        uint16_t vbucket, uint32_t flags,
                                        protocol_binary_response_status response,
                                        uint64_t exp_snap_start = 0,
                                        uint64_t exp_snap_end = 0);

extern "C" {
    static void dcp_thread_func(void *args) {
        struct mb16357_ctx *ctx = static_cast<mb16357_ctx *>(args);

        const void *cookie = testHarness.create_cookie();
        uint32_t opaque = 0xFFFF0000;
        uint32_t flags = 0;
        std::string name = "unittest";

        // Wait for compaction thread to to ready (and waiting on cv) - as
        // we don't want the nofify_one() to be lost.
        for (;;) {
            std::lock_guard<std::mutex> lh(ctx->mutex);
            if (ctx->compactor_waiting) {
                break;
            }
        };
        // Now compactor is waiting to run (and we are just about to start DCP
        // stream, activate compaction.
        {
            std::lock_guard<std::mutex> lh(ctx->mutex);
            ctx->compaction_start = true;
        }
        ctx->cv.notify_one();

        // Switch to replica
        check(set_vbucket_state(ctx->h, ctx->h1, 0, vbucket_state_replica),
              "Failed to set vbucket state.");

        // Open consumer connection
        checkeq(ctx->h1->dcp.open(ctx->h, cookie, opaque, 0, flags, name, {}),
                ENGINE_SUCCESS,
                "Failed dcp Consumer open connection.");

        add_stream_for_consumer(ctx->h, ctx->h1, cookie, opaque++, 0, 0,
                                PROTOCOL_BINARY_RESPONSE_SUCCESS);


        uint32_t stream_opaque = get_int_stat(ctx->h, ctx->h1,
                                              "eq_dcpq:unittest:stream_0_opaque",
                                              "dcp");


        for (int i = 1; i <= ctx->items; i++) {
            std::stringstream ss;
            ss << "kamakeey-" << i;

            // send mutations in single mutation snapshots to race more with compaction
            ctx->h1->dcp.snapshot_marker(ctx->h, cookie,
                                         stream_opaque, 0/*vbid*/,
                                         ctx->items, ctx->items + i, 2);

            const std::string key = ss.str();
            const DocKey docKey{key, DocNamespace::DefaultCollection};
            ctx->h1->dcp.mutation(ctx->h, cookie, stream_opaque,
                                  docKey,
                                  {(const uint8_t*)"value", 5},
                                  0, // priv bytes
                                  PROTOCOL_BINARY_RAW_BYTES,
                                  i * 3, // cas
                                  0, // vbucket
                                  0, // flags
                                  i + ctx->items, // by_seqno
                                  i + ctx->items, // rev_seqno
                                  0, // exptime
                                  0, // locktime
                                  {}, // meta
                                  INITIAL_NRU_VALUE);
        }

        testHarness.destroy_cookie(cookie);
    }

    static void compact_thread_func(void *args) {
        struct mb16357_ctx *ctx = static_cast<mb16357_ctx *>(args);
        std::unique_lock<std::mutex> lk(ctx->mutex);
        ctx->compactor_waiting = true;
        ctx->cv.wait(lk, [ctx]{return ctx->compaction_start;});
        compact_db(ctx->h, ctx->h1, 0, 0, 99, ctx->items, 1);
    }

    static void writer_thread(void *args) {
        struct writer_thread_ctx *wtc = static_cast<writer_thread_ctx *>(args);

        for (int i = 0; i < wtc->items; ++i) {
            std::string key("key_" + std::to_string(i));
            checkeq(ENGINE_SUCCESS,
                    store(wtc->h,
                          wtc->h1,
                          nullptr,
                          OPERATION_SET,
                          key.c_str(),
                          "somevalue",
                          nullptr,
                          0,
                          wtc->vbid),
                    "Failed to store value");
        }
    }

    static void continuous_dcp_thread(void *args) {
        struct continuous_dcp_ctx *cdc = static_cast<continuous_dcp_ctx *>(args);

        DcpStreamCtx ctx;
        ctx.vbucket = cdc->vbid;
        std::string vbuuid_entry("vb_" + std::to_string(cdc->vbid) + ":0:id");
        ctx.vb_uuid = get_ull_stat(cdc->h, cdc->h1,
                                   vbuuid_entry.c_str(), "failovers");
        ctx.seqno = {cdc->start_seqno, std::numeric_limits<uint64_t>::max()};
        ctx.snapshot = {cdc->start_seqno, cdc->start_seqno};
        ctx.skip_verification = true;

        TestDcpConsumer tdc(cdc->name, cdc->cookie, cdc->h, cdc->h1);
        tdc.addStreamCtx(ctx);
        tdc.run();
    }
}

/* DCP step thread that keeps running till it reads upto 'exp_mutations'.
   Note: the exp_mutations is cumulative across all streams in the DCP
         connection */
static void dcp_waiting_step(ENGINE_HANDLE *h, ENGINE_HANDLE_V1 *h1,
                             const void *cookie, uint32_t opaque,
                             uint64_t exp_mutations)
{
    bool done = false;
    size_t bytes_read = 0;
    bool pending_marker_ack = false;
    uint64_t marker_end = 0;
    uint64_t num_mutations = 0;

    std::unique_ptr<dcp_message_producers> producers(get_dcp_producers(h, h1));

    do {
        if (bytes_read > 512) {
            checkeq(ENGINE_SUCCESS,
                    h1->dcp.buffer_acknowledgement(h, cookie, ++opaque, 0,
                                                   bytes_read),
                    "Failed to get dcp buffer ack");
            bytes_read = 0;
        }
        ENGINE_ERROR_CODE err = h1->dcp.step(h, cookie, producers.get());
        if (err == ENGINE_DISCONNECT) {
            done = true;
        } else {
            switch (dcp_last_op) {
                case PROTOCOL_BINARY_CMD_DCP_MUTATION:
                    bytes_read += dcp_last_packet_size;
                    if (pending_marker_ack && dcp_last_byseqno == marker_end) {
                        sendDcpAck(h, h1, cookie,
                                   PROTOCOL_BINARY_CMD_DCP_SNAPSHOT_MARKER,
                                   PROTOCOL_BINARY_RESPONSE_SUCCESS,
                                   dcp_last_opaque);
                    }
                    ++num_mutations;
                    break;
                case PROTOCOL_BINARY_CMD_DCP_STREAM_END:
                    done = true;
                    bytes_read += dcp_last_packet_size;
                    break;
                case PROTOCOL_BINARY_CMD_DCP_SNAPSHOT_MARKER:
                    if (dcp_last_flags & 8) {
                        pending_marker_ack = true;
                        marker_end = dcp_last_snap_end_seqno;
                    }
                    bytes_read += dcp_last_packet_size;
                    break;
                case 0:
                    /* No messages were ready on the last step call, so we
                     * wait till the conn is notified of new item.
                     * Note that we check for 0 because we clear the
                     * dcp_last_op value below.
                     */
                    testHarness.lock_cookie(cookie);
                    /* waitfor_cookie() waits on a condition variable. But
                       the api expects the cookie to be locked before
                       calling it */
                    wait_started = true;
                    testHarness.waitfor_cookie(cookie);
                    testHarness.unlock_cookie(cookie);
                    break;
                default:
                    // Aborting ...
                    std::string err_string("Unexpected DCP operation: " +
                                           std::to_string(dcp_last_op));
                    check(false, err_string.c_str());
            }
            if (num_mutations >= exp_mutations) {
                done = true;
            }
            dcp_last_op = 0;
        }
    } while (!done);

    /* Do buffer ack of the outstanding bytes */
    h1->dcp.buffer_acknowledgement(h, cookie, ++opaque, 0, bytes_read);
}

// Testcases //////////////////////////////////////////////////////////////////

static enum test_result test_dcp_vbtakeover_no_stream(ENGINE_HANDLE *h,
                                                      ENGINE_HANDLE_V1 *h1) {
    write_items(h, h1, 10);
    if (isPersistentBucket(h, h1) && is_full_eviction(h, h1)) {
        // MB-21646: FE mode - curr_items (which is part of "estimate") is
        // updated as part of flush, and thus if the writes are flushed in
        // blocks < 10 we may see an estimate < 10
        wait_for_flusher_to_settle(h, h1);
    }

    const auto est = get_int_stat(h, h1, "estimate", "dcp-vbtakeover 0");
    checkeq(10, est, "Invalid estimate for non-existent stream");
    checkeq(ENGINE_NOT_MY_VBUCKET,
            get_stats(h, "dcp-vbtakeover 1"_ccb, add_stats),
            "Expected not my vbucket");

    return SUCCESS;
}

/*
 * The following test is similar to the test_dcp_consumer_open test and
 * test_dcp_producer_open test, in that it opens a connections, then
 * immediately closes it.
 * It then moves time forward and repeats the creation of a connection and
 * checks that the new connection was created after the previous connection.
 */

static enum test_result test_dcp_notifier_open(ENGINE_HANDLE *h, ENGINE_HANDLE_V1 *h1) {
    const auto *cookie1 = testHarness.create_cookie();
    const std::string name("unittest");
    const uint32_t seqno = 0;
    uint32_t opaque = 0;
    checkeq(ENGINE_SUCCESS,
            h1->dcp.open(
                    h, cookie1, opaque, seqno, DCP_OPEN_NOTIFIER, name, {}),
            "Failed dcp consumer open connection.");

    const std::string stat_type("eq_dcpq:" + name + ":type");
    auto type = get_str_stat(h, h1, stat_type.c_str(), "dcp");
    const std::string stat_created("eq_dcpq:" + name + ":created");
    const auto created = get_int_stat(h, h1, stat_created.c_str(), "dcp");
    checkeq(0, type.compare("notifier"), "Notifier not found");
    testHarness.destroy_cookie(cookie1);

    testHarness.time_travel(600);

    const auto *cookie2 = testHarness.create_cookie();
    checkeq(ENGINE_SUCCESS,
            h1->dcp.open(
                    h, cookie2, opaque, seqno, DCP_OPEN_NOTIFIER, name, {}),
            "Failed dcp consumer open connection.");

    type = get_str_stat(h, h1, stat_type.c_str(), "dcp");
    checkeq(0, type.compare("notifier"), "Notifier not found");
    check(get_int_stat(h, h1, stat_created.c_str(), "dcp") >= created + 600,
          "New dcp stream is not newer");
    testHarness.destroy_cookie(cookie2);

    return SUCCESS;
}

static enum test_result test_dcp_notifier(ENGINE_HANDLE *h,
                                          ENGINE_HANDLE_V1 *h1) {
    write_items(h, h1, 10);
    const auto *cookie = testHarness.create_cookie();
    const std::string name("unittest");
    const uint32_t seqno = 0;
    const uint16_t vbucket = 0;
    uint32_t opaque = 0;
    uint64_t start = 0;

    checkeq(ENGINE_SUCCESS,
            h1->dcp.open(h, cookie, opaque, seqno, DCP_OPEN_NOTIFIER, name, {}),
            "Failed dcp notifier open connection.");
    // Get notification for an old item
    notifier_request(h, h1, cookie, ++opaque, vbucket, start, true);
    dcp_step(h, h1, cookie);
    checkeq(static_cast<uint8_t>(PROTOCOL_BINARY_CMD_DCP_STREAM_END),
            dcp_last_op, "Expected stream end");
    // Get notification when we're slightly behind
    start += 9;
    notifier_request(h, h1, cookie, ++opaque, vbucket, start, true);
    dcp_step(h, h1, cookie);
    checkeq(static_cast<uint8_t>(PROTOCOL_BINARY_CMD_DCP_STREAM_END),
            dcp_last_op, "Expected stream end");
    // Wait for notification of a future item
    start += 11;
    notifier_request(h, h1, cookie, ++opaque, vbucket, start, true);
    dcp_step(h, h1, cookie);
    for (auto j = 0; j < 5; ++j) {
        const auto key = "key" + std::to_string(j);
        checkeq(ENGINE_SUCCESS,
                store(h,
                      h1,
                      nullptr,
                      OPERATION_SET,
                      key.c_str(),
                      "data",
                      nullptr),
                "Failed to store a value");
    }
    // Shouldn't get a stream end yet
    dcp_step(h, h1, cookie);
    check(dcp_last_op != PROTOCOL_BINARY_CMD_DCP_STREAM_END,
          "Wasn't expecting a stream end");
    for (auto j = 0; j < 6; ++j) {
        const auto key = "key" + std::to_string(j);
        checkeq(ENGINE_SUCCESS,
                store(h,
                      h1,
                      nullptr,
                      OPERATION_SET,
                      key.c_str(),
                      "data",
                      nullptr),
                "Failed to store a value");
    }
    // Should get a stream end
    dcp_step(h, h1, cookie);
    checkeq(static_cast<uint8_t>(PROTOCOL_BINARY_CMD_DCP_STREAM_END),
            dcp_last_op, "Expected stream end");
    testHarness.destroy_cookie(cookie);

    return SUCCESS;
}

/*
 * The following test is similar to the previous test
 * (test_dcp_notifier) , whereby a notifier connection is opened and
 * notifier_requests are made checking for the occurance of stream
 * end commands.
 *
 * In the following test we make a notifier_request equal to
 * the number of operations performed (in this case one).  The test is
 * to ensure that a stream end is not received.  A second operation is
 * then performed and this time we check for the occurance of a
 * stream end command.
 */

static enum test_result test_dcp_notifier_equal_to_number_of_items(
                        ENGINE_HANDLE *h, ENGINE_HANDLE_V1 *h1) {
    const std::string key("key0");
    checkeq(ENGINE_SUCCESS,
            store(h, h1, nullptr, OPERATION_SET, key.c_str(), "data", nullptr),
            "Failed to store a value");

    const auto *cookie = testHarness.create_cookie();
    const std::string name("unittest");
    const uint32_t seqno = 0;
    const uint16_t vbucket = 0;
    const uint64_t start = 1;
    uint32_t opaque = 0;
    checkeq(ENGINE_SUCCESS,
            h1->dcp.open(h, cookie, opaque, seqno, DCP_OPEN_NOTIFIER, name, {}),
            "Failed dcp notifier open connection.");
    // Should not get a stream end
    notifier_request(h, h1, cookie, ++opaque, vbucket, start, true);
    dcp_step(h, h1, cookie);
    check(dcp_last_op != PROTOCOL_BINARY_CMD_DCP_STREAM_END,
          "Wasn't expecting a stream end");
    checkeq(ENGINE_SUCCESS,
            store(h, h1, nullptr, OPERATION_SET, "key0", "data"),
            "Failed to store a value");
    dcp_step(h, h1, cookie);
    checkeq(static_cast<uint8_t>(PROTOCOL_BINARY_CMD_DCP_STREAM_END),
            dcp_last_op, "Expected stream end");
    testHarness.destroy_cookie(cookie);

    return SUCCESS;
}

static enum test_result test_dcp_consumer_open(ENGINE_HANDLE *h, ENGINE_HANDLE_V1 *h1) {
    const auto *cookie1 = testHarness.create_cookie();
    const std::string name("unittest");
    const uint32_t opaque = 0;
    const uint32_t seqno = 0;
    const uint32_t flags = 0;
    checkeq(ENGINE_SUCCESS,
            h1->dcp.open(h, cookie1, opaque, seqno, flags, name, {}),
            "Failed dcp consumer open connection.");

    const auto stat_type("eq_dcpq:" + name + ":type");
    auto type = get_str_stat(h, h1, stat_type.c_str(), "dcp");
    const auto stat_created("eq_dcpq:" + name + ":created");
    const auto created = get_int_stat(h, h1, stat_created.c_str(), "dcp");
    checkeq(0, type.compare("consumer"), "Consumer not found");
    testHarness.destroy_cookie(cookie1);

    testHarness.time_travel(600);

    const auto *cookie2 = testHarness.create_cookie();
    checkeq(ENGINE_SUCCESS,
            h1->dcp.open(h, cookie2, opaque, seqno, flags, name, {}),
            "Failed dcp consumer open connection.");

    type = get_str_stat(h, h1, stat_type.c_str(), "dcp");
    checkeq(0, type.compare("consumer"), "Consumer not found");
    check(get_int_stat(h, h1, stat_created.c_str(), "dcp") > created,
          "New dcp stream is not newer");
    testHarness.destroy_cookie(cookie2);

    return SUCCESS;
}

static enum test_result test_dcp_consumer_flow_control_none(ENGINE_HANDLE *h,
                                                        ENGINE_HANDLE_V1 *h1) {
    const auto *cookie1 = testHarness.create_cookie();
    const std::string name("unittest");
    const uint32_t opaque = 0;
    const uint32_t seqno = 0;
    const uint32_t flags = 0;
    checkeq(ENGINE_SUCCESS,
            h1->dcp.open(h, cookie1, opaque, seqno, flags, name, {}),
            "Failed dcp consumer open connection.");

    const auto stat_name("eq_dcpq:" + name + ":max_buffer_bytes");
    checkeq(0, get_int_stat(h, h1, stat_name.c_str(), "dcp"),
            "Flow Control Buffer Size not zero");
    testHarness.destroy_cookie(cookie1);

    return SUCCESS;
}

static enum test_result test_dcp_consumer_flow_control_static(ENGINE_HANDLE *h,
                                                        ENGINE_HANDLE_V1 *h1) {
    const auto *cookie1 = testHarness.create_cookie();
    const std::string name("unittest");
    const uint32_t opaque = 0;
    const uint32_t seqno = 0;
    const uint32_t flags = 0;
    const auto flow_ctl_buf_def_size = 10485760;
    checkeq(ENGINE_SUCCESS,
            h1->dcp.open(h, cookie1, opaque, seqno, flags, name, {}),
            "Failed dcp consumer open connection.");

    const auto stat_name("eq_dcpq:" + name + ":max_buffer_bytes");
    checkeq(flow_ctl_buf_def_size,
            get_int_stat(h, h1, stat_name.c_str(), "dcp"),
            "Flow Control Buffer Size not equal to default value");
    testHarness.destroy_cookie(cookie1);

    return SUCCESS;
}

static enum test_result test_dcp_consumer_flow_control_dynamic(ENGINE_HANDLE *h,
                                                        ENGINE_HANDLE_V1 *h1) {
    const auto *cookie1 = testHarness.create_cookie();
    const std::string name("unittest");
    const uint32_t opaque = 0;
    const uint32_t seqno = 0;
    const uint32_t flags = 0;
    /* Check the min limit */
    set_param(h, h1, protocol_binary_engine_param_flush, "max_size",
              "500000000");
    checkeq(500000000, get_int_stat(h, h1, "ep_max_size"),
            "Incorrect new size.");

    checkeq(ENGINE_SUCCESS,
            h1->dcp.open(h, cookie1, opaque, seqno, flags, name, {}),
            "Failed dcp consumer open connection.");

    const auto stat_name("eq_dcpq:" + name + ":max_buffer_bytes");
    checkeq(10485760,
            get_int_stat(h, h1, stat_name.c_str(), "dcp"),
            "Flow Control Buffer Size not equal to min");
    testHarness.destroy_cookie(cookie1);

    /* Check the size as percentage of the bucket memory */
    const auto *cookie2 = testHarness.create_cookie();
    set_param(h, h1, protocol_binary_engine_param_flush, "max_size",
              "2000000000");
    checkeq(2000000000, get_int_stat(h, h1, "ep_max_size"),
            "Incorrect new size.");

    checkeq(ENGINE_SUCCESS,
            h1->dcp.open(h, cookie2, opaque, seqno, flags, name, {}),
            "Failed dcp consumer open connection.");

    checkeq(20000000,
            get_int_stat(h, h1, stat_name.c_str(), "dcp"),
            "Flow Control Buffer Size not equal to 1% of mem size");
    testHarness.destroy_cookie(cookie2);

    /* Check the case when mem used by flow control bufs hit the threshold */
    /* Create around 10 more connections to use more than 10% of the total
       memory */
    for (auto count = 0; count < 10; count++) {
        const auto *cookie = testHarness.create_cookie();
        checkeq(ENGINE_SUCCESS,
                h1->dcp.open(h, cookie, opaque, seqno, flags, name, {}),
                "Failed dcp consumer open connection.");
        testHarness.destroy_cookie(cookie);
    }
    /* By now mem used by flow control bufs would have crossed the threshold */
    const auto *cookie3 = testHarness.create_cookie();
    checkeq(ENGINE_SUCCESS,
            h1->dcp.open(h, cookie3, opaque, seqno, flags, name, {}),
            "Failed dcp consumer open connection.");

    checkeq(10485760,
            get_int_stat(h, h1, stat_name.c_str(), "dcp"),
            "Flow Control Buffer Size not equal to min after threshold is hit");
    testHarness.destroy_cookie(cookie3);

    /* Check the max limit */
    const auto *cookie4 = testHarness.create_cookie();
    set_param(h, h1, protocol_binary_engine_param_flush, "max_size",
              "7000000000");
    checkeq(static_cast<uint64_t>(7000000000),
            get_ull_stat(h, h1, "ep_max_size"), "Incorrect new size.");

    checkeq(ENGINE_SUCCESS,
            h1->dcp.open(h, cookie4, opaque, seqno, flags, name, {}),
            "Failed dcp consumer open connection.");

    checkeq(52428800,
            get_int_stat(h, h1, stat_name.c_str(), "dcp"),
            "Flow Control Buffer Size beyond max");
    testHarness.destroy_cookie(cookie4);

    return SUCCESS;
}

static enum test_result test_dcp_consumer_flow_control_aggressive(
                                                        ENGINE_HANDLE *h,
                                                        ENGINE_HANDLE_V1 *h1) {
    const auto max_conns = 6;
    const void *cookie[max_conns];
    const auto flow_ctl_buf_max = 52428800;
    const auto flow_ctl_buf_min = 10485760;
    const auto ep_max_size = 1200000000;
    const auto bucketMemQuotaFraction = 0.05;
    set_param(h, h1, protocol_binary_engine_param_flush, "max_size",
              std::to_string(ep_max_size).c_str());
    checkeq(ep_max_size, get_int_stat(h, h1, "ep_max_size"), "Incorrect new size.");

    /* Create first connection */
    const std::string name("unittest_");
    const auto name1(name + "0");
    const uint32_t opaque = 0;
    const uint32_t seqno = 0;
    const uint32_t flags = 0;
    cookie[0] = testHarness.create_cookie();
    checkeq(ENGINE_SUCCESS,
            h1->dcp.open(h, cookie[0], opaque, seqno, flags, name1, {}),
            "Failed dcp consumer open connection.");

    /* Check the max limit */
    auto stat_name = "eq_dcpq:" + name1 + ":max_buffer_bytes";
    checkeq(flow_ctl_buf_max, get_int_stat(h, h1, stat_name.c_str(), "dcp"),
            "Flow Control Buffer Size not equal to max");

    /* Create at least 4 more connections */
    for (auto count = 1; count < max_conns - 1; count++) {
        cookie[count] = testHarness.create_cookie();
        const auto name2(name + std::to_string(count));
        checkeq(ENGINE_SUCCESS,
                h1->dcp.open(h, cookie[count], opaque, seqno, flags, name2, {}),
                "Failed dcp consumer open connection.");

        for (auto i = 0; i <= count; i++) {
            /* Check if the buffer size of all connections has changed */
            const auto stat_name("eq_dcpq:" + name + std::to_string(i) +
                               ":max_buffer_bytes");
            checkeq((int)((ep_max_size * bucketMemQuotaFraction) / (count+1)),
                    get_int_stat(h, h1, stat_name.c_str(), "dcp"),
                    "Flow Control Buffer Size not correct");
        }
    }

    /* Opening another connection should set the buffer size to min value */
    cookie[max_conns - 1] = testHarness.create_cookie();
    const auto name3(name + std::to_string(max_conns - 1));
    const auto stat_name2("eq_dcpq:" + name3 + ":max_buffer_bytes");
    checkeq(ENGINE_SUCCESS,
            h1->dcp.open(
                    h, cookie[max_conns - 1], opaque, seqno, flags, name3, {}),
            "Failed dcp consumer open connection.");
    checkeq(flow_ctl_buf_min, get_int_stat(h, h1, stat_name2.c_str(), "dcp"),
            "Flow Control Buffer Size not equal to min");

    /* Disconnect connections and see if flow control
     * buffer size of existing conns increase
     */
    for (auto count = 0; count < max_conns / 2; count++) {
        testHarness.destroy_cookie(cookie[count]);
    }
    /* Wait for disconnected connections to be deleted */
    wait_for_stat_to_be(h, h1, "ep_dcp_dead_conn_count", 0, "dcp");

    /* Check if the buffer size of all connections has increased */
    const auto exp_buf_size = (int)((ep_max_size * bucketMemQuotaFraction) /
                              (max_conns - (max_conns / 2)));

    /* Also check if we get control message indicating the flow control buffer
       size change from the consumer connections */
    const auto producers(get_dcp_producers(h, h1));

    for (auto i = max_conns / 2; i < max_conns; i++) {
        /* Check if the buffer size of all connections has changed */
        const auto name4(name + std::to_string(i));
        const auto stat_name3("eq_dcpq:" + name4 + ":max_buffer_bytes");
        checkeq(exp_buf_size, get_int_stat(h, h1, stat_name3.c_str(), "dcp"),
                "Flow Control Buffer Size not correct");
        checkeq(ENGINE_WANT_MORE, h1->dcp.step(h, cookie[i], producers.get()),
                "Pending flow control buffer change not processed");
        checkeq((uint8_t)PROTOCOL_BINARY_CMD_DCP_CONTROL, dcp_last_op,
                "Flow ctl buf size change control message not received");
        checkeq(0, dcp_last_key.compare("connection_buffer_size"),
                "Flow ctl buf size change control message key error");
        checkeq(exp_buf_size, atoi(dcp_last_value.c_str()),
                "Flow ctl buf size in control message not correct");
    }
    /* Disconnect remaining connections */
    for (auto count = max_conns / 2; count < max_conns; count++) {
        testHarness.destroy_cookie(cookie[count]);
    }

    return SUCCESS;
}

static enum test_result test_dcp_producer_open(ENGINE_HANDLE *h, ENGINE_HANDLE_V1 *h1) {
    const auto *cookie1 = testHarness.create_cookie();
    const std::string name("unittest");
    const uint32_t opaque = 0;
    const uint32_t seqno = 0;
    checkeq(ENGINE_SUCCESS,
            h1->dcp.open(
                    h, cookie1, opaque, seqno, DCP_OPEN_PRODUCER, name, {}),
            "Failed dcp producer open connection.");
    const auto stat_type("eq_dcpq:" + name + ":type");
    auto type = get_str_stat(h, h1, stat_type.c_str(), "dcp");
    const auto stat_created("eq_dcpq:" + name + ":created");
    const auto created = get_int_stat(h, h1, stat_created.c_str(), "dcp");
    checkeq(0, type.compare("producer"), "Producer not found");
    testHarness.destroy_cookie(cookie1);

    testHarness.time_travel(600);

    const auto *cookie2 = testHarness.create_cookie();
    checkeq(ENGINE_SUCCESS,
            h1->dcp.open(
                    h, cookie2, opaque, seqno, DCP_OPEN_PRODUCER, name, {}),
            "Failed dcp producer open connection.");
    type = get_str_stat(h, h1, stat_type.c_str(), "dcp");
    checkeq(0, type.compare("producer"), "Producer not found");
    check(get_int_stat(h, h1, stat_created.c_str(), "dcp") > created,
          "New dcp stream is not newer");
    testHarness.destroy_cookie(cookie2);

    return SUCCESS;
}

static enum test_result test_dcp_producer_open_same_cookie(ENGINE_HANDLE *h,
                                                           ENGINE_HANDLE_V1 *h1) {
    const auto *cookie = testHarness.create_cookie();
    const std::string name("unittest");
    uint32_t opaque = 0;
    const uint32_t seqno = 0;
    checkeq(ENGINE_SUCCESS,
            h1->dcp.open(h, cookie, opaque, seqno, DCP_OPEN_PRODUCER, name, {}),
            "Failed dcp producer open connection.");

    const auto stat_type("eq_dcpq:" + name + ":type");
    auto type = get_str_stat(h, h1, stat_type.c_str(), "dcp");
    checkeq(0, type.compare("producer"), "Producer not found");
    /*
     * Number of references is 2 (as opposed to 1) because a
     * mock_connstuct is initialised to having 1 reference
     * to represent a client being connected to it.
     */
    checkeq(2, testHarness.get_number_of_mock_cookie_references(cookie),
            "Number of cookie references is not two");
    /*
     * engine_data needs to be reset so that it passes the check that
     * a connection does not already exist on the same socket.
     */
    testHarness.store_engine_specific(cookie, nullptr);

    checkeq(ENGINE_DISCONNECT,
            h1->dcp.open(
                    h, cookie, opaque++, seqno, DCP_OPEN_PRODUCER, name, {}),
            "Failed to return ENGINE_DISCONNECT");

    checkeq(2, testHarness.get_number_of_mock_cookie_references(cookie),
            "Number of cookie references is not two");

    testHarness.destroy_cookie(cookie);

    checkeq(1, testHarness.get_number_of_mock_cookie_references(cookie),
            "Number of cookie references is not one");

    return SUCCESS;
}

static enum test_result test_dcp_noop(ENGINE_HANDLE *h, ENGINE_HANDLE_V1 *h1) {
    const auto *cookie = testHarness.create_cookie();
    const std::string name("unittest");
    const uint32_t seqno = 0;
    uint32_t opaque = 0;
    checkeq(ENGINE_SUCCESS,
            h1->dcp.open(h, cookie, opaque, seqno, DCP_OPEN_PRODUCER, name, {}),
            "Failed dcp producer open connection.");
    const std::string param1_name("connection_buffer_size");
    const std::string param1_value("1024");
    checkeq(ENGINE_SUCCESS,
            h1->dcp.control(h, cookie, ++opaque,
                            param1_name.c_str(), param1_name.size(),
                            param1_value.c_str(), param1_value.size()),
            "Failed to establish connection buffer");
    const std::string param2_name("enable_noop");
    const std::string param2_value("true");
    checkeq(ENGINE_SUCCESS,
            h1->dcp.control(h, cookie, ++opaque,
                            param2_name.c_str(), param2_name.size(),
                            param2_value.c_str(), param2_value.size()),
            "Failed to enable no-ops");

    testHarness.time_travel(201);

    const auto producers(get_dcp_producers(h, h1));
    auto done = false;
    while (!done) {
        if (h1->dcp.step(h, cookie, producers.get()) == ENGINE_DISCONNECT) {
            done = true;
        } else if (dcp_last_op == PROTOCOL_BINARY_CMD_DCP_NOOP) {
            done = true;
            // Producer opaques are hard coded to start from 10M
            checkeq(10000001, (int)dcp_last_opaque,
                    "dcp_last_opaque != 10,000,001");
            const auto stat_name("eq_dcpq:" + name + ":noop_wait");
            checkeq(1, get_int_stat(h, h1, stat_name.c_str(), "dcp"),
                    "Didn't send noop");
            sendDcpAck(h, h1, cookie, PROTOCOL_BINARY_CMD_DCP_NOOP,
                       PROTOCOL_BINARY_RESPONSE_SUCCESS, dcp_last_opaque);
            checkeq(0, get_int_stat(h, h1, stat_name.c_str(), "dcp"),
                    "Didn't ack noop");
        } else if (dcp_last_op != 0) {
            abort();
        }
        dcp_last_op = 0;
    }
    testHarness.destroy_cookie(cookie);

    return SUCCESS;
}

static enum test_result test_dcp_noop_fail(ENGINE_HANDLE *h,
                                           ENGINE_HANDLE_V1 *h1) {
    const auto *cookie = testHarness.create_cookie();
    const std::string name("unittest");
    const uint32_t seqno = 0;
    uint32_t opaque = 0;
    checkeq(ENGINE_SUCCESS,
            h1->dcp.open(h, cookie, opaque, seqno, DCP_OPEN_PRODUCER, name, {}),
            "Failed dcp producer open connection.");
    const std::string param1_name("connection_buffer_size");
    const std::string param1_value("1024");
    checkeq(ENGINE_SUCCESS,
            h1->dcp.control(h, cookie, ++opaque,
                            param1_name.c_str(), param1_name.size(),
                            param1_value.c_str(), param1_value.size()),
            "Failed to establish connection buffer");
    const std::string param2_name("enable_noop");
    const std::string param2_value("true");
    checkeq(ENGINE_SUCCESS,
            h1->dcp.control(h, cookie, ++opaque,
                            param2_name.c_str(), param2_name.size(),
                            param2_value.c_str(), param2_value.size()),
            "Failed to enable no-ops");

    testHarness.time_travel(201);

    const auto producers(get_dcp_producers(h, h1));
    while (h1->dcp.step(h, cookie, producers.get()) != ENGINE_DISCONNECT) {
        if (dcp_last_op == PROTOCOL_BINARY_CMD_DCP_NOOP) {
            // Producer opaques are hard coded to start from 10M
            checkeq(10000001, (int)dcp_last_opaque,
                    "dcp_last_opaque != 10,000,001");
            const auto stat_name("eq_dcpq:" + name + ":noop_wait");
            checkeq(1, get_int_stat(h, h1, stat_name.c_str(), "dcp"),
                    "Didn't send noop");
            testHarness.time_travel(201);
        } else if (dcp_last_op != 0) {
            abort();
        }
    }
    testHarness.destroy_cookie(cookie);

    return SUCCESS;
}

static enum test_result test_dcp_consumer_noop(ENGINE_HANDLE *h,
                                               ENGINE_HANDLE_V1 *h1) {
    check(set_vbucket_state(h, h1, 0, vbucket_state_replica),
          "Failed to set vbucket state.");
    const auto *cookie = testHarness.create_cookie();
    const std::string name("unittest");
    const uint32_t seqno = 0;
    const uint32_t flags = 0;
    const uint16_t vbucket = 0;
    uint32_t opaque = 0;
    // Open consumer connection
    checkeq(ENGINE_SUCCESS,
            h1->dcp.open(h, cookie, opaque, seqno, flags, name, {}),
            "Failed dcp Consumer open connection.");
    add_stream_for_consumer(h, h1, cookie, opaque, vbucket, flags,
                            PROTOCOL_BINARY_RESPONSE_SUCCESS);
    testHarness.time_travel(201);
    // No-op not recieved for 201 seconds. Should be ok.
    const auto producers(get_dcp_producers(h, h1));
    checkeq(ENGINE_SUCCESS, h1->dcp.step(h, cookie, producers.get()),
            "Expected engine success");

    testHarness.time_travel(200);

    // Message not recieved for over 400 seconds. Should disconnect.
    checkeq(ENGINE_DISCONNECT, h1->dcp.step(h, cookie, producers.get()),
            "Expected engine disconnect");
    testHarness.destroy_cookie(cookie);

    return SUCCESS;
}

/**
 * Creates a DCP producer stream with the specified values for noop_manditory,
 * noop_enabled, and XATTRs enabled, and then attempts to open a stream,
 * checking for the expectedResult code.
 */
static void test_dcp_noop_mandatory_combo(ENGINE_HANDLE* h,
                                          ENGINE_HANDLE_V1* h1,
                                          bool noopManditory,
                                          bool enableNoop,
                                          bool enableXAttrs,
                                          ENGINE_ERROR_CODE expectedResult) {
    const void* cookie = testHarness.create_cookie();

    // Configure manditory noop as requested.
    set_param(h,
              h1,
              protocol_binary_engine_param_flush,
              "dcp_noop_mandatory_for_v5_features",
              noopManditory ? "true" : "false");
    checkeq(noopManditory,
            get_bool_stat(h, h1, "ep_dcp_noop_mandatory_for_v5_features"),
            "Incorrect value for dcp_noop_mandatory_for_v5_features");

    // Create DCP consumer with requested flags.
    TestDcpConsumer tdc("dcp_noop_manditory_test", cookie, h, h1);
    uint32_t flags = DCP_OPEN_PRODUCER;
    if (enableXAttrs) {
        flags |= DCP_OPEN_INCLUDE_XATTRS;
    }
    tdc.openConnection(flags);

    // Setup noop on the DCP connection.
    checkeq(ENGINE_SUCCESS,
            tdc.sendControlMessage("enable_noop",
                                   enableNoop ? "true" : "false"),
            "Failed to configure noop");

    // Finally, attempt to create the stream and verify we get the expeced
    // response.
    DcpStreamCtx ctx;
    ctx.vb_uuid = get_ull_stat(h, h1, "vb_0:0:id", "failovers");
    ctx.seqno = {0, static_cast<uint64_t>(-1)};
    ctx.exp_err = expectedResult;
    tdc.addStreamCtx(ctx);

    tdc.openStreams();

    testHarness.destroy_cookie(cookie);
}

static enum test_result test_dcp_noop_mandatory(ENGINE_HANDLE* h,
                                                ENGINE_HANDLE_V1* h1) {
    // Test all combinations of {manditoryNoop, enable_noop, includeXAttr}
    test_dcp_noop_mandatory_combo(h, h1, false, false, false, ENGINE_SUCCESS);
    test_dcp_noop_mandatory_combo(h, h1, false, false, true, ENGINE_SUCCESS);
    test_dcp_noop_mandatory_combo(h, h1, false, true, false, ENGINE_SUCCESS);
    test_dcp_noop_mandatory_combo(h, h1, false, true, true, ENGINE_SUCCESS);
    test_dcp_noop_mandatory_combo(h, h1, true, false, false, ENGINE_SUCCESS);
    test_dcp_noop_mandatory_combo(h, h1, true, false, true, ENGINE_ENOTSUP);
    test_dcp_noop_mandatory_combo(h, h1, true, true, false, ENGINE_SUCCESS);
    test_dcp_noop_mandatory_combo(h, h1, true, true, true, ENGINE_SUCCESS);

    return SUCCESS;
}

static enum test_result test_dcp_producer_stream_req_open(ENGINE_HANDLE *h,
                                                          ENGINE_HANDLE_V1 *h1)
{
    const void *cookie = testHarness.create_cookie();
    const int num_items = 3;

    DcpStreamCtx ctx;
    ctx.vb_uuid = get_ull_stat(h, h1, "vb_0:0:id", "failovers");
    ctx.seqno = {0, static_cast<uint64_t>(-1)};

    std::string name("unittest");
    TestDcpConsumer tdc(name.c_str(), cookie, h, h1);
    tdc.addStreamCtx(ctx);

    tdc.openConnection();

    /* Create a separate thread that does tries to get any DCP items */
    std::thread dcp_step_thread(dcp_waiting_step, h, h1, cookie, 0, num_items);

    /* We need to wait till the 'dcp_waiting_step' thread begins its wait */
    while (1) {
        /* Busy wait is ok here. To do a non busy wait we must use
         another condition variable which is an overkill here */
        testHarness.lock_cookie(cookie);
        if (wait_started) {
            testHarness.unlock_cookie(cookie);
            break;
        }
        testHarness.unlock_cookie(cookie);
    }

    /* Now create a stream */
    tdc.openStreams();

    /* Write items */
    write_items(h, h1, num_items, 0);
    wait_for_flusher_to_settle(h, h1);
    verify_curr_items(h, h1, num_items, "Wrong amount of items");

    /* If the notification (to 'dcp_waiting_step' thread upon writing an item)
     mechanism is efficient, we must see the 'dcp_waiting_step' finish before
     test time out */
    dcp_step_thread.join();

    testHarness.destroy_cookie(cookie);

    return SUCCESS;
}

static enum test_result test_dcp_producer_stream_req_partial(ENGINE_HANDLE *h,
                                                             ENGINE_HANDLE_V1 *h1) {

    // Should start at checkpoint_id 2
    const auto initial_ckpt_id = get_int_stat(h, h1, "vb_0:open_checkpoint_id",
                                              "checkpoint");
    checkeq(2, initial_ckpt_id, "Expected to start at checkpoint ID 2");

    // Create two 'full' checkpoints by storing exactly 2 x 'chk_max_items'
    // into the VBucket.
    const auto max_ckpt_items = get_int_stat(h, h1, "ep_chk_max_items");

    write_items(h, h1, max_ckpt_items);
    wait_for_flusher_to_settle(h, h1);
    wait_for_stat_to_be(h, h1, "ep_items_rm_from_checkpoints", max_ckpt_items);
    checkeq(initial_ckpt_id + 1,
            get_int_stat(h, h1, "vb_0:open_checkpoint_id", "checkpoint"),
            "Expected #checkpoints to increase by 1 after storing items");

    write_items(h, h1, max_ckpt_items, max_ckpt_items);
    wait_for_flusher_to_settle(h, h1);
    wait_for_stat_to_be(h, h1, "ep_items_rm_from_checkpoints", max_ckpt_items * 2);
    checkeq(initial_ckpt_id + 2,
            get_int_stat(h, h1, "vb_0:open_checkpoint_id", "checkpoint"),
            "Expected #checkpoints to increase by 2 after storing 2x max_ckpt_items");

    // Stop persistece (so the persistence cursor cannot advance into the
    // deletions below, and hence de-dupe them with respect to the
    // additions we just did).
    stop_persistence(h, h1);

    // Now delete half of the keys. Given that we have reached the
    // maximum checkpoint size above, all the deletes should be in a
    // subsequent checkpoint.
    for (int j = 0; j < max_ckpt_items; ++j) {
        std::stringstream ss;
        ss << "key" << j;
        checkeq(ENGINE_SUCCESS,
                del(h, h1, ss.str().c_str(), 0, 0),
                "Expected delete to succeed");
    }

    const void *cookie = testHarness.create_cookie();

    // Verify that we recieve full checkpoints when we only ask for
    // sequence numbers which lie within partial checkpoints.  We
    // should have the following Checkpoints in existence:
    //
    //   {  1,100} - MUTATE(key0..key99), from disk.
    //   {101,200} - MUTATE(key100.key199), from disk.
    //   {201,300} - DELETE(key0..key99), in memory (as persistence has been stopped).
    //
    // We request a start and end which lie in the middle of checkpoints -
    // start at 105 and end at 209. We should recieve to the end of
    // complete checkpoints, i.e. from 105 all the way to 300.
    DcpStreamCtx ctx;
    ctx.vb_uuid = get_ull_stat(h, h1, "vb_0:0:id", "failovers");
    ctx.seqno = {105, 209};
    ctx.snapshot = {105, 105};
    ctx.exp_mutations = 95; // 105 to 200
    ctx.exp_deletions = 100; // 201 to 300

    if (isPersistentBucket(h, h1)) {
        ctx.exp_markers = 2;
    } else {
        // the ephemeral stream request won't be broken into two snapshots of
        // backfill from disk vs the checkpoint in memory
        ctx.exp_markers = 1;
    }

    TestDcpConsumer tdc("unittest", cookie, h, h1);
    tdc.addStreamCtx(ctx);
    tdc.run();

    testHarness.destroy_cookie(cookie);

    return SUCCESS;
}

static enum test_result test_dcp_producer_stream_req_full_merged_snapshots(
                                                        ENGINE_HANDLE *h,
                                                        ENGINE_HANDLE_V1 *h1) {
    const int num_items = 300, batch_items = 100;
    for (int start_seqno = 0; start_seqno < num_items;
         start_seqno += batch_items) {
        wait_for_flusher_to_settle(h, h1);
        write_items(h, h1, batch_items, start_seqno);
    }

    wait_for_flusher_to_settle(h, h1);
    verify_curr_items(h, h1, num_items, "Wrong amount of items");
    wait_for_stat_to_be(h, h1, "vb_0:num_checkpoints", 1, "checkpoint");

    const void *cookie = testHarness.create_cookie();

    DcpStreamCtx ctx;
    ctx.vb_uuid = get_ull_stat(h, h1, "vb_0:0:id", "failovers");
    ctx.seqno = {0, get_ull_stat(h, h1, "vb_0:high_seqno", "vbucket-seqno")};
    ctx.exp_mutations = num_items;
    /* Disk backfill sends all items in disk as one snapshot */
    ctx.exp_markers = 1;

    TestDcpConsumer tdc("unittest", cookie, h, h1);
    tdc.addStreamCtx(ctx);
    tdc.run();

    testHarness.destroy_cookie(cookie);

    return SUCCESS;
}

static enum test_result test_dcp_producer_stream_req_full(ENGINE_HANDLE *h,
                                                          ENGINE_HANDLE_V1 *h1)
{
    const int num_items = 300, batch_items = 100;
    for (int start_seqno = 0; start_seqno < num_items;
         start_seqno += batch_items) {
        wait_for_flusher_to_settle(h, h1);
        write_items(h, h1, batch_items, start_seqno);
    }

    wait_for_flusher_to_settle(h, h1);
    verify_curr_items(h, h1, num_items, "Wrong amount of items");
    wait_for_stat_to_be(h, h1, "vb_0:num_checkpoints", 1, "checkpoint");

    const void *cookie = testHarness.create_cookie();

    DcpStreamCtx ctx;
    ctx.vb_uuid = get_ull_stat(h, h1, "vb_0:0:id", "failovers");
    ctx.seqno = {0, get_ull_stat(h, h1, "vb_0:high_seqno", "vbucket-seqno")};
    ctx.exp_mutations = num_items;
    /* Memory backfill sends items from checkpoint snapshots as much as possible
       Relies on backfill only when checkpoint snapshot is cleaned up */
    ctx.exp_markers = 2;

    TestDcpConsumer tdc("unittest", cookie, h, h1);
    tdc.addStreamCtx(ctx);
    tdc.run();

    testHarness.destroy_cookie(cookie);

    return SUCCESS;
}

/*
 * Test that deleted items (with values) backfill correctly
 */
static enum test_result test_dcp_producer_deleted_item_backfill(
        ENGINE_HANDLE* h, ENGINE_HANDLE_V1* h1) {
    const int deletions = 10;
    write_items(h,
                h1,
                deletions,
                0,
                "del",
                "value",
                0 /*exp*/,
                0 /*vb*/,
                DocumentState::Deleted);
    wait_for_flusher_to_settle(h, h1);

    const void* cookie = testHarness.create_cookie();

    DcpStreamCtx ctx;
    ctx.vb_uuid = get_ull_stat(h, h1, "vb_0:0:id", "failovers");
    ctx.seqno = {0, deletions};
    ctx.exp_deletions = deletions;
    ctx.expected_values = deletions;
    ctx.flags |= DCP_ADD_STREAM_FLAG_DISKONLY;
    ctx.exp_markers = 1;

    TestDcpConsumer tdc("unittest", cookie, h, h1);
    tdc.addStreamCtx(ctx);
    tdc.run();

    testHarness.destroy_cookie(cookie);

    return SUCCESS;
}

static enum test_result test_dcp_producer_stream_req_backfill(ENGINE_HANDLE *h,
                                                          ENGINE_HANDLE_V1 *h1) {
    const int num_items = 400, batch_items = 200;
    for (int start_seqno = 0; start_seqno < num_items;
         start_seqno += batch_items) {
        if (200 == start_seqno) {
            wait_for_flusher_to_settle(h, h1);
            wait_for_stat_to_be(h, h1, "ep_items_rm_from_checkpoints", 200);
            stop_persistence(h, h1);
        }
        write_items(h, h1, batch_items, start_seqno);
    }

    wait_for_stat_to_be_gte(h, h1, "vb_0:num_checkpoints", 2, "checkpoint");

    const void *cookie = testHarness.create_cookie();

    DcpStreamCtx ctx;
    ctx.vb_uuid = get_ull_stat(h, h1, "vb_0:0:id", "failovers");
    ctx.seqno = {0, 200};
    ctx.exp_mutations = 200;
    ctx.exp_markers = 1;

    TestDcpConsumer tdc("unittest", cookie, h, h1);
    tdc.addStreamCtx(ctx);
    tdc.run();

    testHarness.destroy_cookie(cookie);

    return SUCCESS;
}

static enum test_result test_dcp_producer_stream_req_diskonly(ENGINE_HANDLE *h,
                                                              ENGINE_HANDLE_V1 *h1) {
    const int num_items = 300, batch_items = 100;
    for (int start_seqno = 0; start_seqno < num_items;
         start_seqno += batch_items) {
        wait_for_flusher_to_settle(h, h1);
        write_items(h, h1, batch_items, start_seqno);
    }

    wait_for_flusher_to_settle(h, h1);
    verify_curr_items(h, h1, num_items, "Wrong amount of items");
    wait_for_stat_to_be(h, h1, "vb_0:num_checkpoints", 1, "checkpoint");

    const void *cookie = testHarness.create_cookie();

    DcpStreamCtx ctx;
    ctx.flags = DCP_ADD_STREAM_FLAG_DISKONLY;
    ctx.vb_uuid = get_ull_stat(h, h1, "vb_0:0:id", "failovers");
    ctx.seqno = {0, static_cast<uint64_t>(-1)};
    ctx.exp_mutations = 300;
    ctx.exp_markers = 1;

    TestDcpConsumer tdc("unittest", cookie, h, h1);
    tdc.addStreamCtx(ctx);
    tdc.run();

    testHarness.destroy_cookie(cookie);

    return SUCCESS;
}

static enum test_result test_dcp_producer_disk_backfill_limits(ENGINE_HANDLE *h,
                                                          ENGINE_HANDLE_V1 *h1)
{
    const int num_items = 3;
    write_items(h, h1, num_items);

    wait_for_flusher_to_settle(h, h1);
    verify_curr_items(h, h1, num_items, "Wrong amount of items");
    wait_for_stat_to_be(h, h1, "vb_0:num_checkpoints", 1, "checkpoint");

    const void *cookie = testHarness.create_cookie();

    DcpStreamCtx ctx;
    ctx.flags = DCP_ADD_STREAM_FLAG_DISKONLY;
    ctx.vb_uuid = get_ull_stat(h, h1, "vb_0:0:id", "failovers");
    ctx.seqno = {0, static_cast<uint64_t>(-1)};
    ctx.exp_mutations = 3;
    ctx.exp_markers = 1;

    TestDcpConsumer tdc("unittest", cookie, h, h1);
    tdc.addStreamCtx(ctx);
    tdc.run();

    uint64_t exp_backfill_task_runs;
    if (isPersistentBucket(h, h1)) {
        /* Backfill task runs are expected as below:
           once for backfill_state_init + once for backfill_state_completing +
           once for backfill_state_done + once post all backfills are run
           finished. Here since we have dcp_scan_byte_limit = 100, we expect the
           backfill task to run additional 'num_items' during
           backfill_state_scanning state. */
        exp_backfill_task_runs = 4 + num_items;
    } else {
        if (get_str_stat(h, h1, "ep_dcp_ephemeral_backfill_type") ==
            std::string("buffered")) {
            /* Backfill task runs are expected as below:
               once for backfill_state_init + once post all backfills are
               finished. Here since we have dcp_scan_byte_limit = 100, we expect
               the backfill task to run additional 'num_items' during
               BackfillState::scanning state. */
            exp_backfill_task_runs = 2 + num_items;
        } else {
            /* In case of ephemeral bucket there are no backfill states and no
               limitations on memory used by a single backfill. Hence we expect
               one backfill run for reading all items + one post all backfilling
               is complete */
            exp_backfill_task_runs = 2;
        }
    }
    checkeq(exp_backfill_task_runs,
            get_histo_stat(h,
                           h1,
                           "BackfillManagerTask[auxIO]",
                           "runtimes",
                           Histo_stat_info::TOTAL_COUNT),
            "backfill_tasks did not run expected number of times");

    testHarness.destroy_cookie(cookie);

    return SUCCESS;
}

static enum test_result test_dcp_producer_disk_backfill_buffer_limits(
                                    ENGINE_HANDLE *h, ENGINE_HANDLE_V1 *h1) {
    const int num_items = 3;
    write_items(h, h1, num_items);

    wait_for_flusher_to_settle(h, h1);
    verify_curr_items(h, h1, num_items, "Wrong amount of items");

    /* Wait for the checkpoint to be removed so that upon DCP connection
       backfill is scheduled */
    wait_for_stat_to_be(h, h1, "ep_items_rm_from_checkpoints", num_items);

    const void *cookie = testHarness.create_cookie();

    DcpStreamCtx ctx;
    ctx.vb_uuid = get_ull_stat(h, h1, "vb_0:0:id", "failovers");
    ctx.seqno = {0, num_items};
    ctx.exp_mutations = 3;
    ctx.exp_markers = 1;

    TestDcpConsumer tdc("unittest", cookie, h, h1);
    tdc.addStreamCtx(ctx);
    tdc.run();

    testHarness.destroy_cookie(cookie);

    return SUCCESS;
}

static enum test_result test_dcp_producer_stream_req_mem(ENGINE_HANDLE *h,
                                                         ENGINE_HANDLE_V1 *h1) {
    const int num_items = 300, batch_items = 100;
    for (int start_seqno = 0; start_seqno < num_items;
         start_seqno += batch_items) {
        wait_for_flusher_to_settle(h, h1);
        write_items(h, h1, batch_items, start_seqno);
    }

    wait_for_flusher_to_settle(h, h1);
    verify_curr_items(h, h1, num_items, "Wrong amount of items");

    const void *cookie = testHarness.create_cookie();

    DcpStreamCtx ctx;
    ctx.vb_uuid = get_ull_stat(h, h1, "vb_0:0:id", "failovers");
    ctx.seqno = {200, 300};
    ctx.snapshot = {200, 200};
    ctx.exp_mutations = 100;
    ctx.exp_markers = 1;

    TestDcpConsumer tdc("unittest", cookie, h, h1);
    tdc.addStreamCtx(ctx);
    tdc.run();

    testHarness.destroy_cookie(cookie);

    return SUCCESS;
}

static enum test_result test_dcp_producer_stream_req_dgm(ENGINE_HANDLE *h,
                                                         ENGINE_HANDLE_V1 *h1) {
    const void* cookie = testHarness.create_cookie();

    int i = 0;  // Item count
    while (true) {
        // Gathering stats on every store is expensive, just check every 100 iterations
        if ((i % 100) == 0) {
            if (get_int_stat(h, h1, "vb_active_perc_mem_resident") < 50) {
                break;
            }
        }

        std::stringstream ss;
        ss << "key" << i;
        ENGINE_ERROR_CODE ret = store(
                h, h1, cookie, OPERATION_SET, ss.str().c_str(), "somevalue");
        if (ret == ENGINE_SUCCESS) {
            i++;
        }
    }

    // Sanity check - ensure we have enough vBucket quota (max_size)
    // such that we have 1000 items - enough to give us 0.1%
    // granuarity in any residency calculations. */
    checkge(i, 1000,
            "Does not have expected min items; Check max_size setting");

    wait_for_flusher_to_settle(h, h1);

    verify_curr_items(h, h1, i, "Wrong number of items");
    int num_non_resident = get_int_stat(h, h1, "vb_active_num_non_resident");
    cb_assert(num_non_resident >= ((float)(50/100) * i));

    // Reduce max_size from 6291456 to 6000000
    set_param(h, h1, protocol_binary_engine_param_flush, "max_size", "6000000");
    cb_assert(get_int_stat(h, h1, "vb_active_perc_mem_resident") < 50);

    DcpStreamCtx ctx;
    ctx.vb_uuid = get_ull_stat(h, h1, "vb_0:0:id", "failovers");
    ctx.seqno = {0, get_ull_stat(h, h1, "vb_0:high_seqno", "vbucket-seqno")};
    ctx.exp_mutations = i;
    ctx.exp_markers = 1;

    TestDcpConsumer tdc("unittest", cookie, h, h1);
    tdc.addStreamCtx(ctx);
    tdc.run();

    // Expect that we get the same or more cold items than we ejected. We may
    // see more because the backfill may have pulled a cold item from memory
    checkge(tdc.getNruCounters()[MAX_NRU_VALUE],
            get_int_stat(h, h1, "ep_num_value_ejects"),
            "should have the the same or more cold items then we ejected");
    testHarness.destroy_cookie(cookie);

    return SUCCESS;
}

static enum test_result test_dcp_producer_stream_latest(ENGINE_HANDLE *h,
                                                        ENGINE_HANDLE_V1 *h1) {
    const int num_items = 300, batch_items = 100;
    for (int start_seqno = 0; start_seqno < num_items;
         start_seqno += batch_items) {
        wait_for_flusher_to_settle(h, h1);
        write_items(h, h1, batch_items, start_seqno);
    }

    wait_for_flusher_to_settle(h, h1);
    verify_curr_items(h, h1, num_items, "Wrong amount of items");


    const void *cookie = testHarness.create_cookie();

    DcpStreamCtx ctx;
    ctx.flags = DCP_ADD_STREAM_FLAG_LATEST;
    ctx.vb_uuid = get_ull_stat(h, h1, "vb_0:0:id", "failovers");
    ctx.seqno = {200, 205};
    ctx.snapshot = {200, 200};
    ctx.exp_mutations = 100;
    ctx.exp_markers = 1;

    TestDcpConsumer tdc("unittest", cookie, h, h1);
    tdc.addStreamCtx(ctx);
    tdc.run();

    testHarness.destroy_cookie(cookie);

    return SUCCESS;
}

static enum test_result test_dcp_producer_keep_stream_open(ENGINE_HANDLE *h,
                                                           ENGINE_HANDLE_V1 *h1)
{
    const std::string conn_name("unittest");
    const int num_items = 2, vb = 0;

    write_items(h, h1, num_items);

    wait_for_flusher_to_settle(h, h1);
    verify_curr_items(h, h1, num_items, "Wrong amount of items");

    const void *cookie = testHarness.create_cookie();

    /* We want to stream items till end and keep the stream open. Then we want
       to verify the stream is still open */
    stop_continuous_dcp_thread.store(false, std::memory_order_relaxed);
    struct continuous_dcp_ctx cdc = {h, h1, cookie, 0, conn_name, 0};
    cb_thread_t dcp_thread;
    cb_assert(cb_create_thread(&dcp_thread, continuous_dcp_thread, &cdc, 0)
              == 0);

    /* Wait for producer to be created */
    wait_for_stat_to_be(h, h1, "ep_dcp_producer_count", 1, "dcp");

    /* Wait for an active stream to be created */
    const std::string stat_stream_count("eq_dcpq:" + conn_name +
                                        ":num_streams");
    wait_for_stat_to_be(h, h1, stat_stream_count.c_str(), 1, "dcp");

    /* Wait for the dcp test client to receive upto highest seqno we have */
    Couchbase::RelaxedAtomic<uint64_t> exp_items(num_items);
    wait_for_val_to_be("dcp_last_sent_seqno", dcp_last_byseqno, exp_items);

    /* Check if the stream is still open after sending out latest items */
    std::string stat_stream_state("eq_dcpq:" + conn_name + ":stream_" +
                             std::to_string(vb) + "_state");
    std::string state = get_str_stat(h, h1, stat_stream_state.c_str(), "dcp");
    checkeq(state.compare("in-memory"), 0, "Stream is not open");

    /* Before closing the connection stop the thread that continuously polls
       for dcp data */
    stop_continuous_dcp_thread.store(true, std::memory_order_relaxed);
    testHarness.notify_io_complete(cookie, ENGINE_SUCCESS);
    cb_assert(cb_join_thread(dcp_thread) == 0);
    testHarness.destroy_cookie(cookie);

    return SUCCESS;
}

static enum test_result test_dcp_producer_keep_stream_open_replica(
                                                        ENGINE_HANDLE *h,
                                                        ENGINE_HANDLE_V1 *h1)
{
    /* This test case validates if a replica vbucket correctly sends items
       and snapshot end seqno when a stream requests for items till end of time
       (end_seqno in req is 2^64 - 1).
       The test has 2 parts.
       (i) Set up replica vbucket such that it has items to be streamed from
           backfill and memory.
       (ii) Open a stream (in a DCP conn) and see if all the items are received
            correctly */

    /* Part (i):  Set up replica vbucket such that it has items to be streamed
                  from backfill and memory. */
    check(set_vbucket_state(h, h1, 0, vbucket_state_replica),
          "Failed to set vbucket state.");

    const void *cookie = testHarness.create_cookie();
    uint32_t opaque = 0xFFFF0000;
    uint32_t seqno = 0;
    uint32_t flags = 0;
    const int num_items = 10;
    const std::string conn_name("unittest");
    int vb = 0;

    /* Open an DCP consumer connection */
    checkeq(ENGINE_SUCCESS,
            h1->dcp.open(h, cookie, opaque, seqno, flags, conn_name, {}),
            "Failed dcp producer open connection.");

    std::string type = get_str_stat(h, h1, "eq_dcpq:unittest:type", "dcp");
    checkeq(0, type.compare("consumer"), "Consumer not found");

    opaque = add_stream_for_consumer(h, h1, cookie, opaque, 0, 0,
                                     PROTOCOL_BINARY_RESPONSE_SUCCESS);

    /* Send DCP mutations with in memory flag (0x01) */
    dcp_stream_to_replica(h, h1, cookie, opaque, 0, 0x01, 1, num_items, 0,
                          num_items);

    /* Send 10 more DCP mutations with checkpoint creation flag (0x04) */
    uint64_t start = num_items;
    dcp_stream_to_replica(h, h1, cookie, opaque, 0, 0x04, start + 1,
                          start + 10, start, start + 10);

    wait_for_flusher_to_settle(h, h1);
    stop_persistence(h, h1);
    checkeq(2 * num_items, get_int_stat(h, h1, "vb_replica_curr_items"),
            "wrong number of items in replica vbucket");

    /* Add 10 more items to the replica node on a new checkpoint.
       Send with flag (0x04) indicating checkpoint creation */
    start = 2 * num_items;
    dcp_stream_to_replica(h, h1, cookie, opaque, 0, 0x04, start + 1,
                          start + 10, start, start + 10);

    /* Expecting for Disk backfill + in memory snapshot merge.
       Wait for a checkpoint to be removed */
    wait_for_stat_to_be_lte(h, h1, "vb_0:num_checkpoints", 2, "checkpoint");

    /* Part (ii): Open a stream (in a DCP conn) and see if all the items are
                  received correctly */
    /* We want to stream items till end and keep the stream open. Then we want
       to verify the stream is still open */
    const void *cookie1 = testHarness.create_cookie();
    const std::string conn_name1("unittest1");
    stop_continuous_dcp_thread.store(false, std::memory_order_relaxed);
    struct continuous_dcp_ctx cdc = {h, h1, cookie1, 0, conn_name1, 0};
    cb_thread_t dcp_thread;
    cb_assert(cb_create_thread(&dcp_thread, continuous_dcp_thread, &cdc, 0)
              == 0);

    /* Wait for producer to be created */
    wait_for_stat_to_be(h, h1, "ep_dcp_producer_count", 1, "dcp");

    /* Wait for an active stream to be created */
    const std::string stat_stream_count("eq_dcpq:" + conn_name1 +
                                        ":num_streams");
    wait_for_stat_to_be(h, h1, stat_stream_count.c_str(), 1, "dcp");

    /* Wait for the dcp test client to receive upto highest seqno we have */
    Couchbase::RelaxedAtomic<uint64_t> exp_items(3 * num_items);
    wait_for_val_to_be("dcp_last_sent_seqno", dcp_last_byseqno, exp_items);

    /* Check if correct snap end seqno is sent */
    std::string stat_stream_last_sent_snap_end_seqno("eq_dcpq:" + conn_name1 +
                                                     ":stream_" +
                                                     std::to_string(vb) +
                                                     "_last_sent_snap_end_seqno");
    wait_for_stat_to_be(h, h1, stat_stream_last_sent_snap_end_seqno.c_str(),
                        3 * num_items, "dcp");

    /* Check if the stream is still open after sending out latest items */
    std::string stat_stream_state("eq_dcpq:" + conn_name1 + ":stream_" +
                                  std::to_string(vb) + "_state");
    std::string state = get_str_stat(h, h1, stat_stream_state.c_str(), "dcp");
    checkeq(state.compare("in-memory"), 0, "Stream is not open");

    /* Before closing the connection stop the thread that continuously polls
       for dcp data */
    stop_continuous_dcp_thread.store(true, std::memory_order_relaxed);
    testHarness.notify_io_complete(cookie1, ENGINE_SUCCESS);
    cb_assert(cb_join_thread(dcp_thread) == 0);

    testHarness.destroy_cookie(cookie);
    testHarness.destroy_cookie(cookie1);

    return SUCCESS;
}

static enum test_result test_dcp_producer_stream_cursor_movement(
                                                        ENGINE_HANDLE *h,
                                                        ENGINE_HANDLE_V1 *h1) {
    const std::string conn_name("unittest");
    const int num_items = 30;
    uint64_t curr_chkpt_id = 0;
    for (int j = 0; j < num_items; ++j) {
        if (j % 10 == 0) {
            wait_for_flusher_to_settle(h, h1);
        }
        if (j == (num_items - 1)) {
            /* Since checkpoint max items is set to 10 and we are going to
               write 30th item, a new checkpoint could be added after
               writing and persisting the 30th item. I mean, if the checkpoint
               id is got outside the while loop, there could be an error due to
               race (flusher and checkpoint remover could run before getting
               this stat) */
            curr_chkpt_id = get_ull_stat(h, h1, "vb_0:open_checkpoint_id",
                                         "checkpoint");
        }
        std::string key("key" + std::to_string(j));
        checkeq(ENGINE_SUCCESS,
                store(h, h1, NULL, OPERATION_SET, key.c_str(), "data"),
                "Failed to store a value");
    }

    wait_for_flusher_to_settle(h, h1);
    verify_curr_items(h, h1, num_items, "Wrong amount of items");

    const void *cookie = testHarness.create_cookie();

    /* We want to stream items till end and keep the stream open. We want to
       verify if the DCP cursor has moved to new open checkpoint */
    stop_continuous_dcp_thread.store(false, std::memory_order_relaxed);
    struct continuous_dcp_ctx cdc = {h, h1, cookie, 0, conn_name, 20};
    cb_thread_t dcp_thread;
    cb_assert(cb_create_thread(&dcp_thread, continuous_dcp_thread, &cdc, 0)
              == 0);

    /* Wait for producer to be created */
    wait_for_stat_to_be(h, h1, "ep_dcp_producer_count", 1, "dcp");

    /* Wait for an active stream to be created */
    const std::string stat_stream_count("eq_dcpq:" + conn_name +
                                        ":num_streams");
    wait_for_stat_to_be(h, h1, stat_stream_count.c_str(), 1, "dcp");

    /* Wait for the dcp test client to receive upto highest seqno we have */
    Couchbase::RelaxedAtomic<uint64_t> exp_items(num_items);
    wait_for_val_to_be("dcp_last_sent_seqno", dcp_last_byseqno, exp_items);

    /* Wait for new open (empty) checkpoint to be added */
    wait_for_stat_to_be(h, h1, "vb_0:open_checkpoint_id", curr_chkpt_id + 1,
                        "checkpoint");

    /* We want to make sure that no cursors are lingering on any of the previous
       checkpoints. For that we wait for checkpoint remover to remove all but
       the latest open checkpoint cursor */
    wait_for_stat_to_be(h, h1, "vb_0:num_checkpoints", 1, "checkpoint");

    /* Before closing the connection stop the thread that continuously polls
       for dcp data */
    stop_continuous_dcp_thread.store(true, std::memory_order_relaxed);
    testHarness.notify_io_complete(cookie, ENGINE_SUCCESS);
    cb_assert(cb_join_thread(dcp_thread) == 0);
    testHarness.destroy_cookie(cookie);

    return SUCCESS;
}

static test_result test_dcp_producer_stream_req_nmvb(ENGINE_HANDLE *h,
                                                     ENGINE_HANDLE_V1 *h1) {
    const void *cookie1 = testHarness.create_cookie();
    uint32_t opaque = 0;
    uint32_t seqno = 0;
    uint32_t flags = DCP_OPEN_PRODUCER;
    const char *name = "unittest";

    checkeq(ENGINE_SUCCESS,
            h1->dcp.open(h, cookie1, opaque, seqno, flags, name, {}),
            "Failed dcp producer open connection.");

    uint32_t req_vbucket = 1;
    uint64_t rollback = 0;

    checkeq(ENGINE_NOT_MY_VBUCKET,
            h1->dcp.stream_req(h, cookie1, 0, 0, req_vbucket, 0, 0, 0, 0,
                               0, &rollback, mock_dcp_add_failover_log),
            "Expected not my vbucket");
    testHarness.destroy_cookie(cookie1);

    return SUCCESS;
}

static test_result test_dcp_agg_stats(ENGINE_HANDLE *h, ENGINE_HANDLE_V1 *h1) {
    const int num_items = 300, batch_items = 100;
    for (int start_seqno = 0; start_seqno < num_items;
         start_seqno += batch_items) {
        wait_for_flusher_to_settle(h, h1);
        write_items(h, h1, batch_items, start_seqno);
    }

    wait_for_flusher_to_settle(h, h1);
    verify_curr_items(h, h1, num_items, "Wrong amount of items");

    const void *cookie[5];

    uint64_t total_bytes = 0;
    for (int j = 0; j < 5; ++j) {
        std::string name("unittest_" + std::to_string(j));
        cookie[j] = testHarness.create_cookie();

        DcpStreamCtx ctx;
        ctx.vb_uuid = get_ull_stat(h, h1, "vb_0:0:id", "failovers");
        ctx.seqno = {200, 300};
        ctx.snapshot = {200, 200};
        ctx.exp_mutations = 100;
        ctx.exp_markers = 1;

        TestDcpConsumer tdc(name, cookie[j], h, h1);
        tdc.addStreamCtx(ctx);
        tdc.run();
        total_bytes += tdc.getTotalBytes();
    }

    checkeq(5, get_int_stat(h, h1, "unittest:producer_count", "dcpagg _"),
            "producer count mismatch");
    checkeq((int)total_bytes,
            get_int_stat(h, h1, "unittest:total_bytes", "dcpagg _"),
            "aggregate total bytes sent mismatch");
    checkeq(500, get_int_stat(h, h1, "unittest:items_sent", "dcpagg _"),
            "aggregate total items sent mismatch");
    checkeq(0, get_int_stat(h, h1, "unittest:items_remaining", "dcpagg _"),
            "aggregate total items remaining mismatch");

    for (int j = 0; j < 5; ++j) {
        testHarness.destroy_cookie(cookie[j]);
    }

    return SUCCESS;
}

static test_result test_dcp_cursor_dropping(ENGINE_HANDLE *h,
                                            ENGINE_HANDLE_V1 *h1) {
    /* Initially write a few items */
    int num_items = 25;
    const int initialSnapshotSize = num_items;

    // 75% is so that we don't hit the HWM (triggering the pager) yet is above
    // the thresholds required for cursor dropping
    const int cursor_dropping_mem_thres_perc = 75;

    write_items(h, h1, num_items, 1);

    wait_for_flusher_to_settle(h, h1);
    verify_curr_items(h, h1, num_items, "Wrong amount of items");

    /* Set up a dcp producer conn and stream a few items. This will cause the
       stream to transition from pending -> backfill -> in-memory state */
    std::unique_ptr<dcp_message_producers> producers(get_dcp_producers(h, h1));

    const void *cookie = testHarness.create_cookie();
    std::string conn_name("unittest");
    uint32_t opaque = 1;
    uint64_t last_seqno_streamed = 0;

    DcpStreamCtx ctx;
    ctx.vb_uuid = get_ull_stat(h, h1, "vb_0:0:id", "failovers");
    ctx.seqno = {0, static_cast<uint64_t>(-1)};
    ctx.snapshot = {0, 0};

    TestDcpConsumer tdc(conn_name, cookie, h, h1);

    tdc.addStreamCtx(ctx);

    tdc.openConnection();
    tdc.openStreams();

    /* Stream (from in-memory state) less than the number of items written.
       We want to do this because we want to test if the stream drops the items
       in the readyQ when we later switch from in-memory -> backfill state */
    dcp_stream_from_producer_conn(
            h, h1, cookie, opaque, last_seqno_streamed + 1, num_items - 5, 0);
    last_seqno_streamed = num_items - 5;

    /* Check if the stream is still in in-memory state after sending out
       items */
    std::string stat_stream_state("eq_dcpq:" + conn_name + ":stream_" +
                                  std::to_string(0) + "_state");
    std::string state = get_str_stat(h, h1, stat_stream_state.c_str(), "dcp");
    checkeq(state.compare("in-memory"), 0, "Stream is in memory state");

    /* Write items such that cursor is dropped due to heavy memory usage and
       stream state changes from memory->backfill */
    stop_persistence(h, h1);
    num_items += write_items_upto_mem_perc(h, h1,
                                           cursor_dropping_mem_thres_perc,
                                           num_items + 1);

    // Sanity check - ensure we have enough vBucket quota (max_size)
    // such that we have 1000 items - enough to give us 0.1%
    // granularity in any residency calculations. */
    checkge(num_items, 1000,
            "Does not have expected min items; Check max_size setting");

    /* Persist all items */
    start_persistence(h, h1);
    wait_for_flusher_to_settle(h, h1);

    /* wait for cursor to be dropped. You need to make sure that there are
       2 checkpoints so that the cursors of one of the checkpoint is dropped.
       For this we need to have correct combination of max_size and
       chk_max_items (max_size=6291456;chk_max_items=8000 in this case) */
    wait_for_stat_to_be_gte(h, h1, "ep_cursors_dropped", 1);
    dcp_stream_from_producer_conn(h,
                                  h1,
                                  cookie,
                                  opaque,
                                  last_seqno_streamed + 1,
                                  num_items,
                                  initialSnapshotSize + 1);
    last_seqno_streamed = num_items;

    /* Write 10 more items to test if stream transitions correctly from
       backfill -> in-memory and sends out items */
    write_items(h, h1, 10, num_items + 1);
    num_items += 10;
    dcp_stream_from_producer_conn(h,
                                  h1,
                                  cookie,
                                  opaque,
                                  last_seqno_streamed + 1,
                                  num_items,
                                  last_seqno_streamed + 1);

    testHarness.destroy_cookie(cookie);
    return SUCCESS;
}

static test_result test_dcp_cursor_dropping_backfill(ENGINE_HANDLE *h,
                                                     ENGINE_HANDLE_V1 *h1) {
    /* Initially write a few items */
    int num_items = 50;
    const int initialSnapshotSize = num_items;
    // 75% is so that we don't hit the HWM (triggering the pager) yet is above
    // the thresholds required for cursor dropping
    const int cursor_dropping_mem_thres_perc = 75;

    write_items(h, h1, num_items, 1);

    wait_for_flusher_to_settle(h, h1);
    verify_curr_items(h, h1, num_items, "Wrong amount of items");
    wait_for_stat_to_be(h, h1, "vb_0:open_checkpoint_id", 3, "checkpoint");

    /* Set up a connection */
    const void *cookie = testHarness.create_cookie();
    std::string conn_name("unittest");
    uint32_t opaque = 1;

    DcpStreamCtx ctx;
    ctx.vb_uuid = get_ull_stat(h, h1, "vb_0:0:id", "failovers");
    ctx.seqno = {0, static_cast<uint64_t>(-1)};
    ctx.snapshot = {0, 0};

    TestDcpConsumer tdc(conn_name, cookie, h, h1);

    tdc.addStreamCtx(ctx);

    tdc.openConnection();
    tdc.openStreams();

    /* Write items such that we cross threshold for cursor dropping */
    stop_persistence(h, h1);
    num_items += write_items_upto_mem_perc(h, h1,
                                           cursor_dropping_mem_thres_perc,
                                           num_items + 1);

    /* Sanity check - ensure we have enough vBucket quota (max_size)
       such that we have 1000 items - enough to give us 0.1%
       granuarity in any residency calculations. */
    checkge(num_items, 1000,
            "Does not have expected min items; Check max_size setting");

    /* Persist all items so that we can drop the replication cursor and
       schedule another backfill */
    start_persistence(h, h1);
    wait_for_flusher_to_settle(h, h1);

    wait_for_stat_to_be_gte(h, h1, "ep_cursors_dropped", 1);

    /* Read all the items from the producer. This ensures that the items are
       backfilled correctly after scheduling 2 successive backfills. */
    dcp_stream_from_producer_conn(
            h, h1, cookie, opaque, 1, num_items, initialSnapshotSize + 1);

    testHarness.destroy_cookie(cookie);
    return SUCCESS;
}

static test_result test_dcp_takeover(ENGINE_HANDLE *h, ENGINE_HANDLE_V1 *h1) {
    const int num_items = 10;
    write_items(h, h1, num_items);

    const void *cookie = testHarness.create_cookie();

    DcpStreamCtx ctx;
    ctx.flags = DCP_ADD_STREAM_FLAG_TAKEOVER;
    ctx.vb_uuid = get_ull_stat(h, h1, "vb_0:0:id", "failovers");
    ctx.seqno = {0, 1000};
    ctx.exp_mutations = 20;
    ctx.exp_markers = 2;
    ctx.extra_takeover_ops = 10;

    TestDcpConsumer tdc("unittest", cookie, h, h1);
    tdc.addStreamCtx(ctx);
    tdc.run();

    check(verify_vbucket_state(h, h1, 0, vbucket_state_dead), "Wrong vb state");

    testHarness.destroy_cookie(cookie);

    return SUCCESS;
}

static test_result test_dcp_takeover_no_items(ENGINE_HANDLE *h,
                                              ENGINE_HANDLE_V1 *h1) {
    const int num_items = 10;
    write_items(h, h1, num_items);

    const void *cookie = testHarness.create_cookie();
    const char *name = "unittest";
    uint32_t opaque = 1;

    checkeq(ENGINE_SUCCESS,
            h1->dcp.open(h, cookie, ++opaque, 0, DCP_OPEN_PRODUCER, name, {}),
            "Failed dcp producer open connection.");

    uint16_t vbucket = 0;
    uint32_t flags = DCP_ADD_STREAM_FLAG_TAKEOVER;
    uint64_t start_seqno = 10;
    uint64_t end_seqno = std::numeric_limits<uint64_t>::max();
    uint64_t vb_uuid = get_ull_stat(h, h1, "vb_0:0:id", "failovers");
    uint64_t snap_start_seqno = 10;
    uint64_t snap_end_seqno = 10;

    uint64_t rollback = 0;
    checkeq(ENGINE_SUCCESS,
            h1->dcp.stream_req(h, cookie, flags, ++opaque, vbucket, start_seqno,
                               end_seqno, vb_uuid, snap_start_seqno,
                               snap_end_seqno, &rollback,
                               mock_dcp_add_failover_log),
            "Failed to initiate stream request");

    std::unique_ptr<dcp_message_producers> producers(get_dcp_producers(h, h1));

    bool done = false;
    int num_snapshot_markers = 0;
    int num_set_vbucket_pending = 0;
    int num_set_vbucket_active = 0;

    do {
        ENGINE_ERROR_CODE err = h1->dcp.step(h, cookie, producers.get());
        if (err == ENGINE_DISCONNECT) {
            done = true;
        } else {
            switch (dcp_last_op) {
                case PROTOCOL_BINARY_CMD_DCP_STREAM_END:
                    done = true;
                    break;
                case PROTOCOL_BINARY_CMD_DCP_SNAPSHOT_MARKER:
                    num_snapshot_markers++;
                    break;
                case PROTOCOL_BINARY_CMD_DCP_SET_VBUCKET_STATE:
                    if (dcp_last_vbucket_state == vbucket_state_pending) {
                        num_set_vbucket_pending++;
                    } else if (dcp_last_vbucket_state == vbucket_state_active) {
                        num_set_vbucket_active++;
                    }
                    sendDcpAck(h, h1, cookie, PROTOCOL_BINARY_CMD_DCP_SET_VBUCKET_STATE,
                               PROTOCOL_BINARY_RESPONSE_SUCCESS, dcp_last_opaque);
                    break;
                case 0:
                     break;
                default:
                    break;
                    abort();
            }
            dcp_last_op = 0;
        }
    } while (!done);

    checkeq(0, num_snapshot_markers, "Invalid number of snapshot marker");
    checkeq(1, num_set_vbucket_pending, "Didn't receive pending set state");
    checkeq(1, num_set_vbucket_active, "Didn't receive active set state");

    check(verify_vbucket_state(h, h1, 0, vbucket_state_dead), "Wrong vb state");
    testHarness.destroy_cookie(cookie);

    return SUCCESS;
}

static uint32_t add_stream_for_consumer(ENGINE_HANDLE *h, ENGINE_HANDLE_V1 *h1,
                                        const void* cookie, uint32_t opaque,
                                        uint16_t vbucket, uint32_t flags,
                                        protocol_binary_response_status response,
                                        uint64_t exp_snap_start,
                                        uint64_t exp_snap_end) {

    dcp_step(h, h1, cookie);
    cb_assert(dcp_last_op == PROTOCOL_BINARY_CMD_DCP_CONTROL);
    cb_assert(dcp_last_key.compare("connection_buffer_size") == 0);
    cb_assert(dcp_last_opaque != opaque);

    if (get_bool_stat(h, h1, "ep_dcp_enable_noop")) {
        // Check that the enable noop message is sent
        dcp_step(h, h1, cookie);
        cb_assert(dcp_last_op == PROTOCOL_BINARY_CMD_DCP_CONTROL);
        cb_assert(dcp_last_key.compare("enable_noop") == 0);
        cb_assert(dcp_last_opaque != opaque);

        // Check that the set noop interval message is sent
        dcp_step(h, h1, cookie);
        cb_assert(dcp_last_op == PROTOCOL_BINARY_CMD_DCP_CONTROL);
        cb_assert(dcp_last_key.compare("set_noop_interval") == 0);
        cb_assert(dcp_last_opaque != opaque);
    }

    dcp_step(h, h1, cookie);
    cb_assert(dcp_last_op == PROTOCOL_BINARY_CMD_DCP_CONTROL);
    cb_assert(dcp_last_key.compare("set_priority") == 0);
    cb_assert(dcp_last_opaque != opaque);

    dcp_step(h, h1, cookie);
    cb_assert(dcp_last_op == PROTOCOL_BINARY_CMD_DCP_CONTROL);
    cb_assert(dcp_last_key.compare("enable_ext_metadata") == 0);
    cb_assert(dcp_last_opaque != opaque);

    if (get_bool_stat(h, h1, "ep_enable_dcp_consumer_snappy_compression")) {
        dcp_step(h, h1, cookie);
        cb_assert(dcp_last_op == PROTOCOL_BINARY_CMD_DCP_CONTROL);
        cb_assert(dcp_last_key.compare("enable_value_compression") == 0);
        cb_assert(dcp_last_opaque != opaque);
    }

    dcp_step(h, h1, cookie);
    cb_assert(dcp_last_op == PROTOCOL_BINARY_CMD_DCP_CONTROL);
    cb_assert(dcp_last_key.compare("supports_cursor_dropping") == 0);
    cb_assert(dcp_last_opaque != opaque);

    checkeq(ENGINE_SUCCESS,
            h1->dcp.add_stream(h, cookie, opaque, vbucket, flags),
            "Add stream request failed");

    dcp_step(h, h1, cookie);
    uint32_t stream_opaque = dcp_last_opaque;
    cb_assert(dcp_last_op == PROTOCOL_BINARY_CMD_DCP_STREAM_REQ);
    cb_assert(dcp_last_opaque != opaque);

    if (exp_snap_start != 0) {
        cb_assert(exp_snap_start == dcp_last_snap_start_seqno);
    }

    if (exp_snap_end != 0) {
        cb_assert(exp_snap_end == dcp_last_snap_end_seqno);
    }

    size_t bodylen = 0;
    if (response == PROTOCOL_BINARY_RESPONSE_SUCCESS) {
        bodylen = 16;
    } else if (response == PROTOCOL_BINARY_RESPONSE_ROLLBACK) {
        bodylen = 8;
    }

    size_t headerlen = sizeof(protocol_binary_response_header);
    size_t pkt_len = headerlen + bodylen;

    protocol_binary_response_header* pkt =
        (protocol_binary_response_header*)cb_malloc(pkt_len);
    memset(pkt->bytes, '\0', pkt_len);
    pkt->response.magic = PROTOCOL_BINARY_RES;
    pkt->response.opcode = PROTOCOL_BINARY_CMD_DCP_STREAM_REQ;
    pkt->response.status = htons(response);
    pkt->response.opaque = dcp_last_opaque;

    if (response == PROTOCOL_BINARY_RESPONSE_ROLLBACK) {
        bodylen = sizeof(uint64_t);
        uint64_t rollbackSeqno = 0;
        memcpy(pkt->bytes + headerlen, &rollbackSeqno, bodylen);
    }

    pkt->response.bodylen = htonl(bodylen);

    if (response == PROTOCOL_BINARY_RESPONSE_SUCCESS) {
        uint64_t vb_uuid = htonll(123456789);
        uint64_t by_seqno = 0;
        memcpy(pkt->bytes + headerlen, &vb_uuid, sizeof(uint64_t));
        memcpy(pkt->bytes + headerlen + 8, &by_seqno, sizeof(uint64_t));
    }

    checkeq(ENGINE_SUCCESS,
            h1->dcp.response_handler(h, cookie, pkt),
            "Expected success");
    dcp_step(h, h1, cookie);
    cb_free(pkt);

    if (response == PROTOCOL_BINARY_RESPONSE_ROLLBACK) {
        return stream_opaque;
    }

    if (dcp_last_op == PROTOCOL_BINARY_CMD_DCP_STREAM_REQ) {
        cb_assert(dcp_last_opaque != opaque);
        verify_curr_items(h, h1, 0, "Wrong amount of items");

        protocol_binary_response_header* pkt =
            (protocol_binary_response_header*)cb_malloc(pkt_len);
        memset(pkt->bytes, '\0', 40);
        pkt->response.magic = PROTOCOL_BINARY_RES;
        pkt->response.opcode = PROTOCOL_BINARY_CMD_DCP_STREAM_REQ;
        pkt->response.status = htons(PROTOCOL_BINARY_RESPONSE_SUCCESS);
        pkt->response.opaque = dcp_last_opaque;
        pkt->response.bodylen = htonl(16);

        uint64_t vb_uuid = htonll(123456789);
        uint64_t by_seqno = 0;
        memcpy(pkt->bytes + headerlen, &vb_uuid, sizeof(uint64_t));
        memcpy(pkt->bytes + headerlen + 8, &by_seqno, sizeof(uint64_t));

        checkeq(ENGINE_SUCCESS,
                h1->dcp.response_handler(h, cookie, pkt),
                "Expected success");
        dcp_step(h, h1, cookie);

        cb_assert(dcp_last_op == PROTOCOL_BINARY_CMD_DCP_ADD_STREAM);
        cb_assert(dcp_last_status == PROTOCOL_BINARY_RESPONSE_SUCCESS);
        cb_assert(dcp_last_stream_opaque == stream_opaque);
        cb_free(pkt);
    } else {
        cb_assert(dcp_last_op == PROTOCOL_BINARY_CMD_DCP_ADD_STREAM);
        cb_assert(dcp_last_status == response);
        cb_assert(dcp_last_stream_opaque == stream_opaque);
    }

    if (response == PROTOCOL_BINARY_RESPONSE_SUCCESS) {
        uint64_t uuid = get_ull_stat(h, h1, "vb_0:0:id", "failovers");
        uint64_t seq = get_ull_stat(h, h1, "vb_0:0:seq", "failovers");
        cb_assert(uuid == 123456789);
        cb_assert(seq == 0);
    }

    return stream_opaque;
}

static enum test_result test_dcp_reconnect(ENGINE_HANDLE *h,
                                           ENGINE_HANDLE_V1 *h1,
                                           bool full, bool restart) {
    // Test reconnect when we were disconnected after receiving a full snapshot
    check(set_vbucket_state(h, h1, 0, vbucket_state_replica),
          "Failed to set vbucket state.");

    const void *cookie = testHarness.create_cookie();
    uint32_t opaque = 0xFFFF0000;
    uint32_t flags = 0;
    const char *name = "unittest";
    int items = full ? 10 : 5;

    // Open consumer connection
    checkeq(ENGINE_SUCCESS,
            h1->dcp.open(h, cookie, opaque, 0, flags, name, {}),
            "Failed dcp Consumer open connection.");

    add_stream_for_consumer(h, h1, cookie, opaque++, 0, 0,
                            PROTOCOL_BINARY_RESPONSE_SUCCESS);

    uint32_t stream_opaque =
        get_int_stat(h, h1, "eq_dcpq:unittest:stream_0_opaque", "dcp");
    checkeq(ENGINE_SUCCESS,
            h1->dcp.snapshot_marker(h, cookie, stream_opaque, 0, 0, 10, 2),
            "Failed to send snapshot marker");

    for (int i = 1; i <= items; i++) {
        const std::string key{"key" + std::to_string(i)};
        const DocKey docKey(key, DocNamespace::DefaultCollection);
        checkeq(ENGINE_SUCCESS,
                h1->dcp.mutation(h, cookie, stream_opaque, docKey,
                                 {(const uint8_t*)"value", 5},
                                 0,  // privileged bytes
                                 PROTOCOL_BINARY_RAW_BYTES,
                                 i * 3, // cas
                                 0, // vbucket
                                 0, // flags
                                 i, // by_seqno
                                 0, // rev_seqno
                                 0, // expiration
                                 0, // lock_time
                                 {}, // meta
                                 INITIAL_NRU_VALUE),
                "Failed to send dcp mutation");
    }

    wait_for_flusher_to_settle(h, h1);
    wait_for_stat_to_be(h, h1, "vb_replica_curr_items", items);

    testHarness.destroy_cookie(cookie);

    if (restart) {
        testHarness.reload_engine(&h, &h1, testHarness.engine_path,
                                  testHarness.get_current_testcase()->cfg,
                                  true, true);
        wait_for_warmup_complete(h, h1);
    }

    cookie = testHarness.create_cookie();

    checkeq(ENGINE_SUCCESS,
            h1->dcp.open(h, cookie, opaque, 0, flags, name, {}),
            "Failed dcp Consumer open connection.");

    uint64_t snap_start = full ? 10 : 0;
    uint64_t snap_end = 10;
    add_stream_for_consumer(h, h1, cookie, opaque++, 0, 0,
                            PROTOCOL_BINARY_RESPONSE_SUCCESS, snap_start,
                            snap_end);

    testHarness.destroy_cookie(cookie);
    return SUCCESS;
}

static enum test_result test_dcp_reconnect_full(ENGINE_HANDLE *h,
                                                ENGINE_HANDLE_V1 *h1) {
    // Test reconnect after a dropped connection with a full snapshot
    return test_dcp_reconnect(h, h1, true, false);
}

static enum test_result test_dcp_reconnect_partial(ENGINE_HANDLE *h,
                                                   ENGINE_HANDLE_V1 *h1) {
    // Test reconnect after a dropped connection with a partial snapshot
    return test_dcp_reconnect(h, h1, false, false);
}

static enum test_result test_dcp_crash_reconnect_full(ENGINE_HANDLE *h,
                                                      ENGINE_HANDLE_V1 *h1) {
    if (!isWarmupEnabled(h, h1)) {
        return SKIPPED;
    }

    // Test reconnect after we crash with a full snapshot
    return test_dcp_reconnect(h, h1, true, true);
}

static enum test_result test_dcp_crash_reconnect_partial(ENGINE_HANDLE *h,
                                                         ENGINE_HANDLE_V1 *h1) {
    if (!isWarmupEnabled(h, h1)) {
        return SKIPPED;
    }

    // Test reconnect after we crash with a partial snapshot
    return test_dcp_reconnect(h, h1, false, true);
}

static enum test_result test_dcp_consumer_takeover(ENGINE_HANDLE *h,
                                                   ENGINE_HANDLE_V1 *h1) {
    const void *cookie = testHarness.create_cookie();
    uint32_t opaque = 0xFFFF0000;
    uint32_t flags = 0;
    const char *name = "unittest";

    check(set_vbucket_state(h, h1, 0, vbucket_state_replica),
          "Failed to set vbucket state.");

    // Open consumer connection
    checkeq(ENGINE_SUCCESS,
            h1->dcp.open(h, cookie, opaque, 0, flags, name, {}),
            "Failed dcp Consumer open connection.");

    add_stream_for_consumer(h, h1, cookie, opaque++, 0,
                            DCP_ADD_STREAM_FLAG_TAKEOVER,
                            PROTOCOL_BINARY_RESPONSE_SUCCESS);

    uint32_t stream_opaque =
        get_int_stat(h, h1, "eq_dcpq:unittest:stream_0_opaque", "dcp");

    h1->dcp.snapshot_marker(h, cookie, stream_opaque, 0, 1, 5, 10);
    for (int i = 1; i <= 5; i++) {
        const std::string key{"key" + std::to_string(i)};
        const DocKey docKey(key, DocNamespace::DefaultCollection);
        checkeq(ENGINE_SUCCESS,
                h1->dcp.mutation(h, cookie, stream_opaque, docKey,
                                 {(const uint8_t*)"value", 5},
                                 0,  // privileged bytes
                                 PROTOCOL_BINARY_RAW_BYTES,
                                 i * 3, // cas
                                 0, // vbucket
                                 0, // flags
                                 i, // by_seqno
                                 0, // rev_seqno
                                 0, // expiration
                                 0, // lock_time
                                 {}, // meta
                                 INITIAL_NRU_VALUE),
                "Failed to send dcp mutation");
    }

    h1->dcp.snapshot_marker(h, cookie, stream_opaque, 0, 6, 10, 10);
    for (int i = 6; i <= 10; i++) {
        const std::string key{"key" + std::to_string(i)};
        const DocKey docKey(key, DocNamespace::DefaultCollection);
        checkeq(ENGINE_SUCCESS,
                h1->dcp.mutation(h, cookie, stream_opaque, docKey,
                                 {(const uint8_t*)"value", 5},
                                 0,  // privileged bytes
                                 PROTOCOL_BINARY_RAW_BYTES,
                                 i * 3, // cas
                                 0, // vbucket
                                 0, // flags
                                 i, // by_seqno
                                 0, // rev_seqno
                                 0, // expiration
                                 0, // lock_time
                                 {}, // meta
                                 INITIAL_NRU_VALUE),
                "Failed to send dcp mutation");
    }

    wait_for_stat_to_be(h, h1, "eq_dcpq:unittest:stream_0_buffer_items", 0, "dcp");

    dcp_step(h, h1, cookie);
    cb_assert(dcp_last_op == PROTOCOL_BINARY_CMD_DCP_SNAPSHOT_MARKER);
    cb_assert(dcp_last_status == ENGINE_SUCCESS);
    cb_assert(dcp_last_opaque != opaque);

    dcp_step(h, h1, cookie);
    cb_assert(dcp_last_op == PROTOCOL_BINARY_CMD_DCP_SNAPSHOT_MARKER);
    cb_assert(dcp_last_status == ENGINE_SUCCESS);
    cb_assert(dcp_last_opaque != opaque);

    testHarness.destroy_cookie(cookie);

    return SUCCESS;
}

static enum test_result test_failover_scenario_one_with_dcp(
                                                        ENGINE_HANDLE *h,
                                                        ENGINE_HANDLE_V1 *h1) {

    const int num_items = 50, batch_items = 10;
    for (int start_seqno = 0; start_seqno < num_items;
         start_seqno += batch_items) {
        write_items(h, h1, batch_items, start_seqno);
        wait_for_flusher_to_settle(h, h1);
        createCheckpoint(h, h1);
    }

    createCheckpoint(h, h1);
    wait_for_flusher_to_settle(h, h1);

    const void *cookie = testHarness.create_cookie();
    uint32_t opaque = 0xFFFF0000;
    uint32_t flags = 0;
    const char *name = "unittest";

    check(set_vbucket_state(h, h1, 0, vbucket_state_replica),
          "Failed to set vbucket state.");

    // Open consumer connection
    checkeq(ENGINE_SUCCESS,
            h1->dcp.open(h, cookie, opaque, 0, flags, name, {}),
            "Failed dcp Consumer open connection.");

    add_stream_for_consumer(h, h1, cookie, opaque++, 0,
                            DCP_ADD_STREAM_FLAG_TAKEOVER,
                            PROTOCOL_BINARY_RESPONSE_SUCCESS);

    uint32_t stream_opaque =
        get_int_stat(h, h1, "eq_dcpq:unittest:stream_0_opaque", "dcp");

    checkeq(ENGINE_SUCCESS,
            h1->dcp.snapshot_marker(h, cookie, stream_opaque, 0, 200, 300, 300),
            "Failed to send snapshot marker");

    wait_for_stat_to_be(h, h1, "eq_dcpq:unittest:stream_0_buffer_items", 0, "dcp");

    checkeq(ENGINE_SUCCESS,
            h1->dcp.close_stream(h, cookie, stream_opaque, 0),
            "Expected success");

    // Simulating a failover scenario, where the replica vbucket will
    // be marked as active.
    check(set_vbucket_state(h, h1, 0, vbucket_state_active),
            "Failed to set vbucket state.");

    checkeq(ENGINE_SUCCESS,
            store(h, h1, NULL, OPERATION_SET, "key", "somevalue"),
            "Error in SET operation.");

    wait_for_flusher_to_settle(h, h1);
    checkeq(0, get_int_stat(h, h1, "ep_diskqueue_items"),
            "Unexpected diskqueue");

    testHarness.destroy_cookie(cookie);
    return SUCCESS;
}

static enum test_result test_failover_scenario_two_with_dcp(ENGINE_HANDLE *h,
                                                            ENGINE_HANDLE_V1 *h1) {

    check(set_vbucket_state(h, h1, 0, vbucket_state_replica),
          "Failed to set vbucket state.");
    wait_for_flusher_to_settle(h, h1);

    const void *cookie = testHarness.create_cookie();
    uint32_t opaque = 0xFFFF0000;
    const char *name = "unittest";

    // Open consumer connection
    checkeq(ENGINE_SUCCESS,
            h1->dcp.open(h, cookie, opaque, 0, 0, name, {}),
            "Failed dcp Consumer open connection.");

    // Set up a passive stream
    add_stream_for_consumer(h, h1, cookie, opaque++, 0, 0,
                            PROTOCOL_BINARY_RESPONSE_SUCCESS);

    uint32_t stream_opaque =
        get_int_stat(h, h1, "eq_dcpq:unittest:stream_0_opaque", "dcp");

    // Snapshot marker indicating 5 mutations will follow
    checkeq(ENGINE_SUCCESS, h1->dcp.snapshot_marker(h, cookie, stream_opaque,
                                                    0, 0, 5, 0),
            "Failed to send marker!");

    // Send 4 mutations
    uint64_t i;
    for (i = 1; i <= 4; i++) {
        const std::string key("key" + std::to_string(i));
        const DocKey docKey(key, DocNamespace::DefaultCollection);
        checkeq(ENGINE_SUCCESS,
                h1->dcp.mutation(h, cookie, stream_opaque, docKey,
                                 {(const uint8_t*)"value", 5},
                                 0,  // privileged bytes
                                 PROTOCOL_BINARY_RAW_BYTES,
                                 i * 3, // cas
                                 0, // vbucket
                                 0, // flags
                                 i, // by_seqno
                                 0, // rev_seqno
                                 0, // expiration
                                 0, // lock_time
                                 {}, // meta
                                 INITIAL_NRU_VALUE),
                "Failed to dcp mutate.");
    }

    // Simulate failover
    check(set_vbucket_state(h, h1, 0, vbucket_state_active),
          "Failed to set vbucket state.");
    wait_for_flusher_to_settle(h, h1);

    int openCheckpointId = get_int_stat(h, h1, "vb_0:open_checkpoint_id",
                                        "checkpoint");

    // Front-end operations (sets)
    write_items(h, h1, 2, 1, "key_");

    // Wait for a new open checkpoint
    wait_for_stat_to_be(h, h1, "vb_0:open_checkpoint_id", openCheckpointId + 1,
                        "checkpoint");

    // Consumer processes 5th mutation
    const std::string key("key" + std::to_string(i));
    const DocKey docKey(key, DocNamespace::DefaultCollection);
    checkeq(ENGINE_KEY_ENOENT,
            h1->dcp.mutation(h, cookie, stream_opaque, docKey,
                             {(const uint8_t*)"value", 5},
                             0,  // privileged bytes
                             PROTOCOL_BINARY_RAW_BYTES,
                             i * 3, // cas
                             0, // vbucket
                             0, // flags
                             i, // by_seqno
                             0, // rev_seqno
                             0, // expiration
                             0, // lock_time
                             {}, // meta
                             INITIAL_NRU_VALUE),
            "Unexpected response for the mutation!");

    testHarness.destroy_cookie(cookie);
    return SUCCESS;
}

static enum test_result test_dcp_add_stream(ENGINE_HANDLE *h,
                                            ENGINE_HANDLE_V1 *h1) {
    const void *cookie = testHarness.create_cookie();
    uint32_t opaque = 0xFFFF0000;
    uint32_t flags = 0;
    std::string name("unittest");

    check(set_vbucket_state(h, h1, 0, vbucket_state_replica),
          "Failed to set vbucket state.");

    // Open consumer connection
    checkeq(ENGINE_SUCCESS,
            h1->dcp.open(h, cookie, opaque, 0, flags, name, {}),
            "Failed dcp Consumer open connection.");

    std::string flow_ctl_stat_buf("eq_dcpq:" + name + ":unacked_bytes");
    checkeq(0, get_int_stat(h, h1, flow_ctl_stat_buf.c_str(), "dcp"),
            "Consumer flow ctl unacked bytes not starting from 0");

    add_stream_for_consumer(h, h1, cookie, opaque++, 0, 0,
                            PROTOCOL_BINARY_RESPONSE_SUCCESS);

    testHarness.destroy_cookie(cookie);

    return SUCCESS;
}

static enum test_result test_consumer_backoff_stat(ENGINE_HANDLE *h,
                                                   ENGINE_HANDLE_V1 *h1) {
    set_param(h, h1, protocol_binary_engine_param_replication,
              "replication_throttle_queue_cap", "10");
    checkeq(10, get_int_stat(h, h1, "ep_replication_throttle_queue_cap"),
            "Incorrect replication_throttle_queue_cap value.");

    stop_persistence(h, h1);

    const void *cookie = testHarness.create_cookie();
    uint32_t opaque = 0xFFFF0000;
    uint32_t flags = 0;
    const char *name = "unittest";

    check(set_vbucket_state(h, h1, 0, vbucket_state_replica),
          "Failed to set vbucket state.");

    // Open consumer connection
    checkeq(ENGINE_SUCCESS,
            h1->dcp.open(h, cookie, opaque, 0, flags, name, {}),
            "Failed dcp Consumer open connection.");

    add_stream_for_consumer(h, h1, cookie, opaque++, 0, 0,
                            PROTOCOL_BINARY_RESPONSE_SUCCESS);

    testHarness.time_travel(30);
    checkeq(0, get_int_stat(h, h1, "eq_dcpq:unittest:total_backoffs", "dcp"),
            "Expected backoffs to be 0");

    uint32_t stream_opaque =
        get_int_stat(h, h1, "eq_dcpq:unittest:stream_0_opaque", "dcp");
    checkeq(h1->dcp.snapshot_marker(h, cookie, stream_opaque, 0, 0, 20, 1),
            ENGINE_SUCCESS, "Failed to send snapshot marker");

    for (int i = 1; i <= 20; i++) {
        const std::string key("key" + std::to_string(i));
        const DocKey docKey(key, DocNamespace::DefaultCollection);
        checkeq(ENGINE_SUCCESS,
                h1->dcp.mutation(h, cookie, stream_opaque, docKey,
                                 {(const uint8_t*)"value", 5},
                                 0,  // privileged bytes
                                 PROTOCOL_BINARY_RAW_BYTES,
                                 i * 3, // cas
                                 0, // vbucket
                                 0, // flags
                                 i, // by_seqno
                                 0, // rev_seqno
                                 0, // expiration
                                 0, // lock_time
                                 {}, // meta
                                 INITIAL_NRU_VALUE),
                "Failed to send dcp mutation");
    }

    wait_for_stat_change(h, h1, "eq_dcpq:unittest:total_backoffs", 0, "dcp");
    testHarness.destroy_cookie(cookie);

    return SUCCESS;
}

static enum test_result test_rollback_to_zero(ENGINE_HANDLE *h,
                                              ENGINE_HANDLE_V1 *h1) {
    const int num_items = 10;
    write_items(h, h1, num_items);

    wait_for_flusher_to_settle(h, h1);
    verify_curr_items(h, h1, num_items, "Wrong amount of items");

    check(set_vbucket_state(h, h1, 0, vbucket_state_replica),
          "Failed to set vbucket state.");

    const void *cookie = testHarness.create_cookie();
    uint32_t opaque = 0xFFFF0000;
    uint32_t flags = 0;
    const char *name = "unittest";

    // Open consumer connection
    checkeq(ENGINE_SUCCESS,
            h1->dcp.open(h, cookie, opaque, 0, flags, name, {}),
            "Failed dcp Consumer open connection.");

    add_stream_for_consumer(h, h1, cookie, opaque++, 0, 0,
                            PROTOCOL_BINARY_RESPONSE_ROLLBACK);

    wait_for_flusher_to_settle(h, h1);
    wait_for_rollback_to_finish(h, h1);

    checkeq(0, get_int_stat(h, h1, "curr_items"),
            "All items should be rolled back");
    checkeq(num_items, get_int_stat(h, h1, "vb_replica_rollback_item_count"),
            "Replica rollback count does not match");
    checkeq(num_items, get_int_stat(h, h1, "rollback_item_count"),
            "Aggr rollback count does not match");

    testHarness.destroy_cookie(cookie);

    return SUCCESS;
}

static enum test_result test_chk_manager_rollback(ENGINE_HANDLE *h,
                                                  ENGINE_HANDLE_V1 *h1) {
    if (!isWarmupEnabled(h, h1)) {
        return SKIPPED;
    }

    uint16_t vbid = 0;
    const int num_items = 40;
    stop_persistence(h, h1);
    write_items(h, h1, num_items);

    start_persistence(h, h1);
    wait_for_flusher_to_settle(h, h1);
    verify_curr_items(h, h1, num_items, "Wrong amount of items");

    testHarness.reload_engine(&h, &h1,
                              testHarness.engine_path,
                              testHarness.get_current_testcase()->cfg,
                              true, false);

    wait_for_warmup_complete(h, h1);
    stop_persistence(h, h1);

    for (int j = 0; j < num_items / 2; ++j) {
        std::stringstream ss;
        ss << "key" << (j + num_items);
        checkeq(ENGINE_SUCCESS,
                store(h, h1, NULL, OPERATION_SET, ss.str().c_str(), "data"),
                "Failed to store a value");
    }

    start_persistence(h, h1);
    wait_for_flusher_to_settle(h, h1);
    verify_curr_items(h, h1, 60, "Wrong amount of items");
    set_vbucket_state(h, h1, vbid, vbucket_state_replica);

    // Create rollback stream
    const void *cookie = testHarness.create_cookie();
    uint32_t opaque = 0xFFFF0000;
    uint32_t flags = 0;
    const char *name = "unittest";

    checkeq(ENGINE_SUCCESS,
            h1->dcp.open(h, cookie, opaque, 0, flags, name, {}),
            "Failed dcp Consumer open connection.");

    do {
        dcp_step(h, h1, cookie);
    } while (dcp_last_op == PROTOCOL_BINARY_CMD_DCP_CONTROL);

    checkeq(ENGINE_SUCCESS,
            h1->dcp.add_stream(h, cookie, ++opaque, vbid, 0),
            "Add stream request failed");

    dcp_step(h, h1, cookie);
    uint32_t stream_opaque = dcp_last_opaque;
    cb_assert(dcp_last_op == PROTOCOL_BINARY_CMD_DCP_STREAM_REQ);
    cb_assert(dcp_last_opaque != opaque);

    uint64_t rollbackSeqno = htonll(40);
    protocol_binary_response_header* pkt =
        (protocol_binary_response_header*)cb_malloc(32);
    memset(pkt->bytes, '\0', 32);
    pkt->response.magic = PROTOCOL_BINARY_RES;
    pkt->response.opcode = PROTOCOL_BINARY_CMD_DCP_STREAM_REQ;
    pkt->response.status = htons(PROTOCOL_BINARY_RESPONSE_ROLLBACK);
    pkt->response.opaque = stream_opaque;
    pkt->response.bodylen = htonl(8);
    memcpy(pkt->bytes + 24, &rollbackSeqno, sizeof(uint64_t));

    checkeq(ENGINE_SUCCESS,
            h1->dcp.response_handler(h, cookie, pkt),
            "Expected success");

    do {
        dcp_step(h, h1, cookie);
        usleep(100);
    } while (dcp_last_op != PROTOCOL_BINARY_CMD_DCP_STREAM_REQ);

    stream_opaque = dcp_last_opaque;
    cb_free(pkt);

    // Send success

    uint64_t vb_uuid = htonll(123456789);
    uint64_t by_seqno = 0;
    pkt = (protocol_binary_response_header*)cb_malloc(40);
    memset(pkt->bytes, '\0', 40);
    pkt->response.magic = PROTOCOL_BINARY_RES;
    pkt->response.opcode = PROTOCOL_BINARY_CMD_DCP_STREAM_REQ;
    pkt->response.status = htons(PROTOCOL_BINARY_RESPONSE_SUCCESS);
    pkt->response.opaque = stream_opaque;
    pkt->response.bodylen = htonl(16);
    memcpy(pkt->bytes + 24, &vb_uuid, sizeof(uint64_t));
    memcpy(pkt->bytes + 22, &by_seqno, sizeof(uint64_t));

    checkeq(ENGINE_SUCCESS,
            h1->dcp.response_handler(h, cookie, pkt),
            "Expected success");
    dcp_step(h, h1, cookie);
    cb_free(pkt);

    int items = get_int_stat(h, h1, "curr_items_tot");
    int seqno = get_int_stat(h, h1, "vb_0:high_seqno", "vbucket-seqno");

    checkeq(40, items, "Got invalid amount of items");
    checkeq(40, seqno, "Seqno should be 40 after rollback");
    checkeq(num_items/2, get_int_stat(h, h1, "vb_replica_rollback_item_count"),
            "Replica rollback count does not match");
    checkeq(num_items/2, get_int_stat(h, h1, "rollback_item_count"),
            "Aggr rollback count does not match");

    testHarness.destroy_cookie(cookie);

    return SUCCESS;
}

static enum test_result test_fullrollback_for_consumer(ENGINE_HANDLE *h,
                                                       ENGINE_HANDLE_V1 *h1) {
    const int num_items = 10;
    write_items(h, h1, num_items);

    wait_for_flusher_to_settle(h, h1);
    checkeq(num_items,
            get_int_stat(h, h1, "curr_items"),
            "Item count should've been 10");

    const void *cookie = testHarness.create_cookie();
    uint32_t opaque = 0xFFFF0000;
    uint32_t flags = 0;
    const char *name = "unittest";

    check(set_vbucket_state(h, h1, 0, vbucket_state_replica),
          "Failed to set vbucket state.");

    // Open consumer connection
    checkeq(ENGINE_SUCCESS,
            h1->dcp.open(h, cookie, opaque, 0, flags, name, {}),
            "Failed dcp Consumer open connection.");

    do {
        dcp_step(h, h1, cookie);
    } while (dcp_last_op == PROTOCOL_BINARY_CMD_DCP_CONTROL);

    checkeq(ENGINE_SUCCESS,
            h1->dcp.add_stream(h, cookie, opaque, 0, 0),
            "Add stream request failed");

    dcp_step(h, h1, cookie);
    cb_assert(dcp_last_op == PROTOCOL_BINARY_CMD_DCP_STREAM_REQ);
    cb_assert(dcp_last_opaque != opaque);

    uint32_t headerlen = sizeof(protocol_binary_response_header);
    uint32_t bodylen = sizeof(uint64_t);
    uint64_t rollbackSeqno = htonll(5);
    protocol_binary_response_header *pkt1 =
        (protocol_binary_response_header*)cb_malloc(headerlen + bodylen);
    memset(pkt1->bytes, '\0', headerlen + bodylen);
    pkt1->response.magic = PROTOCOL_BINARY_RES;
    pkt1->response.opcode = PROTOCOL_BINARY_CMD_DCP_STREAM_REQ;
    pkt1->response.status = htons(PROTOCOL_BINARY_RESPONSE_ROLLBACK);
    pkt1->response.bodylen = htonl(bodylen);
    pkt1->response.opaque = dcp_last_opaque;
    memcpy(pkt1->bytes + headerlen, &rollbackSeqno, bodylen);

    checkeq(ENGINE_SUCCESS,
            h1->dcp.response_handler(h, cookie, pkt1),
            "Expected Success after Rollback");
    wait_for_stat_to_be(h, h1, "ep_rollback_count", 1);
    dcp_step(h, h1, cookie);

    opaque++;

    cb_assert(dcp_last_opaque != opaque);

    bodylen = 2 *sizeof(uint64_t);
    protocol_binary_response_header* pkt2 =
        (protocol_binary_response_header*)cb_malloc(headerlen + bodylen);
    memset(pkt2->bytes, '\0', headerlen + bodylen);
    pkt2->response.magic = PROTOCOL_BINARY_RES;
    pkt2->response.opcode = PROTOCOL_BINARY_CMD_DCP_STREAM_REQ;
    pkt2->response.status = htons(PROTOCOL_BINARY_RESPONSE_SUCCESS);
    pkt2->response.opaque = dcp_last_opaque;
    pkt2->response.bodylen = htonl(bodylen);
    uint64_t vb_uuid = htonll(123456789);
    uint64_t by_seqno = 0;
    memcpy(pkt2->bytes + headerlen, &vb_uuid, sizeof(uint64_t));
    memcpy(pkt2->bytes + headerlen + 8, &by_seqno, sizeof(uint64_t));

    checkeq(ENGINE_SUCCESS,
            h1->dcp.response_handler(h, cookie, pkt2),
            "Expected success");

    dcp_step(h, h1, cookie);
    cb_assert(dcp_last_op == PROTOCOL_BINARY_CMD_DCP_ADD_STREAM);

    cb_free(pkt1);
    cb_free(pkt2);

    //Verify that all items have been removed from consumer
    wait_for_flusher_to_settle(h, h1);
    checkeq(0, get_int_stat(h, h1, "vb_replica_curr_items"),
            "Item count should've been 0");
    checkeq(1, get_int_stat(h, h1, "ep_rollback_count"),
            "Rollback count expected to be 1");
    checkeq(num_items, get_int_stat(h, h1, "vb_replica_rollback_item_count"),
            "Replica rollback count does not match");
    checkeq(num_items, get_int_stat(h, h1, "rollback_item_count"),
            "Aggr rollback count does not match");

    testHarness.destroy_cookie(cookie);

    return SUCCESS;
}

static enum test_result test_partialrollback_for_consumer(ENGINE_HANDLE *h,
                                                          ENGINE_HANDLE_V1 *h1) {

    stop_persistence(h, h1);

    const int numInitialItems = 100;
    write_items(h, h1, numInitialItems, 0, "key_");

    start_persistence(h, h1);
    wait_for_flusher_to_settle(h, h1);
    checkeq(100, get_int_stat(h, h1, "curr_items"),
            "Item count should've been 100");

    stop_persistence(h, h1);

    /* Write items from 90 to 109 */
    const int numUpdateAndWrites = 20, updateStartSeqno = 90;
    write_items(h, h1, numUpdateAndWrites, updateStartSeqno, "key_");
    start_persistence(h, h1);
    wait_for_flusher_to_settle(h, h1);

    const int expItems = std::max((numUpdateAndWrites + updateStartSeqno),
                                  numInitialItems);
    checkeq(expItems,
            get_int_stat(h, h1, "curr_items"),
            "Item count should've been 110");

    check(set_vbucket_state(h, h1, 0, vbucket_state_replica),
          "Failed to set vbucket state.");

    const void *cookie = testHarness.create_cookie();
    uint32_t opaque = 0xFFFF0000;
    uint32_t flags = 0;
    const char *name = "unittest";

    // Open consumer connection
    checkeq(ENGINE_SUCCESS,
            h1->dcp.open(h, cookie, opaque, 0, flags, name, {}),
            "Failed dcp Consumer open connection.");

    do {
        dcp_step(h, h1, cookie);
    } while (dcp_last_op == PROTOCOL_BINARY_CMD_DCP_CONTROL);

    checkeq(ENGINE_SUCCESS,
            h1->dcp.add_stream(h, cookie, opaque, 0, 0),
            "Add stream request failed");

    dcp_step(h, h1, cookie);
    cb_assert(dcp_last_op == PROTOCOL_BINARY_CMD_DCP_STREAM_REQ);
    cb_assert(dcp_last_opaque != opaque);

    uint32_t headerlen = sizeof(protocol_binary_response_header);
    uint32_t bodylen = sizeof(uint64_t);
    uint64_t rollbackSeqno = 100;
    protocol_binary_response_header *pkt1 =
        (protocol_binary_response_header*)cb_malloc(headerlen + bodylen);
    memset(pkt1->bytes, '\0', headerlen + bodylen);
    pkt1->response.magic = PROTOCOL_BINARY_RES;
    pkt1->response.opcode = PROTOCOL_BINARY_CMD_DCP_STREAM_REQ;
    pkt1->response.status = htons(PROTOCOL_BINARY_RESPONSE_ROLLBACK);
    pkt1->response.bodylen = htonl(bodylen);
    pkt1->response.opaque = dcp_last_opaque;
    uint64_t rollbackPt = htonll(rollbackSeqno);
    memcpy(pkt1->bytes + headerlen, &rollbackPt, bodylen);

    checkeq(ENGINE_SUCCESS,
            h1->dcp.response_handler(h, cookie, pkt1),
            "Expected Success after Rollback");
    wait_for_stat_to_be(h, h1, "ep_rollback_count", 1);
    dcp_step(h, h1, cookie);
    opaque++;

    bodylen = 2 * sizeof(uint64_t);
    protocol_binary_response_header* pkt2 =
        (protocol_binary_response_header*)cb_malloc(headerlen + bodylen);
    memset(pkt2->bytes, '\0', headerlen + bodylen);
    pkt2->response.magic = PROTOCOL_BINARY_RES;
    pkt2->response.opcode = PROTOCOL_BINARY_CMD_DCP_STREAM_REQ;
    pkt2->response.status = htons(PROTOCOL_BINARY_RESPONSE_SUCCESS);
    pkt2->response.opaque = dcp_last_opaque;
    pkt2->response.bodylen = htonl(bodylen);
    uint64_t vb_uuid = htonll(123456789);
    uint64_t by_seqno = 0;
    memcpy(pkt2->bytes + headerlen, &vb_uuid, sizeof(uint64_t));
    memcpy(pkt2->bytes + headerlen + 8, &by_seqno, sizeof(uint64_t));

    checkeq(ENGINE_SUCCESS,
            h1->dcp.response_handler(h, cookie, pkt2),
            "Expected success");
    dcp_step(h, h1, cookie);

    cb_free(pkt1);
    cb_free(pkt2);

    //?Verify that 10 items plus 10 updates have been removed from consumer
    wait_for_flusher_to_settle(h, h1);
    checkeq(1,
            get_int_stat(h, h1, "ep_rollback_count"),
            "Rollback count expected to be 1");

    if (isPersistentBucket(h, h1)) {
        checkeq(rollbackSeqno,
                get_ull_stat(h, h1, "vb_replica_curr_items"),
                "Item count should've been 100");
        checkeq(numUpdateAndWrites,
                get_int_stat(h, h1, "vb_replica_rollback_item_count"),
                "Replica rollback count does not match");
        checkeq(numUpdateAndWrites,
                get_int_stat(h, h1, "rollback_item_count"),
                "Aggr rollback count does not match");
    } else {
        /* We always rollback to 0 in 'Ephemeral Buckets' */
        checkeq(0,
                get_int_stat(h, h1, "vb_replica_curr_items"),
                "Item count should've been 0");
        checkeq(numInitialItems + numUpdateAndWrites,
                get_int_stat(h, h1, "vb_replica_rollback_item_count"),
                "Replica rollback count does not match");
        checkeq(numInitialItems + numUpdateAndWrites,
                get_int_stat(h, h1, "rollback_item_count"),
                "Aggr rollback count does not match");
    }

    testHarness.destroy_cookie(cookie);

    return SUCCESS;
}

static enum test_result test_dcp_buffer_log_size(ENGINE_HANDLE *h,
                                                  ENGINE_HANDLE_V1 *h1) {
    const void *cookie = testHarness.create_cookie();
    uint32_t opaque = 0xFFFF0000;
    uint32_t flags = DCP_OPEN_PRODUCER;
    const char *name = "unittest";
    char stats_buffer[50];
    char status_buffer[50];

    // Open consumer connection
    checkeq(ENGINE_SUCCESS,
            h1->dcp.open(h, cookie, opaque, 0, flags, name, {}),
            "Failed dcp Consumer open connection.");

    checkeq(ENGINE_SUCCESS,
            h1->dcp.control(h, cookie, ++opaque, "connection_buffer_size", 22,
                            "0", 1),
            "Failed to establish connection buffer");
    snprintf(status_buffer, sizeof(status_buffer),
             "eq_dcpq:%s:flow_control", name);
    std::string status = get_str_stat(h, h1, status_buffer, "dcp");
    checkeq(0, status.compare("disabled"), "Flow control enabled!");

    checkeq(ENGINE_SUCCESS,
            h1->dcp.control(h, cookie, ++opaque, "connection_buffer_size", 22,
                            "512", 4),
            "Failed to establish connection buffer");

    snprintf(stats_buffer, sizeof(stats_buffer),
             "eq_dcpq:%s:max_buffer_bytes", name);

    checkeq(512, get_int_stat(h, h1, stats_buffer, "dcp"),
            "Buffer Size did not get set");

    checkeq(ENGINE_SUCCESS,
            h1->dcp.control(h, cookie, ++opaque, "connection_buffer_size", 22,
                            "1024", 4),
            "Failed to establish connection buffer");

    checkeq(1024, get_int_stat(h, h1, stats_buffer, "dcp"),
            "Buffer Size did not get reset");

    /* Set flow control buffer size to zero which implies disable it */
    checkeq(ENGINE_SUCCESS,
            h1->dcp.control(h, cookie, ++opaque, "connection_buffer_size", 22,
                            "0", 1),
            "Failed to establish connection buffer");
    status = get_str_stat(h, h1, status_buffer, "dcp");
    checkeq(0, status.compare("disabled"), "Flow control enabled!");

    testHarness.destroy_cookie(cookie);

    return SUCCESS;
}

static enum test_result test_dcp_producer_flow_control(ENGINE_HANDLE *h,
                                                       ENGINE_HANDLE_V1 *h1) {
    /* Write 10 items */
    const int num_items = 10;
    write_items(h, h1, 10, 0, "key", "123456789");

    wait_for_flusher_to_settle(h, h1);
    verify_curr_items(h, h1, num_items, "Wrong amount of items");

    /* Disable flow control and stream all items. The producer should stream all
     items even when we do not send acks */
    std::string name("unittest");

    DcpStreamCtx ctx1;
    ctx1.vb_uuid = get_ull_stat(h, h1, "vb_0:0:id", "failovers");
    ctx1.seqno = {0, num_items};
    ctx1.exp_mutations = num_items;
    ctx1.exp_markers = 1;

    const void *cookie = testHarness.create_cookie();
    TestDcpConsumer tdc1(name, cookie, h, h1);
    tdc1.setFlowControlBufSize(0);  // Disabling flow control
    tdc1.disableAcking();           // Do not ack
    tdc1.addStreamCtx(ctx1);
    tdc1.run();

    /* Set flow control buffer to a very low value such that producer is not
     expected to send more than 1 item when we do not send acks */
    std::string name1("unittest1");

    DcpStreamCtx ctx2;
    ctx2.vb_uuid = get_ull_stat(h, h1, "vb_0:0:id", "failovers");
    ctx2.seqno = {0, num_items};
    ctx2.exp_mutations = 1;
    ctx2.exp_markers = 1;

    const void *cookie1 = testHarness.create_cookie();
    TestDcpConsumer tdc2(name1, cookie1, h, h1);
    tdc2.setFlowControlBufSize(100);    // Flow control buf set to low value
    tdc2.disableAcking();               // Do not ack
    tdc2.addStreamCtx(ctx2);
    tdc2.run();

    testHarness.destroy_cookie(cookie);
    testHarness.destroy_cookie(cookie1);

    return SUCCESS;
}

static enum test_result test_dcp_get_failover_log(ENGINE_HANDLE *h,
                                                  ENGINE_HANDLE_V1 *h1) {
    const void *cookie = testHarness.create_cookie();
    uint32_t opaque = 0xFFFF0000;
    uint32_t flags = DCP_OPEN_PRODUCER;
    const char *name = "unittest";

    // Open consumer connection
    checkeq(ENGINE_SUCCESS,
            h1->dcp.open(h, cookie, opaque, 0, flags, name, {}),
            "Failed dcp Consumer open connection.");

    checkeq(ENGINE_SUCCESS,
            h1->dcp.get_failover_log(h, cookie, opaque, 0,
                                     mock_dcp_add_failover_log),
            "Failed to retrieve failover log");

    testHarness.destroy_cookie(cookie);

    checkeq(ENGINE_SUCCESS,
            get_stats(h, "failovers"_ccb, add_stats),
            "Failed to get stats.");

    size_t i = 0;
    for (i = 0; i < dcp_failover_log.size(); i++) {
        std::string itr;
        std::ostringstream ss;
        ss << i;
        itr = ss.str();
        std::string uuid = "vb_0:" + itr + ":id";
        std::string seqno = "vb_0:" + itr + ":seq";
        check(dcp_failover_log[i].first ==
                strtoull((vals[uuid]).c_str(), NULL, 10),
                "UUID mismatch in failover stats");
        check(dcp_failover_log[i].second ==
                strtoull((vals[seqno]).c_str(), NULL, 10),
                "SEQNO mismatch in failover stats");
    }

    vals.clear();
    return SUCCESS;
}

static enum test_result test_dcp_add_stream_exists(ENGINE_HANDLE *h,
                                                   ENGINE_HANDLE_V1 *h1) {
    const void *cookie = testHarness.create_cookie();
    uint32_t opaque = 0xFFFF0000;
    uint32_t flags = 0;
    const char *name = "unittest";
    uint16_t vbucket = 0;

    check(set_vbucket_state(h, h1, vbucket, vbucket_state_replica),
          "Failed to set vbucket state.");

    /* Open consumer connection */
    checkeq(ENGINE_SUCCESS,
            h1->dcp.open(h, cookie, opaque, 0, flags, name, {}),
            "Failed dcp consumer open connection.");

    /* Send add stream to consumer */
    checkeq(ENGINE_SUCCESS,
            h1->dcp.add_stream(h, cookie, ++opaque, vbucket, 0),
            "Add stream request failed");

    /* Send add stream to consumer twice and expect failure */
    checkeq(ENGINE_KEY_EEXISTS,
            h1->dcp.add_stream(h, cookie, ++opaque, 0, 0),
            "Stream exists for this vbucket");

    /* Try adding another stream for the vbucket in another consumer conn */
    /* Open another consumer connection */
    const void *cookie1 = testHarness.create_cookie();
    uint32_t opaque1 = 0xFFFF0000;
    std::string name1("unittest1");
    checkeq(ENGINE_SUCCESS,
            h1->dcp.open(h, cookie1, opaque1, 0, flags, name1, {}),
            "Failed dcp consumer open connection.");

    /* Send add stream */
    checkeq(ENGINE_KEY_EEXISTS,
            h1->dcp.add_stream(h, cookie1, ++opaque1, vbucket, 0),
            "Stream exists for this vbucket");

    /* Just check that we can add passive stream for another vbucket in this
       conn*/
    checkeq(true, set_vbucket_state(h, h1, vbucket + 1, vbucket_state_replica),
            "Failed to set vbucket state.");
    checkeq(ENGINE_SUCCESS,
            h1->dcp.add_stream(h, cookie1, ++opaque1, vbucket + 1, 0),
            "Add stream request failed in the second conn");
    testHarness.destroy_cookie(cookie);
    testHarness.destroy_cookie(cookie1);
    return SUCCESS;
}

static enum test_result test_dcp_add_stream_nmvb(ENGINE_HANDLE *h,
                                                 ENGINE_HANDLE_V1 *h1) {
    const void *cookie = testHarness.create_cookie();
    uint32_t opaque = 0xFFFF0000;
    uint32_t flags = 0;
    const char *name = "unittest";

    check(set_vbucket_state(h, h1, 0, vbucket_state_replica),
          "Failed to set vbucket state.");

    // Open consumer connection
    checkeq(ENGINE_SUCCESS,
            h1->dcp.open(h, cookie, opaque, 0, flags, name, {}),
            "Failed dcp consumer open connection.");

    // Send add stream to consumer for vbucket that doesn't exist
    opaque++;
    checkeq(ENGINE_NOT_MY_VBUCKET,
            h1->dcp.add_stream(h, cookie, opaque, 1, 0),
            "Add stream expected not my vbucket");
    testHarness.destroy_cookie(cookie);

    return SUCCESS;
}

static enum test_result test_dcp_add_stream_prod_exists(ENGINE_HANDLE*h,
                                                        ENGINE_HANDLE_V1 *h1) {
    const void *cookie = testHarness.create_cookie();
    uint32_t opaque = 0xFFFF0000;
    uint32_t flags = 0;
    const char *name = "unittest";

    check(set_vbucket_state(h, h1, 0, vbucket_state_replica),
          "Failed to set vbucket state.");

    // Open consumer connection
    checkeq(ENGINE_SUCCESS,
            h1->dcp.open(h, cookie, opaque, 0, flags, name, {}),
            "Failed dcp consumer open connection.");

    add_stream_for_consumer(h, h1, cookie, opaque++, 0, 0,
                            PROTOCOL_BINARY_RESPONSE_KEY_EEXISTS);
    testHarness.destroy_cookie(cookie);
    return SUCCESS;
}

static enum test_result test_dcp_add_stream_prod_nmvb(ENGINE_HANDLE*h,
                                                      ENGINE_HANDLE_V1 *h1) {
    const void *cookie = testHarness.create_cookie();
    uint32_t opaque = 0xFFFF0000;
    uint32_t flags = 0;
    const char *name = "unittest";

    check(set_vbucket_state(h, h1, 0, vbucket_state_replica),
          "Failed to set vbucket state.");

    checkeq(ENGINE_SUCCESS,
            h1->dcp.open(h, cookie, opaque, 0, flags, name, {}),
            "Failed dcp producer open connection.");

    add_stream_for_consumer(h, h1, cookie, opaque++, 0, 0,
                            PROTOCOL_BINARY_RESPONSE_NOT_MY_VBUCKET);
    testHarness.destroy_cookie(cookie);
    return SUCCESS;
}

static enum test_result test_dcp_close_stream_no_stream(ENGINE_HANDLE *h,
                                                        ENGINE_HANDLE_V1 *h1) {
    const void *cookie = testHarness.create_cookie();
    uint32_t opaque = 0xFFFF0000;
    uint32_t flags = 0;
    const char *name = "unittest";

    checkeq(ENGINE_SUCCESS,
            h1->dcp.open(h, cookie, opaque, 0, flags, name, {}),
            "Failed dcp producer open connection.");

    checkeq(ENGINE_KEY_ENOENT,
            h1->dcp.close_stream(h, cookie, opaque + 1, 0),
           "Expected stream doesn't exist");

    testHarness.destroy_cookie(cookie);
    return SUCCESS;
}

static enum test_result test_dcp_close_stream(ENGINE_HANDLE *h,
                                              ENGINE_HANDLE_V1 *h1) {
    const void *cookie = testHarness.create_cookie();
    uint32_t opaque = 0xFFFF0000;
    uint32_t flags = 0;
    const char *name = "unittest";

    check(set_vbucket_state(h, h1, 0, vbucket_state_replica),
          "Failed to set vbucket state.");

    checkeq(ENGINE_SUCCESS,
            h1->dcp.open(h, cookie, opaque, 0, flags, name, {}),
            "Failed dcp producer open connection.");

    add_stream_for_consumer(h, h1, cookie, opaque++, 0, 0,
                            PROTOCOL_BINARY_RESPONSE_SUCCESS);

    uint32_t stream_opaque =
        get_int_stat(h, h1, "eq_dcpq:unittest:stream_0_opaque", "dcp");
    std::string state =
        get_str_stat(h, h1, "eq_dcpq:unittest:stream_0_state", "dcp");
    checkeq(0, state.compare("reading"), "Expected stream in reading state");

    checkeq(ENGINE_SUCCESS,
            h1->dcp.close_stream(h, cookie, stream_opaque, 0),
            "Expected success");

    testHarness.destroy_cookie(cookie);
    return SUCCESS;
}

static enum test_result test_dcp_consumer_end_stream(ENGINE_HANDLE *h,
                                                     ENGINE_HANDLE_V1 *h1) {
    const void *cookie = testHarness.create_cookie();
    uint32_t opaque = 0xFFFF0000;
    uint32_t flags = 0;
    uint16_t vbucket = 0;
    uint32_t end_flag = 0;
    const char *name = "unittest";

    check(set_vbucket_state(h, h1, 0, vbucket_state_replica),
          "Failed to set vbucket state.");

    checkeq(ENGINE_SUCCESS,
            h1->dcp.open(h, cookie, opaque, 0, flags, name, {}),
            "Failed dcp producer open connection.");

    add_stream_for_consumer(h, h1, cookie, opaque++, vbucket, 0,
                            PROTOCOL_BINARY_RESPONSE_SUCCESS);

    uint32_t stream_opaque =
        get_int_stat(h, h1, "eq_dcpq:unittest:stream_0_opaque", "dcp");
    std::string state =
        get_str_stat(h, h1, "eq_dcpq:unittest:stream_0_state", "dcp");
    checkeq(0, state.compare("reading"), "Expected stream in reading state");

    checkeq(ENGINE_SUCCESS,
            h1->dcp.stream_end(h, cookie, stream_opaque, vbucket, end_flag),
            "Expected success");

    wait_for_stat_to_be(h, h1, "eq_dcpq:unittest:stream_0_state",
                        std::string{"dead"}, "dcp");

    testHarness.destroy_cookie(cookie);
    return SUCCESS;
}

static enum test_result test_dcp_consumer_mutate(ENGINE_HANDLE *h,
                                                 ENGINE_HANDLE_V1 *h1) {
    check(set_vbucket_state(h, h1, 0, vbucket_state_replica),
          "Failed to set vbucket state.");

    const void *cookie = testHarness.create_cookie();
    uint32_t opaque = 0xFFFF0000;
    uint32_t seqno = 0;
    uint32_t flags = 0;
    std::string name("unittest");

    // Open an DCP connection
    checkeq(ENGINE_SUCCESS,
            h1->dcp.open(h, cookie, opaque, seqno, flags, name, {}),
            "Failed dcp producer open connection.");

    std::string type = get_str_stat(h, h1, "eq_dcpq:unittest:type", "dcp");
    checkeq(0, type.compare("consumer"), "Consumer not found");

    int exp_unacked_bytes = 0;
    std::string flow_ctl_stat_buf("eq_dcpq:" + name + ":unacked_bytes");
    checkeq(exp_unacked_bytes,
            get_int_stat(h, h1, flow_ctl_stat_buf.c_str(), "dcp"),
            "Consumer flow ctl unacked bytes not starting from 0");

    opaque = add_stream_for_consumer(h, h1, cookie, opaque, 0, 0,
                                     PROTOCOL_BINARY_RESPONSE_SUCCESS);

    std::string key("key");
    uint32_t dataLen = 100;
    char *data = static_cast<char *>(cb_malloc(dataLen));
    memset(data, 'x', dataLen);

    uint8_t cas = 0x1;
    uint16_t vbucket = 0;
    uint8_t datatype = 1;
    uint64_t bySeqno = 10;
    uint64_t revSeqno = 0;
    uint32_t exprtime = 0;
    uint32_t lockTime = 0;

    checkeq(ENGINE_SUCCESS,
            h1->dcp.snapshot_marker(h, cookie, opaque, 0, 10, 10, 1),
            "Failed to send snapshot marker");

    /* Add snapshot marker bytes to unacked bytes. Since we are shipping out
       acks by calling dcp.step(), the unacked bytes will increase */
    exp_unacked_bytes += dcp_snapshot_marker_base_msg_bytes;
    checkeq(exp_unacked_bytes,
            get_int_stat(h, h1, flow_ctl_stat_buf.c_str(), "dcp"),
            "Consumer flow ctl snapshot marker bytes not accounted correctly");

    // Ensure that we don't accept invalid opaque values
    const DocKey docKey{key, DocNamespace::DefaultCollection};
    checkeq(ENGINE_KEY_ENOENT,
            h1->dcp.mutation(h, cookie, opaque + 1, docKey,
                             {(const uint8_t*)data, dataLen}, 0, datatype,
                             cas, vbucket, flags, bySeqno, revSeqno, exprtime,
                             lockTime, {}, 0),
          "Failed to detect invalid DCP opaque value");

    /* Add mutation bytes to unacked bytes. Since we are shipping out
       acks by calling dcp.step(), the unacked bytes will increase */
    exp_unacked_bytes += (dcp_mutation_base_msg_bytes + key.length() + dataLen);
    checkeq(exp_unacked_bytes,
            get_int_stat(h, h1, flow_ctl_stat_buf.c_str(), "dcp"),
            "Consumer flow ctl mutation bytes not accounted correctly");

    // Send snapshot marker
    checkeq(ENGINE_SUCCESS,
            h1->dcp.snapshot_marker(h, cookie, opaque, 0, 10, 15, 300),
            "Failed to send marker!");

    exp_unacked_bytes += dcp_snapshot_marker_base_msg_bytes;
    checkeq(exp_unacked_bytes,
            get_int_stat(h, h1, flow_ctl_stat_buf.c_str(), "dcp"),
            "Consumer flow ctl snapshot marker bytes not accounted correctly");

    // Consume an DCP mutation
    checkeq(ENGINE_SUCCESS,
            h1->dcp.mutation(h, cookie, opaque, docKey,
                             {(const uint8_t*)data, dataLen}, 0, datatype, cas,
                             vbucket, flags, bySeqno, revSeqno, exprtime,
                             lockTime, {}, 0),
            "Failed dcp mutate.");

    exp_unacked_bytes += (dcp_mutation_base_msg_bytes + key.length() + dataLen);
    checkeq(exp_unacked_bytes,
            get_int_stat(h, h1, flow_ctl_stat_buf.c_str(), "dcp"),
            "Consumer flow ctl mutation bytes not accounted correctly");

    wait_for_stat_to_be(h, h1, "eq_dcpq:unittest:stream_0_buffer_items", 0,
                        "dcp");

    check(set_vbucket_state(h, h1, 0, vbucket_state_active),
          "Failed to set vbucket state.");

    check_key_value(h, h1, "key", data, dataLen);

    testHarness.destroy_cookie(cookie);
    cb_free(data);

    return SUCCESS;
}

static enum test_result test_dcp_consumer_delete(ENGINE_HANDLE *h, ENGINE_HANDLE_V1 *h1) {
    // Store an item
    checkeq(ENGINE_SUCCESS,
            store(h, h1, NULL, OPERATION_ADD, "key", "value"),
            "Failed to fail to store an item.");
    wait_for_flusher_to_settle(h, h1);
    verify_curr_items(h, h1, 1, "one item stored");

    check(set_vbucket_state(h, h1, 0, vbucket_state_replica),
          "Failed to set vbucket state.");

    const void *cookie = testHarness.create_cookie();
    uint32_t opaque = 0;
    uint8_t cas = 0x1;
    uint16_t vbucket = 0;
    uint32_t flags = 0;
    uint64_t bySeqno = 10;
    uint64_t revSeqno = 0;
    const char *name = "unittest";
    uint32_t seqno = 0;

    // Open an DCP connection
    checkeq(ENGINE_SUCCESS,
            h1->dcp.open(h, cookie, opaque, seqno, flags, name, {}),
            "Failed dcp producer open connection.");

    std::string type = get_str_stat(h, h1, "eq_dcpq:unittest:type", "dcp");
    checkeq(0, type.compare("consumer"), "Consumer not found");

    opaque = add_stream_for_consumer(h, h1, cookie, opaque, 0, 0,
                                     PROTOCOL_BINARY_RESPONSE_SUCCESS);

    checkeq(ENGINE_SUCCESS,
            h1->dcp.snapshot_marker(h, cookie, opaque, 0, 10, 10, 1),
            "Failed to send snapshot marker");

    const std::string key{"key"};
    const DocKey docKey{key, DocNamespace::DefaultCollection};
    // verify that we don't accept invalid opaque id's
    checkeq(ENGINE_KEY_ENOENT,
            h1->dcp.deletion(h, cookie, opaque + 1, docKey, {}, 0,
                             PROTOCOL_BINARY_RAW_BYTES, cas, vbucket,
                             bySeqno, revSeqno, {}),
            "Failed to detect invalid DCP opaque value.");

    // Consume an DCP deletion
    checkeq(ENGINE_SUCCESS,
            h1->dcp.deletion(h, cookie, opaque, docKey, {}, 0,
                             PROTOCOL_BINARY_RAW_BYTES, cas, vbucket,
                             bySeqno, revSeqno, {}),
            "Failed dcp delete.");

    wait_for_stat_to_be(h, h1, "eq_dcpq:unittest:stream_0_buffer_items", 0,
                        "dcp");

    wait_for_stat_change(h, h1, "curr_items", 1);
    verify_curr_items(h, h1, 0, "one item deleted");
    testHarness.destroy_cookie(cookie);

    return SUCCESS;
}

static enum test_result test_dcp_replica_stream_backfill(ENGINE_HANDLE *h,
                                                         ENGINE_HANDLE_V1 *h1)
{
    check(set_vbucket_state(h, h1, 0, vbucket_state_replica),
          "Failed to set vbucket state.");

    const void *cookie = testHarness.create_cookie();
    uint32_t opaque = 0xFFFF0000;
    uint32_t seqno = 0;
    uint32_t flags = 0;
    const int num_items = 100;
    const char *name = "unittest";

    /* Open an DCP consumer connection */
    checkeq(ENGINE_SUCCESS,
            h1->dcp.open(h, cookie, opaque, seqno, flags, name, {}),
            "Failed dcp producer open connection.");

    std::string type = get_str_stat(h, h1, "eq_dcpq:unittest:type", "dcp");
    checkeq(0, type.compare("consumer"), "Consumer not found");

    opaque = add_stream_for_consumer(h, h1, cookie, opaque, 0, 0,
                                     PROTOCOL_BINARY_RESPONSE_SUCCESS);

    /* Write backfill elements on to replica, flag (0x02) */
    dcp_stream_to_replica(h, h1, cookie, opaque, 0, 0x02, 1, num_items, 0,
                          num_items);

    /* Stream in mutations from replica */
    wait_for_flusher_to_settle(h, h1);
    wait_for_stat_to_be(h, h1, "vb_0:high_seqno", num_items,
                        "vbucket-seqno");

    DcpStreamCtx ctx;
    ctx.vb_uuid = get_ull_stat(h, h1, "vb_0:0:id", "failovers");
    ctx.seqno = {0, num_items};
    ctx.exp_mutations = num_items;
    ctx.exp_markers = 1;

    const void *cookie1 = testHarness.create_cookie();
    TestDcpConsumer tdc("unittest1", cookie1, h, h1);
    tdc.addStreamCtx(ctx);
    tdc.run();

    testHarness.destroy_cookie(cookie1);
    testHarness.destroy_cookie(cookie);
    return SUCCESS;
}

static enum test_result test_dcp_replica_stream_in_memory(ENGINE_HANDLE *h,
                                                          ENGINE_HANDLE_V1 *h1)
{
    check(set_vbucket_state(h, h1, 0, vbucket_state_replica),
          "Failed to set vbucket state.");

    const void *cookie = testHarness.create_cookie();
    uint32_t opaque = 0xFFFF0000;
    uint32_t seqno = 0;
    uint32_t flags = 0;
    const int num_items = 100;
    const char *name = "unittest";

    /* Open an DCP consumer connection */
    checkeq(ENGINE_SUCCESS,
            h1->dcp.open(h, cookie, opaque, seqno, flags, name, {}),
            "Failed dcp producer open connection.");

    std::string type = get_str_stat(h, h1, "eq_dcpq:unittest:type", "dcp");
    checkeq(0, type.compare("consumer"), "Consumer not found");

    opaque = add_stream_for_consumer(h, h1, cookie, opaque, 0, 0,
                                     PROTOCOL_BINARY_RESPONSE_SUCCESS);

    /* Send DCP mutations with in memory flag (0x01) */
    dcp_stream_to_replica(h, h1, cookie, opaque, 0, 0x01, 1, num_items, 0,
                          num_items);

    /* Stream in memory mutations from replica */
    wait_for_flusher_to_settle(h, h1);
    wait_for_stat_to_be(h, h1, "vb_0:high_seqno", num_items,
                        "vbucket-seqno");

    DcpStreamCtx ctx;
    ctx.vb_uuid = get_ull_stat(h, h1, "vb_0:0:id", "failovers");
    ctx.seqno = {0, num_items};
    ctx.exp_mutations = num_items;
    ctx.exp_markers = 1;

    const void *cookie1 = testHarness.create_cookie();
    TestDcpConsumer tdc("unittest1", cookie1, h, h1);
    tdc.addStreamCtx(ctx);
    tdc.run();

    testHarness.destroy_cookie(cookie1);
    testHarness.destroy_cookie(cookie);
    return SUCCESS;
}

static enum test_result test_dcp_replica_stream_all(ENGINE_HANDLE *h,
                                                    ENGINE_HANDLE_V1 *h1) {
    check(set_vbucket_state(h, h1, 0, vbucket_state_replica),
          "Failed to set vbucket state.");

    const void *cookie = testHarness.create_cookie();
    uint32_t opaque = 0xFFFF0000;
    uint32_t seqno = 0;
    uint32_t flags = 0;
    const int num_items = 100;
    const char *name = "unittest";

    /* Open an DCP consumer connection */
    checkeq(ENGINE_SUCCESS,
            h1->dcp.open(h, cookie, opaque, seqno, flags, name, {}),
            "Failed dcp producer open connection.");

    std::string type = get_str_stat(h, h1, "eq_dcpq:unittest:type", "dcp");
    checkeq(0, type.compare("consumer"), "Consumer not found");

    opaque = add_stream_for_consumer(h, h1, cookie, opaque, 0, 0,
                                     PROTOCOL_BINARY_RESPONSE_SUCCESS);

    /* Send DCP mutations with in memory flag (0x01) */
    dcp_stream_to_replica(h, h1, cookie, opaque, 0, 0x01, 1, num_items, 0,
                          num_items);

    /* Send 100 more DCP mutations with checkpoint creation flag (0x04) */
    uint64_t start = num_items;
    dcp_stream_to_replica(h, h1, cookie, opaque, 0, 0x04, start + 1,
                          start + 100, start, start + 100);

    wait_for_flusher_to_settle(h, h1);
    stop_persistence(h, h1);
    checkeq(2 * num_items, get_int_stat(h, h1, "vb_replica_curr_items"),
            "wrong number of items in replica vbucket");

    /* Add 100 more items to the replica node on a new checkpoint */
    /* Send with flag (0x04) indicating checkpoint creation */
    start = 2 * num_items;
    dcp_stream_to_replica(h, h1, cookie, opaque, 0, 0x04, start + 1,
                          start + 100, start, start + 100);

    /* Disk backfill + in memory stream from replica */
    /* Wait for a checkpoint to be removed */
    wait_for_stat_to_be_lte(h, h1, "vb_0:num_checkpoints", 2, "checkpoint");

    DcpStreamCtx ctx;
    ctx.vb_uuid = get_ull_stat(h, h1, "vb_0:0:id", "failovers");
    ctx.seqno = {0, get_ull_stat(h, h1, "vb_0:high_seqno", "vbucket-seqno")};
    ctx.exp_mutations = 300;
    ctx.exp_markers = 1;

    const void *cookie1 = testHarness.create_cookie();
    TestDcpConsumer tdc("unittest1", cookie1, h, h1);
    tdc.addStreamCtx(ctx);
    tdc.run();

    testHarness.destroy_cookie(cookie1);
    testHarness.destroy_cookie(cookie);

    return SUCCESS;
}

static enum test_result test_dcp_persistence_seqno(ENGINE_HANDLE *h,
                                                   ENGINE_HANDLE_V1 *h1) {
    /* write 2 items */
    const int num_items = 2;
    write_items(h, h1, num_items, 0, "key", "somevalue");

    wait_for_flusher_to_settle(h, h1);

    checkeq(ENGINE_SUCCESS,
            seqnoPersistence(h, h1, nullptr, /*vbid*/ 0, /*seqno*/ num_items),
            "Expected success for seqno persistence request");

    /* the test chooses to handle the EWOULDBLOCK here */
    const void* cookie = testHarness.create_cookie();
    testHarness.set_ewouldblock_handling(cookie, false);

    /* seqno 'num_items + 1' is not yet seen buy the vbucket */
    checkeq(ENGINE_EWOULDBLOCK,
            seqnoPersistence(
                    h, h1, cookie, /*vbid*/ 0, /*seqno*/ num_items + 1),
            "Expected temp failure for seqno persistence request");
    checkeq(1,
            get_int_stat(h, h1, "vb_0:hp_vb_req_size", "vbucket-details 0"),
            "High priority request count incorrect");

    /* acquire the mutex to wait on the condition variable */
    testHarness.lock_cookie(cookie);

    /* write another item to reach seqno 'num_items +  1'.
       the notification (arising from the write) will not win the race to
       notify the condition variable since the mutex is still held.
       Note: we need another writer thread because in ephemeral buckets, the
             writer thread itself notifies the waiting condition variable,
             hence it cannot be this thread (as we are in the mutex associated
             with the condition variable) */
    cb_thread_t writerThread;
    struct writer_thread_ctx t1 = {h, h1, 1, /*vbid*/0};
    checkeq(0,
            cb_create_thread(&writerThread, writer_thread, &t1, 0),
            "Error creating the writer thread");

    /* now wait on the condition variable; the condition variable is signaled
       by the notification from the seqnoPersistence request that had received
       EWOULDBLOCK */
    testHarness.waitfor_cookie(cookie);

    /* unlock the mutex */
    testHarness.unlock_cookie(cookie);

    /* delete the cookie created */
    testHarness.destroy_cookie(cookie);

    /* wait for the writer thread to complete */
    checkeq(0,
            cb_join_thread(writerThread),
            "Error in writer thread join");
    return SUCCESS;
}

/* This test checks whether writing of backfill items on a replica vbucket
   would result in notification for a pending "CMD_SEQNO_PERSISTENCE" request */
static enum test_result test_dcp_persistence_seqno_backfillItems(
        ENGINE_HANDLE* h, ENGINE_HANDLE_V1* h1) {
    /* we want backfill items on a replica vbucket */
    check(set_vbucket_state(h, h1, 0, vbucket_state_replica),
          "Failed to set vbucket state.");

    /* set up a DCP consumer connection */
    const void* consumerCookie = testHarness.create_cookie();
    uint32_t opaque = 0xFFFF0000;
    const char* name = "unittest";

    /* Open an DCP consumer connection */
    checkeq(ENGINE_SUCCESS,
            h1->dcp.open(h,
                         consumerCookie,
                         opaque,
                         /*start_seqno*/ 0,
                         /*flags*/ 0,
                         name,
                         {}),
            "Failed dcp consumer open connection.");

    std::string type = get_str_stat(h, h1, "eq_dcpq:unittest:type", "dcp");
    checkeq(0, type.compare("consumer"), "Consumer not found");

    opaque = add_stream_for_consumer(h,
                                     h1,
                                     consumerCookie,
                                     opaque,
                                     0,
                                     0,
                                     PROTOCOL_BINARY_RESPONSE_SUCCESS);

    /* Now make a seqnoPersistence call that will cause a high priority
       vbucket entry to be queued */
    const int num_items = 2;

    /* the test chooses to handle the EWOULDBLOCK here */
    const void* cookie = testHarness.create_cookie();
    testHarness.set_ewouldblock_handling(cookie, false);

    /* seqno 'num_items + 1' is not yet seen by the vbucket */
    checkeq(ENGINE_EWOULDBLOCK,
            seqnoPersistence(h, h1, cookie, /*vbid*/ 0, /*seqno*/ num_items),
            "Expected temp failure for seqno persistence request");
    checkeq(1,
            get_int_stat(h, h1, "vb_0:hp_vb_req_size", "vbucket-details 0"),
            "High priority request count incorrect");

    /* acquire the mutex to wait on the condition variable */
    testHarness.lock_cookie(cookie);

    /* write backfill items on the replica vbucket to reach seqno 'num_items'.
       the notification (arising from the write) will not win the race to
       notify the condition variable since the mutex is still held.
       Note: we need another writer thread because in ephemeral buckets, the
       writer thread itself notifies the waiting condition variable,
       hence it cannot be this thread (as we are in the mutex associated
       with the condition variable) */
    std::thread backfillWriter(dcp_stream_to_replica,
                               h,
                               h1,
                               consumerCookie,
                               opaque,
                               /*vbucket*/ 0,
                               /*MARKER_FLAG_DISK*/ 0x02,
                               /*start*/ 1,
                               /*end*/ num_items,
                               /*snap_start_seqno*/ 1,
                               /*snap_end_seqno*/ num_items,
                               /*cas*/ 1,
                               /*datatype*/ 1,
                               /*exprtime*/ 0,
                               /*lockTime*/ 0,
                               /*revSeqno*/ 0);

    /* now wait on the condition variable; the condition variable is signaled
       by the notification from the seqnoPersistence request that had received
       EWOULDBLOCK.
       This would HANG if the backfill writes do not cause a notify for the
       "seqnoPersistence" request above */
    testHarness.waitfor_cookie(cookie);

    /* unlock the mutex */
    testHarness.unlock_cookie(cookie);

    /* delete the cookies created */
    testHarness.destroy_cookie(consumerCookie);
    testHarness.destroy_cookie(cookie);

    /* wait for the writer thread to complete */
    backfillWriter.join();

    return SUCCESS;
}

static enum test_result test_dcp_last_items_purged(ENGINE_HANDLE *h,
                                                   ENGINE_HANDLE_V1 *h1) {
    item_info info;
    mutation_descr_t mut_info;
    uint64_t cas = 0;
    uint32_t high_seqno = 0;
    const int num_items = 3;
    const char* key[3] = {"k1", "k2", "k3"};

    memset(&info, 0, sizeof(info));

    /* Set 3 items */
    for (int count = 0; count < num_items; count++){
        checkeq(ENGINE_SUCCESS,
                store(h, h1, NULL, OPERATION_SET, key[count], "somevalue"),
                "Error setting.");
    }

    memset(&mut_info, 0, sizeof(mut_info));

    /* Delete last 2 items */
    for (int count = 1; count < num_items; count++){
        checkeq(ENGINE_SUCCESS,
                del(h, h1, key[count], &cas, 0/*vb*/, nullptr/*cookie*/, &mut_info),
                "Failed remove with value.");
        cas = 0;
    }

    high_seqno = get_ull_stat(h, h1, "vb_0:high_seqno", "vbucket-seqno");

    /* wait for flusher to settle */
    wait_for_flusher_to_settle(h, h1);

    /* Run compaction */
    compact_db(h, h1, 0, 0, 2, high_seqno, 1);
    wait_for_stat_to_be(h, h1, "ep_pending_compactions", 0);
    checkeq(static_cast<int>(high_seqno - 1),
            get_int_stat(h, h1, "vb_0:purge_seqno", "vbucket-seqno"),
            "purge_seqno didn't match expected value");

    wait_for_stat_to_be(h, h1, "vb_0:open_checkpoint_id", 3, "checkpoint");
    wait_for_stat_to_be(h, h1, "vb_0:num_checkpoints", 1, "checkpoint");

    /* Create a DCP stream */
    DcpStreamCtx ctx;
    ctx.vb_uuid = get_ull_stat(h, h1, "vb_0:0:id", "failovers");
    ctx.seqno = {0, get_ull_stat(h, h1, "vb_0:high_seqno", "vbucket-seqno")};
    ctx.exp_mutations = 1;
    ctx.exp_deletions = 1;
    ctx.exp_markers = 1;
    ctx.skip_estimate_check = true;

    const void *cookie = testHarness.create_cookie();
    TestDcpConsumer tdc("unittest", cookie, h, h1);
    tdc.addStreamCtx(ctx);
    tdc.run();

    testHarness.destroy_cookie(cookie);
    return SUCCESS;
}

static enum test_result test_dcp_rollback_after_purge(ENGINE_HANDLE *h,
                                                      ENGINE_HANDLE_V1 *h1) {
    item_info info;
    mutation_descr_t mut_info;
    uint64_t vb_uuid = 0;
    uint64_t cas = 0;
    uint32_t high_seqno = 0;
    const int num_items = 3;
    const char* key[3] = {"k1", "k2", "k3"};

    memset(&info, 0, sizeof(info));

    vb_uuid = get_ull_stat(h, h1, "vb_0:0:id", "failovers");

    /* Set 3 items */
    for (int count = 0; count < num_items; count++){
        checkeq(ENGINE_SUCCESS,
                store(h, h1, NULL, OPERATION_SET, key[count], "somevalue"),
                "Error setting.");
    }
    high_seqno = get_ull_stat(h, h1, "vb_0:high_seqno", "vbucket-seqno");
    /* wait for flusher to settle */
    wait_for_flusher_to_settle(h, h1);

    /* Create a DCP stream to send 3 items to the replica */
    DcpStreamCtx ctx;
    ctx.vb_uuid = vb_uuid;
    ctx.seqno = {0, high_seqno};
    ctx.exp_mutations = 3;
    ctx.exp_markers = 1;
    ctx.skip_estimate_check = true;

    const void *cookie = testHarness.create_cookie();
    TestDcpConsumer tdc("unittest", cookie, h, h1);
    tdc.addStreamCtx(ctx);
    tdc.run();

    testHarness.destroy_cookie(cookie);

    memset(&mut_info, 0, sizeof(mut_info));
    /* Delete last 2 items */
    for (int count = 1; count < num_items; count++){
        checkeq(ENGINE_SUCCESS,
                del(h, h1, key[count], &cas, 0/*vb*/, nullptr/*cookie*/, &mut_info),
                "Failed remove with value.");
        cas = 0;
    }
    high_seqno = get_ull_stat(h, h1, "vb_0:high_seqno", "vbucket-seqno");
    /* wait for flusher to settle */
    wait_for_flusher_to_settle(h, h1);

    /* Run compaction */
    compact_db(h, h1, 0, 0, 2, high_seqno, 1);
    wait_for_stat_to_be(h, h1, "ep_pending_compactions", 0);
    check(get_int_stat(h, h1, "vb_0:purge_seqno", "vbucket-seqno") ==
            static_cast<int>(high_seqno - 1),
          "purge_seqno didn't match expected value");

    wait_for_stat_to_be(h, h1, "vb_0:open_checkpoint_id", 3, "checkpoint");
    wait_for_stat_to_be(h, h1, "vb_0:num_checkpoints", 1, "checkpoint");

    /* DCP stream, expect a rollback to seq 0 */
    DcpStreamCtx ctx1;
    ctx1.vb_uuid = vb_uuid;
    ctx1.seqno = {3, high_seqno};
    ctx1.snapshot = {3, high_seqno};
    ctx1.exp_err = ENGINE_ROLLBACK;
    ctx1.exp_rollback = 0;

    const void *cookie1 = testHarness.create_cookie();
    TestDcpConsumer tdc1("unittest1", cookie1, h, h1);
    tdc1.addStreamCtx(ctx1);

    tdc1.openConnection();
    tdc1.openStreams();

    testHarness.destroy_cookie(cookie1);

    /* Do not expect rollback when you already have all items in the snapshot
       (that is, start == snap_end_seqno)*/
    DcpStreamCtx ctx2;
    ctx2.vb_uuid = vb_uuid;
    ctx2.seqno = {high_seqno, high_seqno + 10};
    ctx2.snapshot = {0, high_seqno};
    ctx2.exp_err = ENGINE_SUCCESS;

    const void *cookie2 = testHarness.create_cookie();
    TestDcpConsumer tdc2("unittest2", cookie2, h, h1);
    tdc2.addStreamCtx(ctx2);

    tdc2.openConnection();
    tdc2.openStreams();

    testHarness.destroy_cookie(cookie2);

    /* Do not expect rollback when start_seqno == 0 */
    DcpStreamCtx ctx3;
    ctx3.vb_uuid = vb_uuid;
    ctx3.seqno = {0, high_seqno};
    ctx3.snapshot = {0, high_seqno};
    ctx3.exp_err = ENGINE_SUCCESS;

    const void* cookie3 = testHarness.create_cookie();
    TestDcpConsumer tdc3("unittest3", cookie3, h, h1);
    tdc3.addStreamCtx(ctx3);

    tdc3.openConnection();
    tdc3.openStreams();

    testHarness.destroy_cookie(cookie3);

    return SUCCESS;
}

static enum test_result test_dcp_erroneous_mutations(ENGINE_HANDLE *h,
                                                     ENGINE_HANDLE_V1 *h1) {
    check(set_vbucket_state(h, h1, 0, vbucket_state_replica),
          "Failed to set vbucket state");
    wait_for_flusher_to_settle(h, h1);

    const void *cookie = testHarness.create_cookie();
    uint32_t opaque = 0xFFFF0000;
    uint32_t flags = 0;
    std::string name("err_mutations");

    checkeq(h1->dcp.open(h, cookie, opaque, 0, flags, name, {}),
            ENGINE_SUCCESS,
            "Failed to open DCP consumer connection!");
    add_stream_for_consumer(h, h1, cookie, opaque++, 0, 0,
                            PROTOCOL_BINARY_RESPONSE_SUCCESS);

    std::string opaqueStr("eq_dcpq:" + name + ":stream_0_opaque");
    uint32_t  stream_opaque = get_int_stat(h, h1, opaqueStr.c_str(), "dcp");

    checkeq(h1->dcp.snapshot_marker(h, cookie, stream_opaque, 0, 5, 10, 300),
            ENGINE_SUCCESS,
            "Failed to send snapshot marker!");
    for (int i = 5; i <= 10; i++) {
        const std::string key("key" + std::to_string(i));
        const DocKey docKey{key, DocNamespace::DefaultCollection};
        checkeq(h1->dcp.mutation(h, cookie, stream_opaque, docKey,
                                 {(const uint8_t*)"value", 5}, 0,
                                 PROTOCOL_BINARY_RAW_BYTES, i * 3, 0, 0,
                                 i, 0, 0, 0, {}, INITIAL_NRU_VALUE),
                ENGINE_SUCCESS,
                "Unexpected return code for mutation!");
    }

    // Send a mutation and a deletion both out-of-sequence
    const DocKey key{(const uint8_t*)"key", 3, DocNamespace::DefaultCollection};
    checkeq(h1->dcp.mutation(h, cookie, stream_opaque, key,
                             {(const uint8_t*)"val", 3}, 0,
                             PROTOCOL_BINARY_RAW_BYTES,
                             35, 0, 0, 2, 0, 0, 0, {},
                             INITIAL_NRU_VALUE),
            ENGINE_ERANGE,
            "Mutation should've returned ERANGE!");
    const DocKey key5{(const uint8_t*)"key5", 4,
                      DocNamespace::DefaultCollection};
    checkeq(h1->dcp.deletion(h, cookie, stream_opaque, key5, {}, 0,
                             PROTOCOL_BINARY_RAW_BYTES, 40, 0, 3, 0, {}),
            ENGINE_ERANGE,
            "Deletion should've returned ERANGE!");

    std::string bufferItemsStr("eq_dcpq:" + name + ":stream_0_buffer_items");

    int buffered_items = get_int_stat(h, h1, bufferItemsStr.c_str(), "dcp");

    const DocKey docKey20{(const uint8_t*)"key20", 5,
                          DocNamespace::DefaultCollection};
    ENGINE_ERROR_CODE err = h1->dcp.mutation(h, cookie, stream_opaque, docKey20,
                                             {(const uint8_t*)"val", 3},
                                             0, PROTOCOL_BINARY_RAW_BYTES,
                                             45, 0, 0, 20, 0, 0, 0, {},
                                             INITIAL_NRU_VALUE);

    if (buffered_items == 0) {
        checkeq(err, ENGINE_ERANGE, "Mutation shouldn't have been accepted!");
    } else {
        checkeq(err, ENGINE_SUCCESS, "Mutation should have been buffered!");
    }

    wait_for_stat_to_be(h, h1, bufferItemsStr.c_str(), 0, "dcp");

    // Full Evictions: must wait for all items to have been flushed before
    // asserting item counts
    if (isPersistentBucket(h, h1) && is_full_eviction(h, h1)) {
        wait_for_flusher_to_settle(h, h1);
    }

    checkeq(6, get_int_stat(h, h1, "vb_0:num_items", "vbucket-details 0"),
            "The last mutation should've been dropped!");

    checkeq(h1->dcp.close_stream(h, cookie, stream_opaque, 0),
            ENGINE_SUCCESS,
            "Expected to close stream!");
    testHarness.destroy_cookie(cookie);

    return SUCCESS;
}

static enum test_result test_dcp_erroneous_marker(ENGINE_HANDLE *h,
                                                  ENGINE_HANDLE_V1 *h1) {

    check(set_vbucket_state(h, h1, 0, vbucket_state_replica),
          "Failed to set vbucket state");
    wait_for_flusher_to_settle(h, h1);

    const void *cookie1 = testHarness.create_cookie();
    uint32_t opaque = 0xFFFF0000;
    uint32_t flags = 0;
    std::string name("first_marker");

    checkeq(h1->dcp.open(h, cookie1, opaque, 0, flags, name, {}),
            ENGINE_SUCCESS,
            "Failed to open DCP consumer connection!");
    add_stream_for_consumer(h, h1, cookie1, opaque++, 0, 0,
                            PROTOCOL_BINARY_RESPONSE_SUCCESS);

    std::string opaqueStr("eq_dcpq:" + name + ":stream_0_opaque");
    uint32_t stream_opaque = get_int_stat(h, h1, opaqueStr.c_str(), "dcp");

    checkeq(h1->dcp.snapshot_marker(h, cookie1, stream_opaque, 0, 1, 10, 300),
            ENGINE_SUCCESS,
            "Failed to send snapshot marker!");
    for (int i = 1; i <= 10; i++) {
        const std::string key("key" + std::to_string(i));
        const DocKey docKey{key, DocNamespace::DefaultCollection};
        checkeq(h1->dcp.mutation(h, cookie1, stream_opaque, docKey,
                                 {(const uint8_t*)"value", 5}, 0,
                                 PROTOCOL_BINARY_RAW_BYTES, i * 3, 0, 0,
                                 i, 0, 0, 0, {}, INITIAL_NRU_VALUE),
                ENGINE_SUCCESS,
                "Unexpected return code for mutation!");
    }

    std::string bufferItemsStr("eq_dcpq:" + name + ":stream_0_buffer_items");
    wait_for_stat_to_be(h, h1, bufferItemsStr.c_str(), 0, "dcp");

    checkeq(h1->dcp.close_stream(h, cookie1, stream_opaque, 0),
            ENGINE_SUCCESS,
            "Expected to close stream1!");
    testHarness.destroy_cookie(cookie1);

    const void *cookie2 = testHarness.create_cookie();
    opaque = 0xFFFFF000;
    name.assign("second_marker");

    checkeq(h1->dcp.open(h, cookie2, opaque, 0, flags, name, {}),
            ENGINE_SUCCESS,
            "Failed to open DCP consumer connection!");
    add_stream_for_consumer(h, h1, cookie2, opaque++, 0, 0,
                            PROTOCOL_BINARY_RESPONSE_SUCCESS);

    opaqueStr.assign("eq_dcpq:" + name + ":stream_0_opaque");
    stream_opaque = get_int_stat(h , h1, opaqueStr.c_str(), "dcp");

    // Send a snapshot marker that would be rejected
    checkeq(h1->dcp.snapshot_marker(h, cookie2, stream_opaque, 0, 5, 10, 1),
            ENGINE_ERANGE,
            "Snapshot marker should have been dropped!");

    // Send a snapshot marker that would be accepted, but a few of
    // the mutations that are part of this snapshot will be dropped
    checkeq(h1->dcp.snapshot_marker(h, cookie2, stream_opaque, 0, 5, 15, 1),
            ENGINE_SUCCESS,
            "Failed to send snapshot marker!");
    for (int i = 5; i <= 15; i++) {
        const std::string key("key_" + std::to_string(i));
        const DocKey docKey(key, DocNamespace::DefaultCollection);
        ENGINE_ERROR_CODE err = h1->dcp.mutation(h, cookie2, stream_opaque,
                                                 docKey,
                                                 {(const uint8_t*)"val", 3},
                                                 0,
                                                 PROTOCOL_BINARY_RAW_BYTES,
                                                 i * 3, 0, 0, i,
                                                 0, 0, 0, {}, INITIAL_NRU_VALUE);
        if (i <= 10) {
            checkeq(err, ENGINE_ERANGE, "Mutation should have been dropped!");
        } else {
            checkeq(err, ENGINE_SUCCESS, "Failed to send mutation!");
        }
    }

    checkeq(h1->dcp.close_stream(h, cookie2, stream_opaque, 0),
            ENGINE_SUCCESS,
            "Expected to close stream2!");
    testHarness.destroy_cookie(cookie2);

    return SUCCESS;
}

static enum test_result test_dcp_invalid_mutation_deletion(ENGINE_HANDLE* h,
                                                              ENGINE_HANDLE_V1* h1) {

    check(set_vbucket_state(h, h1, 0, vbucket_state_replica),
          "Failed to set vbucket state");
    wait_for_flusher_to_settle(h, h1);

    const void *cookie = testHarness.create_cookie();
    uint32_t opaque = 0xFFFF0000;
    uint32_t flags = 0;
    std::string name("err_mutations");

    checkeq(h1->dcp.open(h, cookie, opaque, 0, flags, name, {}),
            ENGINE_SUCCESS,
            "Failed to open DCP consumer connection!");
    add_stream_for_consumer(h, h1, cookie, opaque++, 0, 0,
                            PROTOCOL_BINARY_RESPONSE_SUCCESS);

    std::string opaqueStr("eq_dcpq:" + name + ":stream_0_opaque");
    uint32_t  stream_opaque = get_int_stat(h, h1, opaqueStr.c_str(), "dcp");

    // Mutation(s) or deletion(s) with seqno 0 are invalid!
    const std::string key("key");
    DocKey docKey{key, DocNamespace::DefaultCollection};
    cb::const_byte_buffer value{(const uint8_t*)"value", 5};

    checkeq(h1->dcp.mutation(h, cookie, stream_opaque, docKey, value,
                             0, PROTOCOL_BINARY_RAW_BYTES, 10, 0,
                             0, /*seqno*/ 0, 0, 0, 0, {}, INITIAL_NRU_VALUE),
            ENGINE_EINVAL,
            "Mutation should have returned EINVAL!");

    checkeq(h1->dcp.deletion(h, cookie, stream_opaque, docKey, {}, 0,
                             PROTOCOL_BINARY_RAW_BYTES, 10, 0, /*seqno*/ 0,
                             0, {}),
            ENGINE_EINVAL,
            "Deletion should have returned EINVAL!");

    testHarness.destroy_cookie(cookie);

    return SUCCESS;
}

static enum test_result test_dcp_invalid_snapshot_marker(ENGINE_HANDLE* h,
                                                         ENGINE_HANDLE_V1* h1) {
    check(set_vbucket_state(h, h1, 0, vbucket_state_replica),
          "Failed to set vbucket state");
    wait_for_flusher_to_settle(h, h1);

    const void *cookie = testHarness.create_cookie();
    uint32_t opaque = 0xFFFF0000;
    uint32_t flags = 0;
    std::string name("unittest");

    checkeq(h1->dcp.open(h, cookie, opaque, 0, flags, name, {}),
            ENGINE_SUCCESS,
            "Failed to open DCP consumer connection!");
    add_stream_for_consumer(h, h1, cookie, opaque++, 0, 0,
                            PROTOCOL_BINARY_RESPONSE_SUCCESS);

    std::string opaqueStr("eq_dcpq:" + name + ":stream_0_opaque");
    uint32_t stream_opaque = get_int_stat(h, h1, opaqueStr.c_str(), "dcp");

    checkeq(h1->dcp.snapshot_marker(h, cookie, stream_opaque, 0, 1, 10, 300),
            ENGINE_SUCCESS,
            "Failed to send snapshot marker!");
    for (int i = 1; i <= 10; i++) {
        const std::string key("key" + std::to_string(i));
        const DocKey docKey(key, DocNamespace::DefaultCollection);
        checkeq(ENGINE_SUCCESS,
                h1->dcp.mutation(h, cookie, stream_opaque, docKey,
                                 {(const uint8_t*)"value", 5},
                                 0,  // privileged bytes
                                 PROTOCOL_BINARY_RAW_BYTES,
                                 i * 3, // cas
                                 0, // vbucket
                                 0, // flags
                                 i, // by_seqno
                                 1, // rev_seqno
                                 0, // expiration
                                 0, // lock_time
                                 {}, // meta
                                 INITIAL_NRU_VALUE),
                "Unexpected return code for mutation!");
    }

    std::string bufferItemsStr("eq_dcpq:" + name + ":stream_0_buffer_items");
    wait_for_stat_to_be(h, h1, bufferItemsStr.c_str(), 0, "dcp");

    // Invalid snapshot marker with end <= start
    checkeq(h1->dcp.snapshot_marker(h, cookie, stream_opaque, 0, 11, 8, 300),
            ENGINE_EINVAL,
            "Failed to send snapshot marker!");

    testHarness.destroy_cookie(cookie);

    return SUCCESS;
}

/*
 * Test that destroying a DCP producer before it ends
 * works. MB-16915 reveals itself via valgrind.
 */
static enum test_result test_dcp_early_termination(ENGINE_HANDLE* h,
                                                   ENGINE_HANDLE_V1* h1) {


    // create enough streams that some backfill tasks should overlap
    // with the connection deletion task.
    const int streams = 100;

    // 1 item so that we will at least allow backfill to be scheduled
    const int num_items = 1;
    uint64_t vbuuid[streams];
    for (int i = 0; i < streams; i++) {

        check(set_vbucket_state(h, h1, i, vbucket_state_active),
            "Failed to set vbucket state");
        std::stringstream statkey;
        statkey << "vb_" << i <<  ":0:id";
        vbuuid[i] = get_ull_stat(h, h1, statkey.str().c_str(), "failovers");

        /* Set n items */
        write_items(h, h1, num_items, 0, "KEY", "somevalue");
    }
    wait_for_flusher_to_settle(h, h1);

    const void *cookie = testHarness.create_cookie();
    uint32_t opaque = 1;
    check(h1->dcp.open(
                  h, cookie, ++opaque, 0, DCP_OPEN_PRODUCER, "unittest", {}) ==
                  ENGINE_SUCCESS,
          "Failed dcp producer open connection.");

    check(h1->dcp.control(h, cookie, ++opaque, "connection_buffer_size",
                          strlen("connection_buffer_size"),
                          "1024", 4) == ENGINE_SUCCESS,
          "Failed to establish connection buffer");

    std::unique_ptr<dcp_message_producers> producers(get_dcp_producers(h, h1));
    for (int i = 0; i < streams; i++) {
        uint64_t rollback = 0;
        check(h1->dcp.stream_req(h, cookie, DCP_ADD_STREAM_FLAG_DISKONLY,
                                 ++opaque, i, 0, num_items,
                                 vbuuid[i], 0, num_items, &rollback,
                                 mock_dcp_add_failover_log)
                    == ENGINE_SUCCESS,
              "Failed to initiate stream request");
        h1->dcp.step(h, cookie, producers.get());
    }

    // Destroy the connection
    testHarness.destroy_cookie(cookie);

    // Let all backfills finish
    wait_for_stat_to_be(h, h1, "ep_dcp_num_running_backfills", 0, "dcp");

    return SUCCESS;
}

static enum test_result test_failover_log_dcp(ENGINE_HANDLE *h,
                                              ENGINE_HANDLE_V1 *h1) {
    if (!isWarmupEnabled(h, h1)) {
        // TODO: Ephemeral - Should re-enable some of these tests, where after
        // restart we expect all requests to rollback (as should be no matching
        // entries as the failover table will just have a single entry with
        // a new UUID.
        return SKIPPED;
    }

    const int num_items = 50;
    uint64_t end_seqno = num_items + 1000;
    uint32_t high_seqno = 0;

    write_items(h, h1, num_items);

    wait_for_flusher_to_settle(h, h1);
    wait_for_stat_to_be(h, h1, "curr_items", num_items);

    testHarness.reload_engine(&h, &h1,
                              testHarness.engine_path,
                              testHarness.get_current_testcase()->cfg,
                              true, true);
    wait_for_warmup_complete(h, h1);

    wait_for_stat_to_be(h, h1, "curr_items", num_items);

    high_seqno = get_ull_stat(h, h1, "vb_0:high_seqno", "vbucket-seqno");
    uint64_t uuid = get_ull_stat(h, h1, "vb_0:1:id", "failovers");

    typedef struct dcp_params {
        uint32_t flags;
        uint64_t vb_uuid;
        uint64_t start_seqno;
        uint64_t snap_start_seqno;
        uint64_t snap_end_seqno;
        uint64_t exp_rollback;
        ENGINE_ERROR_CODE exp_err_code;
    } dcp_params_t;

<<<<<<< HEAD
    dcp_params_t params[] = {
            /* Do not expect rollback when start_seqno is 0 and vb_uuid match */
            {0, uuid, 0, 0, 0, 0, ENGINE_SUCCESS},
            /* Do not expect rollback when start_seqno is 0 and vb_uuid == 0 */
            {0, 0x0, 0, 0, 0, 0, ENGINE_SUCCESS},
            /* Expect rollback when start_seqno is 0 and vb_uuid mismatch */
            {0, 0xBAD, 0, 0, 0, 0, ENGINE_ROLLBACK},
            /* Don't expect rollback when you already have all items in the
               snapshot
               (that is, start == snap_end) and upper >= snap_end */
            {0, uuid, high_seqno, 0, high_seqno, 0, ENGINE_SUCCESS},
            {0, uuid, high_seqno - 1, 0, high_seqno - 1, 0, ENGINE_SUCCESS},
            /* Do not expect rollback when you have no items in the snapshot
             (that is, start == snap_start) and upper >= snap_end */
            {0,
             uuid,
             high_seqno - 10,
             high_seqno - 10,
             high_seqno,
             0,
             ENGINE_SUCCESS},
            {0,
             uuid,
             high_seqno - 10,
             high_seqno - 10,
             high_seqno - 1,
             0,
             ENGINE_SUCCESS},
            /* Do not expect rollback when you are in middle of a snapshot (that
               is,
               snap_start < start < snap_end) and upper >= snap_end */
            {0, uuid, 10, 0, high_seqno, 0, ENGINE_SUCCESS},
            {0, uuid, 10, 0, high_seqno - 1, 0, ENGINE_SUCCESS},
            /* Expect rollback when you are in middle of a snapshot (that is,
               snap_start < start < snap_end) and upper < snap_end. Rollback to
               snap_start if snap_start < upper */
            {0, uuid, 20, 10, high_seqno + 1, 10, ENGINE_ROLLBACK},
            /* Expect rollback when upper < snap_start_seqno. Rollback to upper
               */
            {0,
             uuid,
             high_seqno + 20,
             high_seqno + 10,
             high_seqno + 30,
             high_seqno,
             ENGINE_ROLLBACK},
            {0,
             uuid,
             high_seqno + 10,
             high_seqno + 10,
             high_seqno + 10,
             high_seqno,
             ENGINE_ROLLBACK},
            /* vb_uuid not found in failover table, rollback to zero */
            {0, 0xBAD, 10, 0, high_seqno, 0, ENGINE_ROLLBACK},

            /* start_seqno > vb_high_seqno and DCP_ADD_STREAM_FLAG_LATEST
               set - expect rollback */
            {DCP_ADD_STREAM_FLAG_LATEST,
             uuid,
             high_seqno + 1,
             high_seqno + 1,
             high_seqno + 1,
             high_seqno,
             ENGINE_ROLLBACK},

            /* start_seqno > vb_high_seqno and DCP_ADD_STREAM_FLAG_DISKONLY
               set - expect rollback */
            {DCP_ADD_STREAM_FLAG_DISKONLY,
             uuid,
             high_seqno + 1,
             high_seqno + 1,
             high_seqno + 1,
             high_seqno,
             ENGINE_ROLLBACK},

            /* Add new test case here */
=======
    dcp_params_t params[] =
    {   /* Do not expect rollback when start_seqno is 0 and vb_uuid match */
        {0, uuid, 0, 0, 0, 0, ENGINE_SUCCESS},
        /* Do not expect rollback when start_seqno is 0 and vb_uuid == 0 */
        {0, 0x0, 0, 0, 0, 0, ENGINE_SUCCESS},
        /* Expect rollback when start_seqno is 0 and vb_uuid mismatch with
           'STRICT_VBUUID' flag set */
        {DCP_ADD_STREAM_STRICT_VBUUID, 0xBAD, 0, 0, 0, 0, ENGINE_ROLLBACK},
        /* Don't expect rollback when start_seqno is 0 and vb_uuid mismatch with
           'STRICT_VBUUID' flag not set */
        {0, 0xBAD, 0, 0, 0, 0, ENGINE_SUCCESS},
        /* Don't expect rollback when you already have all items in the snapshot
           (that is, start == snap_end) and upper >= snap_end */
        {0, uuid, high_seqno, 0, high_seqno, 0, ENGINE_SUCCESS},
        {0, uuid, high_seqno - 1, 0, high_seqno - 1, 0, ENGINE_SUCCESS},
        /* Do not expect rollback when you have no items in the snapshot
         (that is, start == snap_start) and upper >= snap_end */
        {0, uuid, high_seqno - 10, high_seqno - 10, high_seqno, 0, ENGINE_SUCCESS},
        {0, uuid, high_seqno - 10, high_seqno - 10, high_seqno - 1, 0,
         ENGINE_SUCCESS},
        /* Do not expect rollback when you are in middle of a snapshot (that is,
           snap_start < start < snap_end) and upper >= snap_end */
        {0, uuid, 10, 0, high_seqno, 0, ENGINE_SUCCESS},
        {0, uuid, 10, 0, high_seqno - 1, 0, ENGINE_SUCCESS},
        /* Expect rollback when you are in middle of a snapshot (that is,
           snap_start < start < snap_end) and upper < snap_end. Rollback to
           snap_start if snap_start < upper */
        {0, uuid, 20, 10, high_seqno + 1, 10, ENGINE_ROLLBACK},
        /* Expect rollback when upper < snap_start_seqno. Rollback to upper */
        {0, uuid, high_seqno + 20, high_seqno + 10, high_seqno + 30, high_seqno,
         ENGINE_ROLLBACK},
        {0, uuid, high_seqno + 10, high_seqno + 10, high_seqno + 10, high_seqno,
         ENGINE_ROLLBACK},
        /* vb_uuid not found in failover table, rollback to zero */
        {0, 0xBAD, 10, 0, high_seqno, 0, ENGINE_ROLLBACK},

        /* start_seqno > vb_high_seqno and DCP_ADD_STREAM_FLAG_LATEST
           set - expect rollback */
        {DCP_ADD_STREAM_FLAG_LATEST, uuid, high_seqno + 1, high_seqno + 1,
         high_seqno + 1, high_seqno, ENGINE_ROLLBACK},

        /* start_seqno > vb_high_seqno and DCP_ADD_STREAM_FLAG_DISKONLY
           set - expect rollback */
        {DCP_ADD_STREAM_FLAG_DISKONLY, uuid, high_seqno + 1, high_seqno + 1,
         high_seqno + 1, high_seqno, ENGINE_ROLLBACK},

        /* Add new test case here */
>>>>>>> 9bd5a579
    };

    for (const auto& testcase : params) {
        DcpStreamCtx ctx;
        ctx.flags = testcase.flags;
        ctx.vb_uuid = testcase.vb_uuid;
        ctx.seqno = {testcase.start_seqno, end_seqno};
        ctx.snapshot = {testcase.snap_start_seqno, testcase.snap_end_seqno};
        ctx.exp_err = testcase.exp_err_code;
        ctx.exp_rollback = testcase.exp_rollback;

        const void *cookie = testHarness.create_cookie();
        std::string conn_name("test_failover_log_dcp");
        TestDcpConsumer tdc(conn_name.c_str(), cookie, h, h1);
        tdc.addStreamCtx(ctx);

        tdc.openConnection();
        tdc.openStreams();

        testHarness.destroy_cookie(cookie);
    }
    return SUCCESS;
}

static enum test_result test_mb16357(ENGINE_HANDLE *h,
                                     ENGINE_HANDLE_V1 *h1) {

    // Load up vb0 with n items, expire in 1 second
    const int num_items = 1000;

    write_items(h, h1, num_items, 0, "key-", "value", /*expiration*/1);

    wait_for_flusher_to_settle(h, h1);
    testHarness.time_travel(3617); // force expiry pushing time forward.

    struct mb16357_ctx ctx(h, h1, num_items);
    cb_thread_t cp_thread, dcp_thread;

    // First thread used to start a background compaction; note this waits
    // on the DCP thread to start before initiating compaction.
    cb_assert(cb_create_thread(&cp_thread,
                               compact_thread_func,
                               &ctx, 0) == 0);
    // Second thread flips vbucket to replica, notifies compaction to start,
    // and then performs DCP on the vbucket.
    cb_assert(cb_create_thread(&dcp_thread,
                               dcp_thread_func,
                               &ctx, 0) == 0);

    cb_assert(cb_join_thread(cp_thread) == 0);
    cb_assert(cb_join_thread(dcp_thread) == 0);

    return SUCCESS;
}

// Check that an incoming DCP mutation which has an invalid CAS is fixed up
// by the engine.
static enum test_result test_mb17517_cas_minus_1_dcp(ENGINE_HANDLE *h,
                                                     ENGINE_HANDLE_V1 *h1) {
    // Attempt to insert a item with CAS of -1 via DCP.
    const void *cookie = testHarness.create_cookie();
    uint32_t opaque = 0xFFFF0000;
    uint32_t flags = 0;
    std::string name = "test_mb17517_cas_minus_1";

    // Switch vb 0 to replica (to accept DCP mutaitons).
    check(set_vbucket_state(h, h1, 0, vbucket_state_replica),
          "Failed to set vbucket state to replica.");

    // Open consumer connection
    checkeq(h1->dcp.open(h, cookie, opaque, 0, flags, name, {}),
            ENGINE_SUCCESS,
            "Failed DCP Consumer open connection.");

    add_stream_for_consumer(h, h1, cookie, opaque++, 0, 0,
                            PROTOCOL_BINARY_RESPONSE_SUCCESS);

    uint32_t stream_opaque = get_int_stat(h, h1,
                                          ("eq_dcpq:" + name + ":stream_0_opaque").c_str(),
                                          "dcp");

    h1->dcp.snapshot_marker(h, cookie,  stream_opaque, /*vbid*/0,
                            /*start*/0, /*end*/3, /*flags*/2);

    // Create two items via a DCP mutation.
    const std::string prefix{"bad_CAS_DCP"};
    std::string value{"value"};
    for (unsigned int ii = 0; ii < 2; ii++) {
        const std::string key{prefix + std::to_string(ii)};
        const DocKey docKey(key, DocNamespace::DefaultCollection);
        checkeq(ENGINE_SUCCESS,
                h1->dcp.mutation(h, cookie, stream_opaque, docKey,
                                 {(const uint8_t*)value.c_str(), value.size()},
                                 0,  // privileged bytes
                                 PROTOCOL_BINARY_RAW_BYTES,
                                 -1, // cas
                                 0, // vbucket
                                 0, // flags
                                 ii + 1, // by_seqno
                                 1, // rev_seqno
                                 0, // expiration
                                 0, // lock_time
                                 {}, // meta
                                 INITIAL_NRU_VALUE),
                                 "Expected DCP mutation with CAS:-1 to succeed");
    }

    // Ensure we have processed the mutations.
    wait_for_stat_to_be(h, h1, "vb_replica_curr_items", 2);

    // Delete one of them (to allow us to test DCP deletion).
    const std::string delete_key{prefix + "0"};
    const DocKey docKey{delete_key, DocNamespace::DefaultCollection};
    checkeq(ENGINE_SUCCESS,
            h1->dcp.deletion(h, cookie, stream_opaque,
                             docKey, {}, 0, PROTOCOL_BINARY_RAW_BYTES,
                             -1, // cas
                             0, // vbucket
                             3, // by_seqno
                             2, // rev_seqno,
                             {}), // meta
            "Expected DCP deletion with CAS:-1 to succeed");

    // Ensure we have processed the deletion.
    wait_for_stat_to_be(h, h1, "vb_replica_curr_items", 1);

    // Flip vBucket to active so we can access the documents in it.
    check(set_vbucket_state(h, h1, 0, vbucket_state_active),
          "Failed to set vbucket state to active.");

    // Check that a valid CAS was regenerated for the (non-deleted) mutation.
    std::string key{prefix + "1"};
    auto cas = get_CAS(h, h1, key);
    checkne(~uint64_t(0), cas, "CAS via get() is still -1");

    testHarness.destroy_cookie(cookie);

    return SUCCESS;
}

/*
 * This test case creates and test multiple streams
 * between a single producer and consumer.
 */
static enum test_result test_dcp_multiple_streams(ENGINE_HANDLE *h,
                                                  ENGINE_HANDLE_V1 *h1) {

    check(set_vbucket_state(h, h1, 1, vbucket_state_active),
          "Failed set vbucket state on 1");
    check(set_vbucket_state(h, h1, 2, vbucket_state_active),
          "Failed set vbucket state on 2");
    wait_for_flusher_to_settle(h, h1);

    int num_items = 100;
    for (int i = 0; i < num_items; ++i) {
        std::string key("key_1_" + std::to_string(i));
        checkeq(ENGINE_SUCCESS,
                store(h,
                      h1,
                      nullptr,
                      OPERATION_SET,
                      key.c_str(),
                      "data",
                      nullptr,
                      0,
                      1),
                "Failed store on vb 1");

        key = "key_2_" + std::to_string(i);
        checkeq(ENGINE_SUCCESS,
                store(h,
                      h1,
                      nullptr,
                      OPERATION_SET,
                      key.c_str(),
                      "data",
                      nullptr,
                      0,
                      2),
                "Failed store on vb 2");
    }

    std::string name("unittest");
    const void *cookie = testHarness.create_cookie();

    DcpStreamCtx ctx1, ctx2;

    int extra_items = 100;

    ctx1.vbucket = 1;
    ctx1.vb_uuid = get_ull_stat(h, h1, "vb_1:0:id", "failovers");
    ctx1.seqno = {0, static_cast<uint64_t>(num_items + extra_items)};
    ctx1.exp_mutations = num_items + extra_items;
    ctx1.live_frontend_client = true;

    ctx2.vbucket = 2;
    ctx2.vb_uuid = get_ull_stat(h, h1, "vb_2:0:id", "failovers");
    ctx2.seqno = {0, static_cast<uint64_t>(num_items + extra_items)};
    ctx2.exp_mutations = num_items + extra_items;
    ctx2.live_frontend_client = true;

    TestDcpConsumer tdc("unittest", cookie, h, h1);
    tdc.addStreamCtx(ctx1);
    tdc.addStreamCtx(ctx2);

    cb_thread_t thread1, thread2;
    struct writer_thread_ctx t1 = {h, h1, extra_items, /*vbid*/1};
    struct writer_thread_ctx t2 = {h, h1, extra_items, /*vbid*/2};
    cb_assert(cb_create_thread(&thread1, writer_thread, &t1, 0) == 0);
    cb_assert(cb_create_thread(&thread2, writer_thread, &t2, 0) == 0);

    tdc.run();

    cb_assert(cb_join_thread(thread1) == 0);
    cb_assert(cb_join_thread(thread2) == 0);

    testHarness.destroy_cookie(cookie);
    return SUCCESS;
}

static enum test_result test_dcp_on_vbucket_state_change(ENGINE_HANDLE *h,
                                                         ENGINE_HANDLE_V1 *h1) {
    const std::string conn_name = "unittest";
    const void *cookie = testHarness.create_cookie();

    // Set up a DcpTestConsumer that would remain in in-memory mode
    stop_continuous_dcp_thread.store(false, std::memory_order_relaxed);
    struct continuous_dcp_ctx cdc = {h, h1, cookie, 0, conn_name, 0};
    cb_thread_t dcp_thread;
    cb_assert(cb_create_thread(&dcp_thread, continuous_dcp_thread, &cdc, 0) == 0);

    // Wait for producer to be created
    wait_for_stat_to_be(h, h1, "ep_dcp_producer_count", 1, "dcp");

    // Write a mutation
    checkeq(ENGINE_SUCCESS,
            store(h, h1, nullptr, OPERATION_SET, "key", "value"),
            "Failed to store a value");

    // Wait for producer to stream that item
    const std::string items_sent_str = "eq_dcpq:" + conn_name + ":items_sent";
    wait_for_stat_to_be(h, h1, items_sent_str.c_str(), 1, "dcp");

    // Change vbucket state to pending
    check(set_vbucket_state(h, h1, 0, vbucket_state_pending),
          "Failed set vbucket state on 1");

    // Expect DcpTestConsumer to close
    cb_assert(cb_join_thread(dcp_thread) == 0);

    // Expect dcp_last_flags to carry END_STREAM_STATE as reason
    // for stream closure
    checkeq(static_cast<uint32_t>(2),
            dcp_last_flags, "Last DCP flag not END_STREAM_STATE");

    testHarness.destroy_cookie(cookie);

    return SUCCESS;
}

static enum test_result test_dcp_consumer_processer_behavior(ENGINE_HANDLE *h,
                                                             ENGINE_HANDLE_V1 *h1) {

    check(set_vbucket_state(h, h1, 0, vbucket_state_replica),
          "Failed to set vbucket state.");
    wait_for_flusher_to_settle(h, h1);

    const void *cookie = testHarness.create_cookie();
    uint32_t opaque = 0xFFFF0000;
    uint32_t flags = 0;
    const char *name = "unittest";

    // Open consumer connection
    checkeq(ENGINE_SUCCESS,
            h1->dcp.open(h, cookie, opaque, 0, flags, name, {}),
            "Failed dcp Consumer open connection.");

    add_stream_for_consumer(h, h1, cookie, opaque++, 0, 0,
                            PROTOCOL_BINARY_RESPONSE_SUCCESS);

    uint32_t stream_opaque =
        get_int_stat(h, h1, "eq_dcpq:unittest:stream_0_opaque", "dcp");

    int i = 1;
    while (true) {
        // Stats lookup is costly; only perform check every 100
        // iterations (we only need to be greater than 1.25 *
        // ep_max_size, not exactly at that point).
        if ((i % 100) == 0) {
            if (get_int_stat(h, h1, "mem_used") >=
                1.25 * get_int_stat(h, h1, "ep_max_size")) {
                break;
            }
        }

        if (i % 20) {
            checkeq(ENGINE_SUCCESS,
                    h1->dcp.snapshot_marker(h, cookie, stream_opaque,
                                            0, i, i + 20, 0x01),
                    "Failed to send snapshot marker");
        }
        const std::string key("key" + std::to_string(i));
        const DocKey docKey(key, DocNamespace::DefaultCollection);
        checkeq(ENGINE_SUCCESS,
                h1->dcp.mutation(h, cookie, stream_opaque, docKey,
                                 {(const uint8_t*)"value", 5},
                                 0,  // privileged bytes
                                 PROTOCOL_BINARY_RAW_BYTES,
                                 i * 3, // cas
                                 0, // vbucket
                                 0, // flags
                                 i, // by_seqno
                                 0, // rev_seqno
                                 0, // expiration
                                 0, // lock_time
                                 {}, // meta
                                 INITIAL_NRU_VALUE),
                "Failed to send dcp mutation");
        ++i;
    }

    // Expect buffered items and the processer's task state to be
    // CANNOT_PROCESS, because of numerous backoffs.
    check(get_int_stat(h, h1, "eq_dcpq:unittest:stream_0_buffer_items", "dcp") > 0,
          "Expected buffered items for the stream");
    wait_for_stat_to_be_gte(h, h1, "eq_dcpq:unittest:total_backoffs", 1, "dcp");
    checkne(std::string("ALL_PROCESSED"),
            get_str_stat(h, h1, "eq_dcpq:unittest:processor_task_state", "dcp"),
            "Expected Processer's task state not to be ALL_PROCESSED!");

    testHarness.destroy_cookie(cookie);
    return SUCCESS;
}

static enum test_result test_get_all_vb_seqnos(ENGINE_HANDLE *h,
                                               ENGINE_HANDLE_V1 *h1) {
    const void *cookie = testHarness.create_cookie();

    const int num_vbuckets = 10;

    /* Replica vbucket 0; snapshot 0 to 10, but write just 1 item */
    const int rep_vb_num = 0;
    check(set_vbucket_state(h, h1, rep_vb_num, vbucket_state_replica),
          "Failed to set vbucket state");
    wait_for_flusher_to_settle(h, h1);

    uint32_t opaque = 0xFFFF0000;
    uint32_t flags = 0;
    std::string name("unittest");
    uint8_t cas = 0;
    uint8_t datatype = 1;
    uint64_t bySeqno = 10;
    uint64_t revSeqno = 0;
    uint32_t exprtime = 0;
    uint32_t lockTime = 0;

    checkeq(ENGINE_SUCCESS,
            h1->dcp.open(h, cookie, opaque, 0, flags, name, {}),
            "Failed to open DCP consumer connection!");
    add_stream_for_consumer(h, h1, cookie, opaque++, rep_vb_num, 0,
                            PROTOCOL_BINARY_RESPONSE_SUCCESS);

    std::string opaqueStr("eq_dcpq:" + name + ":stream_0_opaque");
    uint32_t stream_opaque = get_int_stat(h, h1, opaqueStr.c_str(), "dcp");

    checkeq(ENGINE_SUCCESS,
            h1->dcp.snapshot_marker(h, cookie, stream_opaque, rep_vb_num, 0, 10,
                                    1),
            "Failed to send snapshot marker!");

    const std::string key("key");
    const DocKey docKey(key, DocNamespace::DefaultCollection);
    checkeq(ENGINE_SUCCESS,
            h1->dcp.mutation(h, cookie, stream_opaque, docKey,
                             {(const uint8_t*)"value", 5},
                             0,  // privileged bytes
                             datatype,
                             cas, // cas
                             rep_vb_num, // vbucket
                             flags, // flags
                             bySeqno, // by_seqno
                             revSeqno, // rev_seqno
                             exprtime, // expiration
                             lockTime, // lock_time
                             {}, // meta
                             0),
          "Failed dcp mutate.");

    /* Create active vbuckets */
    for (int i = 1; i < num_vbuckets; i++) {
        /* Active vbuckets */
        check(set_vbucket_state(h, h1, i, vbucket_state_active),
              "Failed to set vbucket state.");
        for (int j= 0; j < i; j++) {
            std::string key("key" + std::to_string(i));
            check(store(h, h1, NULL, OPERATION_SET, key.c_str(),
                        "value", NULL, 0, i)
                  == ENGINE_SUCCESS, "Failed to store an item.");
        }
    }

    /* Create request to get vb seqno of all vbuckets */
    get_all_vb_seqnos(h, h1, static_cast<vbucket_state_t>(0), cookie);

    /* Check if the response received is correct */
    verify_all_vb_seqnos(h, h1, 0, num_vbuckets - 1);

    /* Create request to get vb seqno of active vbuckets */
    get_all_vb_seqnos(h, h1, vbucket_state_active, cookie);

    /* Check if the response received is correct */
    verify_all_vb_seqnos(h, h1, 1, num_vbuckets - 1);

    /* Create request to get vb seqno of replica vbuckets */
    get_all_vb_seqnos(h, h1, vbucket_state_replica, cookie);

    /* Check if the response received is correct */
    verify_all_vb_seqnos(h, h1, 0, 0);

    testHarness.destroy_cookie(cookie);

    return SUCCESS;
}

/**
 * This test demonstrates bucket shutdown when there is a rogue
 * backfill (whose producer and stream are already closed).
 */
static enum test_result test_mb19153(ENGINE_HANDLE *h,
                                     ENGINE_HANDLE_V1 *h1) {

    putenv(cb_strdup("ALLOW_NO_STATS_UPDATE=yeah"));

    // Set max num AUX IO to 0, so no backfill would start
    // immediately
    set_param(h, h1, protocol_binary_engine_param_flush,
              "max_num_auxio", "0");

    int num_items = 10000;

    for (int j = 0; j < num_items; ++j) {
        std::stringstream ss;
        ss << "key-" << j;
        check(store(h, h1, NULL, OPERATION_SET, ss.str().c_str(), "data") ==
                      ENGINE_SUCCESS,
              "Failed to store a value");
    }

    const void *cookie = testHarness.create_cookie();
    uint32_t flags = DCP_OPEN_PRODUCER;
    const char *name = "unittest";

    uint32_t opaque = 1;
    uint64_t start = 0;
    uint64_t end = num_items;

    // Setup a producer connection
    checkeq(ENGINE_SUCCESS,
            h1->dcp.open(h, cookie, ++opaque, 0, flags, name, {}),
            "Failed dcp Consumer open connection.");

    // Initiate a stream request
    uint64_t vb_uuid = get_ull_stat(h, h1, "vb_0:0:id", "failovers");
    uint64_t rollback = 0;
    checkeq(ENGINE_SUCCESS,
            h1->dcp.stream_req(h, cookie, 0, opaque, 0, start, end,
                               vb_uuid, 0, 0,
                               &rollback, mock_dcp_add_failover_log),
            "Expected success");

    // Disconnect the producer
    testHarness.destroy_cookie(cookie);

    // Wait for ConnManager to clear out dead connections from dcpConnMap
    wait_for_stat_to_be(h, h1, "ep_dcp_dead_conn_count", 0, "dcp");

    // Set auxIO threads to 1, so the backfill for the closed producer
    // is picked up, and begins to run.
    set_param(h, h1, protocol_binary_engine_param_flush,
              "max_num_auxio", "1");

    // Terminate engine
    return SUCCESS;
}

static void mb19982_add_stat(const char* key,
                             const uint16_t klen,
                             const char* val,
                             const uint32_t vlen,
                             gsl::not_null<const void*> cookie) {
    // do nothing
}

/*
 * This test creates a DCP consumer on a replica VB and then from a second thread
 * fires get_stats("dcp") whilst the main thread changes VB state from
 * replica->active->replica (and so on).
 * MB-19982 idenified a lock inversion between these two functional paths and this
 * test proves and protects the issue.
 */
static enum test_result test_mb19982(ENGINE_HANDLE *h,
                                     ENGINE_HANDLE_V1 *h1) {

    // Load up vb0 with num_items
    int num_items = 1000;
    int iterations = 1000; // how many stats calls

    const void *cookie = testHarness.create_cookie();
    uint32_t opaque = 0xFFFF0000;
    uint32_t flags = 0;
    std::string name = "unittest";
    // Switch to replica
    check(set_vbucket_state(h, h1, 0, vbucket_state_replica),
          "Failed to set vbucket state.");

    // Open consumer connection
    checkeq(h1->dcp.open(h, cookie, opaque, 0, flags, name, {}),
            ENGINE_SUCCESS,
            "Failed dcp Consumer open connection.");

    add_stream_for_consumer(h, h1, cookie, opaque++, 0, 0,
                            PROTOCOL_BINARY_RESPONSE_SUCCESS);

    std::thread thread([h, h1, iterations]() {
        for (int ii = 0; ii < iterations; ii++) {
            checkeq(ENGINE_SUCCESS,
                    get_stats(h, "dcp"_ccb, &mb19982_add_stat),
                    "failed get_stats(dcp)");
        }
    });

    uint32_t stream_opaque = get_int_stat(h, h1,
                                          "eq_dcpq:unittest:stream_0_opaque",
                                          "dcp");

    for (int i = 1; i <= num_items; i++) {
        checkeq(h1->dcp.snapshot_marker(h, cookie,
                                        stream_opaque, 0/*vbid*/,
                                        num_items, num_items + i, 2),
                ENGINE_SUCCESS,
                "Failed to send snapshot marker");

        const std::string key("key-" + std::to_string(i));
        const DocKey docKey(key, DocNamespace::DefaultCollection);
        checkeq(ENGINE_SUCCESS,
                h1->dcp.mutation(h, cookie, stream_opaque, docKey,
                                 {(const uint8_t*)"value", 5},
                                 0,  // privileged bytes
                                 PROTOCOL_BINARY_RAW_BYTES,
                                 i * 3, // cas
                                 0, // vbucket
                                 0, // flags
                                 i + num_items, // by_seqno
                                 i + num_items, // rev_seqno
                                 0, // expiration
                                 0, // lock_time
                                 {}, // meta
                                 INITIAL_NRU_VALUE),
                "Failed to send dcp mutation");

        // And flip VB state (this can have a lock inversion with stats)
        checkeq(h1->dcp.set_vbucket_state(h, cookie, stream_opaque, 0, vbucket_state_active),
                ENGINE_SUCCESS, "failed to change to active");
        checkeq(h1->dcp.set_vbucket_state(h, cookie, stream_opaque, 0, vbucket_state_replica),
                ENGINE_SUCCESS, "failed to change to replica");
    }

    thread.join();
    testHarness.destroy_cookie(cookie);
    return SUCCESS;
}

static enum test_result test_set_dcp_param(ENGINE_HANDLE *h,
                                           ENGINE_HANDLE_V1 *h1)
{
    auto func = [h, h1](std::string key, size_t newValue, bool expectedSetParam){
        std::string statKey = "ep_" + key;
        size_t param = get_int_stat(h,
                                    h1,
                                    statKey.c_str());
        std::string value = std::to_string(newValue);
        check(expectedSetParam == set_param(h, h1,
                                            protocol_binary_engine_param_dcp,
                                            key.c_str(),
                                            value.c_str()),
                "Set param not expected");
        check(newValue != param,
              "Forcing failure as nothing will change");

        if (expectedSetParam) {
            checkeq(newValue,
                    size_t(get_int_stat(h,
                                        h1,
                                        statKey.c_str())),
                "Incorrect dcp param value after calling set_param");
        }
    };

    func("dcp_consumer_process_buffered_messages_yield_limit", 1000, true);
    func("dcp_consumer_process_buffered_messages_batch_size", 1000, true);
    func("dcp_consumer_process_buffered_messages_yield_limit", 0, false);
    func("dcp_consumer_process_buffered_messages_batch_size", 0, false);
    return SUCCESS;
}

// Test manifest //////////////////////////////////////////////////////////////

const char *default_dbname = "./ep_testsuite_dcp";

BaseTestCase testsuite_testcases[] = {

        TestCase("test dcp vbtakeover stat no stream",
                 test_dcp_vbtakeover_no_stream,
                 test_setup,
                 teardown,
                 nullptr,
                 prepare,
                 cleanup),
        TestCase("test dcp notifier open", test_dcp_notifier_open, test_setup,
                 teardown, nullptr, prepare, cleanup),
        TestCase("test dcp notifier", test_dcp_notifier, test_setup, teardown,
                 nullptr, prepare, cleanup),
        TestCase("test dcp notifier equal number of items",
                 test_dcp_notifier_equal_to_number_of_items,
                 test_setup, teardown, nullptr, prepare, cleanup),
        TestCase("test open consumer", test_dcp_consumer_open,
                 test_setup, teardown, nullptr, prepare, cleanup),
        TestCase("test dcp consumer flow control none",
                 test_dcp_consumer_flow_control_none,
                 test_setup, teardown, "dcp_flow_control_policy=none",
                 prepare, cleanup),
        TestCase("test dcp consumer flow control static",
                 test_dcp_consumer_flow_control_static,
                 test_setup, teardown, "dcp_flow_control_policy=static",
                 prepare, cleanup),
        TestCase("test dcp consumer flow control dynamic",
                 test_dcp_consumer_flow_control_dynamic,
                 test_setup, teardown, "dcp_flow_control_policy=dynamic",
                 prepare, cleanup),
        TestCase("test dcp consumer flow control aggressive",
                 test_dcp_consumer_flow_control_aggressive,
                 test_setup, teardown, "dcp_flow_control_policy=aggressive",
                 prepare, cleanup),
        TestCase("test open producer", test_dcp_producer_open,
                 test_setup, teardown, nullptr, prepare, cleanup),
        TestCase("test open producer same cookie", test_dcp_producer_open_same_cookie,
                 test_setup, teardown, nullptr, prepare, cleanup),
        TestCase("test dcp noop", test_dcp_noop, test_setup, teardown, nullptr,
                 prepare, cleanup),
        TestCase("test dcp noop failure", test_dcp_noop_fail, test_setup,
                 teardown, nullptr, prepare, cleanup),
        TestCase("test dcp consumer noop", test_dcp_consumer_noop, test_setup,
                 teardown, nullptr, prepare, cleanup),
        TestCase("test dcp replica stream backfill",
                 test_dcp_replica_stream_backfill, test_setup, teardown,
                 "chk_remover_stime=1;max_checkpoints=2",
                 prepare,
                 cleanup),
        TestCase("test dcp replica stream in-memory",
                 test_dcp_replica_stream_in_memory, test_setup, teardown,
                 "chk_remover_stime=1;max_checkpoints=2", prepare, cleanup),
        TestCase("test dcp replica stream all",
                 test_dcp_replica_stream_all,
                 test_setup,
                 teardown,
                 "chk_remover_stime=1;max_checkpoints=2",
                 prepare,
                 cleanup),
        TestCase("test dcp producer stream open",
                 test_dcp_producer_stream_req_open,
                 test_setup,
                 teardown,
                 /* Expecting the connection manager background thread to notify
                    the connection at its default time interval is not very
                    efficent when we have items to be sent in a DCP stream.
                    Hence increase the default time to very high value, so that
                    the test fails if we are not doing a notification correctly
                 */
                 "connection_manager_interval=200000000",
                 prepare,
                 cleanup),
        TestCase("test producer stream request (partial)",
                 test_dcp_producer_stream_req_partial, test_setup, teardown,
                 /* set chk_period to essentially infinity so it won't run
                    during this test and create extra checkpoints we don't want.*/
                 "chk_remover_stime=1;chk_max_items=100;"
                 "chk_period=1000000",
                 prepare,
                 cleanup),
        TestCase("test producer stream request (full merged snapshots)",
                 test_dcp_producer_stream_req_full_merged_snapshots,
                 test_setup,
                 teardown,
                 "chk_remover_stime=1;chk_max_items=100",
                 prepare_ep_bucket,
                 cleanup),
        TestCase("test producer stream request (full)",
                 test_dcp_producer_stream_req_full, test_setup, teardown,
                 "chk_remover_stime=1;chk_max_items=100",
                 prepare_ephemeral_bucket,
                 cleanup),
        TestCase("test producer stream request (backfill)",
                 test_dcp_producer_stream_req_backfill,
                 test_setup,
                 teardown,
                 "chk_remover_stime=1;chk_max_items=100;dcp_scan_item_limit=50",
                 prepare,
                 cleanup),
        TestCase("test producer stream request (disk only)",
                 test_dcp_producer_stream_req_diskonly,
                 test_setup,
                 teardown,
                 "chk_remover_stime=1;chk_max_items=100",
                 prepare,
                 cleanup),
        TestCase("test producer disk backfill limits",
                 test_dcp_producer_disk_backfill_limits,
                 test_setup,
                 teardown,
                 "dcp_scan_item_limit=100;dcp_scan_byte_limit=100",
                 prepare,
                 cleanup),
        TestCase("test producer disk backfill buffer limits",
                 test_dcp_producer_disk_backfill_buffer_limits,
                 test_setup,
                 teardown,
                 /* Set buffer size to a very low value (less than the size
                    of a mutation) */
                 "dcp_backfill_byte_limit=1;chk_remover_stime=1;"
                 "chk_max_items=3",
                 prepare,
                 cleanup),
        TestCase("test producer stream request (memory only)",
                 test_dcp_producer_stream_req_mem,
                 test_setup,
                 teardown,
                 "chk_remover_stime=1;chk_max_items=100",
                 prepare,
                 cleanup),
        TestCase("test producer stream request (DGM)",
                 test_dcp_producer_stream_req_dgm,
                 test_setup,
                 teardown,
                 "chk_remover_stime=1;max_size=6291456",
                 /* not needed in ephemeral as it is DGM case */
                 /* TODO RDB: Relies on resident ratio - not valid yet */
                 prepare_ep_bucket_skip_broken_under_rocks,
                 cleanup),
        TestCase("test producer stream request (latest flag)",
                 test_dcp_producer_stream_latest,
                 test_setup,
                 teardown,
                 NULL,
                 prepare,
                 cleanup),
        TestCase("test producer keep stream open",
                 test_dcp_producer_keep_stream_open,
                 test_setup,
                 teardown,
                 "chk_remover_stime=1;chk_max_items=100",
                 prepare,
                 cleanup),
        TestCase("test producer keep stream open replica",
                 test_dcp_producer_keep_stream_open_replica,
                 test_setup,
                 teardown,
                 "chk_remover_stime=1;chk_max_items=100",
                 prepare,
                 cleanup),
        TestCase("test producer stream cursor movement",
                 test_dcp_producer_stream_cursor_movement,
                 test_setup,
                 teardown,
                 "chk_remover_stime=1;chk_max_items=10",
                 prepare,
                 cleanup),
        TestCase("test producer stream request nmvb",
                 test_dcp_producer_stream_req_nmvb, test_setup, teardown, NULL,
                 prepare, cleanup),
        TestCase("test dcp agg stats",
                 test_dcp_agg_stats,
                 test_setup,
                 teardown,
                 "chk_max_items=100",
                 prepare,
                 cleanup),
        TestCase("test dcp cursor dropping",
                 test_dcp_cursor_dropping,
                 test_setup,
                 teardown,
                 /* max_size set so that it's big enough that we can
                    create at least 1000 items when our residency
                    ratio gets to 90%. See test body for more details. */
                 "cursor_dropping_lower_mark=60;cursor_dropping_upper_mark=70;"
                 "chk_remover_stime=1;max_size=6291456;chk_max_items=8000",
                 // TODO RDB: Cannot store any item (ENGINE_ENOMEM).
                 // Needs to resize 'max_size' to consider RocksDB
                 // pre-allocations.
                 prepare_skip_broken_under_rocks,
                 cleanup),
        TestCase("test dcp cursor dropping backfill",
                 test_dcp_cursor_dropping_backfill,
                 test_setup,
                 teardown,
                 /* max_size set so that it's big enough that we can
                  create at least 1000 items when our residency
                  ratio gets to 90%. See test body for more details. */
                 "cursor_dropping_lower_mark=60;cursor_dropping_upper_mark=70;"
                 "chk_remover_stime=1;max_size=6291456;chk_max_items=8000",
                 // TODO RDB: Cannot store any item (ENGINE_ENOMEM).
                 // Needs to resize 'max_size' to consider RocksDB
                 // pre-allocations.
                 prepare_skip_broken_under_rocks,
                 cleanup),
        TestCase("test dcp stream takeover", test_dcp_takeover, test_setup,
                teardown, "chk_remover_stime=1", prepare, cleanup),
        TestCase("test dcp stream takeover no items", test_dcp_takeover_no_items,
                 test_setup, teardown, "chk_remover_stime=1", prepare, cleanup),
        TestCase("test dcp consumer takeover", test_dcp_consumer_takeover,
                 test_setup, teardown, NULL, prepare, cleanup),
        TestCase("test failover scenario one with dcp",
                 test_failover_scenario_one_with_dcp, test_setup, teardown,
                 NULL, prepare, cleanup),
        TestCase("test failover scenario two with dcp",
                 test_failover_scenario_two_with_dcp, test_setup, teardown,
                 NULL, prepare, cleanup),
        TestCase("test add stream", test_dcp_add_stream, test_setup, teardown,
                 "dcp_enable_noop=false", prepare, cleanup),
        TestCase("test consumer backoff stat", test_consumer_backoff_stat,
                 test_setup, teardown, NULL,
                 prepare_ep_bucket,  // relies on persistence (disk queue)
                 cleanup),
        /* [TODO]: Write a test case for backoff based on high memory usage */
        TestCase("test dcp reconnect full snapshot",
                 test_dcp_reconnect_full,
                 test_setup,
                 teardown,
                 "dcp_enable_noop=false",
                 prepare,
                 cleanup),
        TestCase("test reconnect partial snapshot",
                 test_dcp_reconnect_partial,
                 test_setup,
                 teardown,
                 "dcp_enable_noop=false",
                 prepare,
                 cleanup),
        TestCase("test crash full snapshot",
                 test_dcp_crash_reconnect_full,
                 test_setup,
                 teardown,
                 "dcp_enable_noop=false",
                 prepare,
                 cleanup),
        TestCase("test crash partial snapshot",
                 test_dcp_crash_reconnect_partial,
                 test_setup,
                 teardown,
                 "dcp_enable_noop=false",
                 prepare,
                 cleanup),
        TestCase("test rollback to zero on consumer",
                 test_rollback_to_zero,
                 test_setup,
                 teardown,
                 "dcp_enable_noop=false",
                 prepare,
                 cleanup),
        TestCase("test chk manager rollback",
                 test_chk_manager_rollback,
                 test_setup,
                 teardown,
                 "dcp_flow_control_policy=none;dcp_enable_noop=false",
                 // TODO RDB: implement getItemCount.
                 // Needs the 'curr_items_tot' stat.
                 prepare_skip_broken_under_rocks,
                 cleanup),
        TestCase("test full rollback on consumer",
                 test_fullrollback_for_consumer,
                 test_setup,
                 teardown,
                 "dcp_enable_noop=false",
                 // TODO RDB: Intermittently failing with SegFault.
                 // Probably we have to implement getItemCount. Needs the
                 // 'vb_replica_curr_items' stat.
                 prepare_skip_broken_under_rocks,
                 cleanup),
        TestCase("test partial rollback on consumer",
                 test_partialrollback_for_consumer,
                 test_setup,
                 teardown,
                 "dcp_enable_noop=false",
                 // TODO RDB: implement getItemCount.
                 // Needs the 'vb_replica_curr_items' stat.
                 prepare_skip_broken_under_rocks,
                 cleanup),
        TestCase("test change dcp buffer log size", test_dcp_buffer_log_size,
                test_setup, teardown, NULL, prepare, cleanup),
        TestCase("test dcp producer flow control",
                 test_dcp_producer_flow_control,
                 test_setup,
                 teardown,
                 NULL,
                 prepare,
                 cleanup),
        TestCase("test get failover log", test_dcp_get_failover_log,
                test_setup, teardown, NULL, prepare, cleanup),
        TestCase("test add stream exists", test_dcp_add_stream_exists,
                 test_setup, teardown, "dcp_enable_noop=false", prepare,
                 cleanup),
        TestCase("test add stream nmvb", test_dcp_add_stream_nmvb, test_setup,
                 teardown, NULL, prepare, cleanup),
        TestCase("test add stream prod exists", test_dcp_add_stream_prod_exists,
                 test_setup, teardown, "dcp_enable_noop=false", prepare,
                 cleanup),
        TestCase("test add stream prod nmvb", test_dcp_add_stream_prod_nmvb,
                 test_setup, teardown, "dcp_enable_noop=false", prepare,
                 cleanup),
        TestCase("test close stream (no stream)",
                 test_dcp_close_stream_no_stream, test_setup, teardown, NULL,
                 prepare, cleanup),
        TestCase("test close stream", test_dcp_close_stream,
                 test_setup, teardown, "dcp_enable_noop=false", prepare,
                 cleanup),
        TestCase("test dcp consumer end stream", test_dcp_consumer_end_stream,
                 test_setup, teardown, "dcp_enable_noop=false", prepare,
                 cleanup),
        TestCase("dcp consumer mutate", test_dcp_consumer_mutate, test_setup,
                 teardown, "dcp_enable_noop=false", prepare, cleanup),
        TestCase("dcp consumer delete", test_dcp_consumer_delete, test_setup,
                 teardown, "dcp_enable_noop=false", prepare, cleanup),
        TestCase("dcp failover log",
                 test_failover_log_dcp,
                 test_setup,
                 teardown,
                 NULL,
                 // TODO RDB: implement getItemCount. Needs the 'curr_items'
                 // stat.
                 prepare_skip_broken_under_rocks,
                 cleanup),
        TestCase("dcp persistence seqno", test_dcp_persistence_seqno, test_setup,
                 teardown, NULL,
                 prepare,
                 cleanup),
        TestCase("dcp persistence seqno for backfill items",
                 test_dcp_persistence_seqno_backfillItems,
                 test_setup,
                 teardown,
                 nullptr,
                 prepare,
                 cleanup),
        TestCase("dcp last items purged",
                 test_dcp_last_items_purged,
                 test_setup,
                 teardown,
                 nullptr,
                 /* In ephemeral buckets the test is run from module tests:
                    EphTombstoneTest.ImmediateDeletedPurge() */
                 /* TODO RDB: Need to purge in a compaction filter,
                  * and store purged seqno.
                  * Relies upon triggering compaction directly, which
                  * is not currently done (avoids the compaction task
                  * triggering unneeded rocksdb compactions using the
                  * same api) */
                 prepare_ep_bucket_skip_broken_under_rocks,
                 cleanup),
        TestCase("dcp rollback after purge",
                 test_dcp_rollback_after_purge,
                 test_setup,
                 teardown,
                 nullptr,
                 /* In ephemeral buckets the test is run from module tests:
                    StreamTest.RollbackDueToPurge() */
                 /* TODO RDB: Need to purge in a compaction filter,
                  * and store purged seqno.
                  * Relies on triggering compaction directly */
                 prepare_ep_bucket_skip_broken_under_rocks,
                 cleanup),
        TestCase("dcp erroneous mutations scenario",
                 test_dcp_erroneous_mutations,
                 test_setup,
                 teardown,
                 NULL,
                 prepare,
                 cleanup),
        TestCase("dcp erroneous snapshot marker scenario", test_dcp_erroneous_marker,
                 test_setup, teardown, NULL, prepare, cleanup),
        TestCase("dcp invalid mutation(s)/deletion(s)",
                 test_dcp_invalid_mutation_deletion,
                 test_setup, teardown, NULL, prepare, cleanup),
        TestCase("dcp invalid snapshot marker",
                 test_dcp_invalid_snapshot_marker,
                 test_setup, teardown, NULL, prepare, cleanup),
        TestCase("test MB-16357", test_mb16357,
                 test_setup, teardown, "compaction_exp_mem_threshold=85",
                 prepare, cleanup),
        TestCase("test dcp early termination", test_dcp_early_termination,
                 test_setup, teardown, NULL, prepare, cleanup),
        TestCase("test MB-17517 CAS -1 DCP",
                 test_mb17517_cas_minus_1_dcp,
                 test_setup,
                 teardown,
                 NULL,
                 prepare,
                 cleanup),
        TestCase("test dcp multiple streams", test_dcp_multiple_streams,
                 test_setup, teardown, NULL, prepare, cleanup),
        TestCase("test dcp on vbucket state change",
                 test_dcp_on_vbucket_state_change,
                 test_setup, teardown, NULL, prepare, cleanup),
        TestCase("test dcp consumer's processer task behavior",
                 test_dcp_consumer_processer_behavior,
                 test_setup, teardown, "max_size=1048576",
                 prepare, cleanup),
        TestCase("test get all vb seqnos", test_get_all_vb_seqnos, test_setup,
                 teardown, NULL, prepare, cleanup),
        TestCase("test MB-19153", test_mb19153,
                 test_setup, teardown, NULL, prepare, cleanup),
        TestCase("test MB-19982", test_mb19982, test_setup,
                 teardown, NULL, prepare, cleanup),
        TestCase("test MB-19982 (buffer input)", test_mb19982, test_setup,
                 teardown, "replication_throttle_cap_pcnt=0;replication_throttle_queue_cap=0", prepare, cleanup),
        TestCase("test_set_dcp_param",
                 test_set_dcp_param, test_setup, teardown, NULL,
                 prepare, cleanup),
        TestCase("test MB-23863 backfill deleted value",
                 test_dcp_producer_deleted_item_backfill, test_setup, teardown,
                 NULL, prepare_ep_bucket, cleanup),
        TestCase("test noop mandatory",test_dcp_noop_mandatory,
                 test_setup, teardown, NULL, prepare, cleanup),

        TestCase(NULL, NULL, NULL, NULL, NULL, prepare, cleanup)
};
<|MERGE_RESOLUTION|>--- conflicted
+++ resolved
@@ -5218,14 +5218,17 @@
         ENGINE_ERROR_CODE exp_err_code;
     } dcp_params_t;
 
-<<<<<<< HEAD
     dcp_params_t params[] = {
             /* Do not expect rollback when start_seqno is 0 and vb_uuid match */
             {0, uuid, 0, 0, 0, 0, ENGINE_SUCCESS},
             /* Do not expect rollback when start_seqno is 0 and vb_uuid == 0 */
             {0, 0x0, 0, 0, 0, 0, ENGINE_SUCCESS},
-            /* Expect rollback when start_seqno is 0 and vb_uuid mismatch */
-            {0, 0xBAD, 0, 0, 0, 0, ENGINE_ROLLBACK},
+            /* Expect rollback when start_seqno is 0 and vb_uuid mismatch with
+             'STRICT_VBUUID' flag set */
+            {DCP_ADD_STREAM_STRICT_VBUUID, 0xBAD, 0, 0, 0, 0, ENGINE_ROLLBACK},
+            /* Don't expect rollback when start_seqno is 0 and vb_uuid mismatch with
+             'STRICT_VBUUID' flag not set */
+            {0, 0xBAD, 0, 0, 0, 0, ENGINE_SUCCESS},
             /* Don't expect rollback when you already have all items in the
                snapshot
                (that is, start == snap_end) and upper >= snap_end */
@@ -5296,55 +5299,6 @@
              ENGINE_ROLLBACK},
 
             /* Add new test case here */
-=======
-    dcp_params_t params[] =
-    {   /* Do not expect rollback when start_seqno is 0 and vb_uuid match */
-        {0, uuid, 0, 0, 0, 0, ENGINE_SUCCESS},
-        /* Do not expect rollback when start_seqno is 0 and vb_uuid == 0 */
-        {0, 0x0, 0, 0, 0, 0, ENGINE_SUCCESS},
-        /* Expect rollback when start_seqno is 0 and vb_uuid mismatch with
-           'STRICT_VBUUID' flag set */
-        {DCP_ADD_STREAM_STRICT_VBUUID, 0xBAD, 0, 0, 0, 0, ENGINE_ROLLBACK},
-        /* Don't expect rollback when start_seqno is 0 and vb_uuid mismatch with
-           'STRICT_VBUUID' flag not set */
-        {0, 0xBAD, 0, 0, 0, 0, ENGINE_SUCCESS},
-        /* Don't expect rollback when you already have all items in the snapshot
-           (that is, start == snap_end) and upper >= snap_end */
-        {0, uuid, high_seqno, 0, high_seqno, 0, ENGINE_SUCCESS},
-        {0, uuid, high_seqno - 1, 0, high_seqno - 1, 0, ENGINE_SUCCESS},
-        /* Do not expect rollback when you have no items in the snapshot
-         (that is, start == snap_start) and upper >= snap_end */
-        {0, uuid, high_seqno - 10, high_seqno - 10, high_seqno, 0, ENGINE_SUCCESS},
-        {0, uuid, high_seqno - 10, high_seqno - 10, high_seqno - 1, 0,
-         ENGINE_SUCCESS},
-        /* Do not expect rollback when you are in middle of a snapshot (that is,
-           snap_start < start < snap_end) and upper >= snap_end */
-        {0, uuid, 10, 0, high_seqno, 0, ENGINE_SUCCESS},
-        {0, uuid, 10, 0, high_seqno - 1, 0, ENGINE_SUCCESS},
-        /* Expect rollback when you are in middle of a snapshot (that is,
-           snap_start < start < snap_end) and upper < snap_end. Rollback to
-           snap_start if snap_start < upper */
-        {0, uuid, 20, 10, high_seqno + 1, 10, ENGINE_ROLLBACK},
-        /* Expect rollback when upper < snap_start_seqno. Rollback to upper */
-        {0, uuid, high_seqno + 20, high_seqno + 10, high_seqno + 30, high_seqno,
-         ENGINE_ROLLBACK},
-        {0, uuid, high_seqno + 10, high_seqno + 10, high_seqno + 10, high_seqno,
-         ENGINE_ROLLBACK},
-        /* vb_uuid not found in failover table, rollback to zero */
-        {0, 0xBAD, 10, 0, high_seqno, 0, ENGINE_ROLLBACK},
-
-        /* start_seqno > vb_high_seqno and DCP_ADD_STREAM_FLAG_LATEST
-           set - expect rollback */
-        {DCP_ADD_STREAM_FLAG_LATEST, uuid, high_seqno + 1, high_seqno + 1,
-         high_seqno + 1, high_seqno, ENGINE_ROLLBACK},
-
-        /* start_seqno > vb_high_seqno and DCP_ADD_STREAM_FLAG_DISKONLY
-           set - expect rollback */
-        {DCP_ADD_STREAM_FLAG_DISKONLY, uuid, high_seqno + 1, high_seqno + 1,
-         high_seqno + 1, high_seqno, ENGINE_ROLLBACK},
-
-        /* Add new test case here */
->>>>>>> 9bd5a579
     };
 
     for (const auto& testcase : params) {

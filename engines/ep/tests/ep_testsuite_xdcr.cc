/* -*- MODE: C++; tab-width: 4; c-basic-offset: 4; indent-tabs-mode: nil -*- */
/*
 *     Copyright 2016 Couchbase, Inc
 *
 *   Licensed under the Apache License, Version 2.0 (the "License");
 *   you may not use this file except in compliance with the License.
 *   You may obtain a copy of the License at
 *
 *       http://www.apache.org/licenses/LICENSE-2.0
 *
 *   Unless required by applicable law or agreed to in writing, software
 *   distributed under the License is distributed on an "AS IS" BASIS,
 *   WITHOUT WARRANTIES OR CONDITIONS OF ANY KIND, either express or implied.
 *   See the License for the specific language governing permissions and
 *   limitations under the License.
 */

/*
 * Testsuite for XDCR-related functionality in ep-engine.
 */

#include "config.h"

#include "ep_test_apis.h"
#include "ep_testsuite_common.h"
#include "hlc.h"
#include <platform/cb_malloc.h>
#include <string_utilities.h>
#include <xattr/blob.h>
#include <xattr/utils.h>

// Helper functions ///////////////////////////////////////////////////////////

static void verifyMetaData(const ItemMetaData& imd, const item_info& metadata) {
    checkeq(imd.revSeqno, metadata.seqno, "Seqno didn't match");
    checkeq(imd.cas, metadata.cas, "Cas didn't match");
    checkeq(imd.exptime,
            static_cast<time_t>(metadata.exptime),
            "Expiration time didn't match");
    checkeq(imd.flags, metadata.flags, "Flags didn't match");
}

/**
 * Create an XATTR document using the supplied string as the body
 * @returns vector containing the body bytes
 */
static std::vector<char> createXattrValue(const std::string& body) {
    cb::xattr::Blob blob;

    //Add a few XAttrs
    blob.set("user", "{\"author\":\"bubba\"}");
    blob.set("_sync", "{\"cas\":\"0xdeadbeefcafefeed\"}");
    blob.set("meta", "{\"content-type\":\"text\"}");

    auto xattr_value = blob.finalize();

    // append body to the xattrs and store in data
    std::vector<char> data;
    std::copy(xattr_value.buf, xattr_value.buf + xattr_value.len,
              std::back_inserter(data));
    std::copy(body.c_str(), body.c_str() + body.size(),
              std::back_inserter(data));

    return data;
}


// Testcases //////////////////////////////////////////////////////////////////

static enum test_result test_get_meta(ENGINE_HANDLE *h, ENGINE_HANDLE_V1 *h1)
{
    char const *key = "test_get_meta";
    item *i = NULL;
    checkeq(ENGINE_SUCCESS,
            store(h, h1, NULL, OPERATION_SET, key, "somevalue", &i),
            "Failed set.");
    Item *it = reinterpret_cast<Item*>(i);
    // check the stat
    size_t temp = get_int_stat(h, h1, "ep_num_ops_get_meta");
    check(temp == 0, "Expect zero getMeta ops");

    cb::EngineErrorMetadataPair errorMetaPair;
    check(get_meta(h, h1, key, errorMetaPair), "Expected to get meta");

    ItemMetaData metadata(it->getCas(), it->getRevSeqno(),
                          it->getFlags(), it->getExptime());
    verifyMetaData(metadata, errorMetaPair.second);

    // check the stat again
    temp = get_int_stat(h, h1, "ep_num_ops_get_meta");
    check(temp == 1, "Expect one getMeta op");

    h1->release(h, i);
    return SUCCESS;
}

static enum test_result test_get_meta_with_extras(ENGINE_HANDLE *h,
                                                  ENGINE_HANDLE_V1 *h1)
{
    const char *key1 = "test_getm_one";
    item *i = NULL;
    checkeq(ENGINE_SUCCESS,
            store(h, h1, NULL, OPERATION_SET, key1, "somevalue", &i),
            "Failed set.");

    wait_for_flusher_to_settle(h, h1);

    Item *it1 = reinterpret_cast<Item*>(i);
    // check the stat
    size_t temp = get_int_stat(h, h1, "ep_num_ops_get_meta");
    check(temp == 0, "Expect zero getMeta ops");

    cb::EngineErrorMetadataPair errorMetaPair;

    check(get_meta(h, h1, key1, errorMetaPair), "Expected to get meta");
    ItemMetaData metadata1(it1->getCas(), it1->getRevSeqno(),
                           it1->getFlags(), it1->getExptime());
    verifyMetaData(metadata1, errorMetaPair.second);
    // check the stat again
    temp = get_int_stat(h, h1, "ep_num_ops_get_meta");
    check(temp == 1, "Expect one getMeta op");
    h1->release(h, i);

    if (isWarmupEnabled(h, h1)) {
        // restart
        testHarness.reload_engine(&h, &h1,
                                  testHarness.engine_path,
                                  testHarness.get_current_testcase()->cfg,
                                  true, true);
        wait_for_warmup_complete(h, h1);

        check(get_meta(h, h1, key1, errorMetaPair), "Expected to get meta");
        verifyMetaData(metadata1, errorMetaPair.second);
    }

    return SUCCESS;
}

static enum test_result test_get_meta_deleted(ENGINE_HANDLE *h, ENGINE_HANDLE_V1 *h1)
{
    char const *key = "k1";
    item *i = NULL;

    checkeq(ENGINE_SUCCESS,
            store(h, h1, NULL, OPERATION_SET, key, "somevalue"),
            "Failed set.");
    checkeq(ENGINE_SUCCESS,
            store(h, h1, NULL, OPERATION_SET, key, "somevalue", &i),
            "Failed set.");

    Item *it = reinterpret_cast<Item*>(i);
    wait_for_flusher_to_settle(h, h1);

    checkeq(ENGINE_SUCCESS, del(h, h1, key, it->getCas(), 0), "Delete failed");
    wait_for_flusher_to_settle(h, h1);

    // check the stat
    int temp = get_int_stat(h, h1, "ep_num_ops_get_meta");
    check(temp == 0, "Expect zero getMeta ops");

    cb::EngineErrorMetadataPair errorMetaPair;
    check(get_meta(h, h1, key, errorMetaPair), "Expected to get meta");
    check(errorMetaPair.second.document_state == DocumentState::Deleted,
          "Expected deleted flag to be set");
    check(errorMetaPair.second.seqno == it->getRevSeqno() + 1,
          "Expected seqno to match");
    check(errorMetaPair.second.cas != it->getCas(),
          "Expected cas to be different");
    check(errorMetaPair.second.flags == it->getFlags(),
          "Expected flags to match");

    // check the stat again
    temp = get_int_stat(h, h1, "ep_num_ops_get_meta");
    checkeq(1, temp, "Expect one getMeta op");

    h1->release(h, i);
    return SUCCESS;
}

static enum test_result test_get_meta_nonexistent(ENGINE_HANDLE *h, ENGINE_HANDLE_V1 *h1)
{
    char const *key = "k1";

    // check the stat
    int temp = get_int_stat(h, h1, "ep_num_ops_get_meta");
    check(temp == 0, "Expect zero getMeta ops");

    cb::EngineErrorMetadataPair errorMetaPair;
    check(!get_meta(h, h1, key, errorMetaPair),
          "Expected get meta to return false");
    checkeq(cb::engine_errc::no_such_key,
            errorMetaPair.first,
            "Expected no_such_key");

    // check the stat again
    temp = get_int_stat(h, h1, "ep_num_ops_get_meta");
    checkeq(1, temp, "Expect one getMeta ops");

    return SUCCESS;
}

static enum test_result test_get_meta_with_get(ENGINE_HANDLE *h, ENGINE_HANDLE_V1 *h1)
{
    char const *key1 = "key1";
    char const *key2 = "key2";

    // test get_meta followed by get for an existing key. should pass.
    checkeq(ENGINE_SUCCESS,
            store(h, h1, NULL, OPERATION_SET, key1, "somevalue"),
            "Failed set.");
    wait_for_flusher_to_settle(h, h1);
    // check the stat
    int temp = get_int_stat(h, h1, "ep_num_ops_get_meta");
    check(temp == 0, "Expect zero getMeta ops");

    cb::EngineErrorMetadataPair errorMetaPair;

    check(get_meta(h, h1, key1, errorMetaPair), "Expected to get meta");
    auto ret = get(h, h1, NULL, key1, 0);
    checkeq(cb::engine_errc::success, ret.first,
            "Expected get success");
    ret.second.reset();
    // check the stat again
    temp = get_int_stat(h, h1, "ep_num_ops_get_meta");
    check(temp == 1, "Expect one getMeta op");

    // test get_meta followed by get for a deleted key. should fail.
    checkeq(ENGINE_SUCCESS, del(h, h1, key1, 0, 0), "Delete failed");
    wait_for_flusher_to_settle(h, h1);
    check(get_meta(h, h1, key1, errorMetaPair), "Expected to get meta");
    check(errorMetaPair.second.document_state == DocumentState::Deleted,
          "Expected deleted flag to be set");
    checkeq(cb::engine_errc::no_such_key,
            get(h, h1, NULL, key1, 0).first,
            "Expected enoent");
    // check the stat again
    temp = get_int_stat(h, h1, "ep_num_ops_get_meta");
    checkeq(2, temp, "Expect more getMeta ops");

    // test get_meta followed by get for a nonexistent key. should fail.
    check(!get_meta(h, h1, key2, errorMetaPair),
          "Expected get meta to return false");
    checkeq(cb::engine_errc::no_such_key,
            errorMetaPair.first,
            "Expected no_such_key");
    checkeq(cb::engine_errc::no_such_key,
            get(h, h1, NULL, key2, 0).first,
            "Expected enoent");
    // check the stat again
    temp = get_int_stat(h, h1, "ep_num_ops_get_meta");
    checkeq(3, temp, "Expected one extra getMeta ops");

    return SUCCESS;
}

static enum test_result test_get_meta_with_set(ENGINE_HANDLE *h, ENGINE_HANDLE_V1 *h1)
{
    char const *key1 = "key1";
    char const *key2 = "key2";

    ItemMetaData itm_meta;

    // test get_meta followed by set for an existing key. should pass.
    checkeq(ENGINE_SUCCESS,
            store(h, h1, NULL, OPERATION_SET, key1, "somevalue"),
            "Failed set.");
    wait_for_flusher_to_settle(h, h1);
    wait_for_stat_to_be(h, h1, "curr_items", 1);

    // check the stat
    checkeq(0, get_int_stat(h, h1, "ep_num_ops_get_meta"), "Expect zero getMeta ops");

    cb::EngineErrorMetadataPair errorMetaPair;

    check(get_meta(h, h1, key1, errorMetaPair), "Expected to get meta");
    checkeq(ENGINE_SUCCESS,
            store(h, h1, NULL, OPERATION_SET, key1, "someothervalue"),
            "Failed set.");
    // check the stat
    checkeq(1, get_int_stat(h, h1, "ep_num_ops_get_meta"), "Expect one getMeta op");
    checkeq(1, get_int_stat(h, h1, "curr_items"), "Expected single curr_items");
    checkeq(0, get_int_stat(h, h1, "curr_temp_items"), "Expected zero temp_items");

    // check curr, temp item counts
    checkeq(1, get_int_stat(h, h1, "curr_items"), "Expected single curr_items");
    checkeq(0, get_int_stat(h, h1, "curr_temp_items"), "Expected zero temp_items");

    // test get_meta followed by set for a deleted key. should pass.
    checkeq(ENGINE_SUCCESS, del(h, h1, key1, 0, 0), "Delete failed");
    wait_for_flusher_to_settle(h, h1);

    wait_for_stat_to_be(h, h1, "curr_items", 0);
    check(get_meta(h, h1, key1, errorMetaPair), "Expected to get meta");
    checkeq(0, get_int_stat(h, h1, "curr_items"), "Expected zero curr_items");
    checkPersistentBucketTempItems(h, h1, 1);

    check(errorMetaPair.second.document_state == DocumentState::Deleted,
          "Expected deleted flag to be set");
    checkeq(ENGINE_SUCCESS,
            store(h, h1, NULL, OPERATION_SET, key1, "someothervalue"),
            "Failed set.");
    wait_for_flusher_to_settle(h, h1);

    checkeq(1, get_int_stat(h, h1, "curr_items"), "Expected single curr_items");
    checkeq(0, get_int_stat(h, h1, "curr_temp_items"), "Expected zero temp_items");

    // check the stat
    checkeq(2, get_int_stat(h, h1, "ep_num_ops_get_meta"), "Expect more getMeta ops");

    // test get_meta followed by set for a nonexistent key. should pass.
    check(!get_meta(h, h1, key2, errorMetaPair),
          "Expected get meta to return false");
    checkeq(cb::engine_errc::no_such_key,
            errorMetaPair.first,
            "Expected no_such_key");
    checkeq(ENGINE_SUCCESS,
            store(h, h1, NULL, OPERATION_SET, key2, "someothervalue"),
            "Failed set.");
    // check the stat again
    checkeq(3, get_int_stat(h, h1, "ep_num_ops_get_meta"),
            "Expected one extra getMeta ops");

    return SUCCESS;
}

static enum test_result test_get_meta_with_delete(ENGINE_HANDLE *h, ENGINE_HANDLE_V1 *h1)
{
    char const *key1 = "key1";
    char const *key2 = "key2";

    // test get_meta followed by delete for an existing key. should pass.
    checkeq(ENGINE_SUCCESS,
            store(h, h1, NULL, OPERATION_SET, key1, "somevalue"),
            "Failed set.");
    wait_for_flusher_to_settle(h, h1);
    // check the stat
    int temp = get_int_stat(h, h1, "ep_num_ops_get_meta");
    check(temp == 0, "Expect zero getMeta ops");

    cb::EngineErrorMetadataPair errorMetaPair;

    check(get_meta(h, h1, key1, errorMetaPair), "Expected to get meta");
    checkeq(ENGINE_SUCCESS, del(h, h1, key1, 0, 0), "Delete failed");
    // check the stat
    temp = get_int_stat(h, h1, "ep_num_ops_get_meta");
    check(temp == 1, "Expect one getMeta op");

    // test get_meta followed by delete for a deleted key. should fail.
    wait_for_flusher_to_settle(h, h1);
    check(get_meta(h, h1, key1, errorMetaPair), "Expected to get meta");
    check(errorMetaPair.second.document_state == DocumentState::Deleted,
          "Expected deleted flag to be set");
    checkeq(ENGINE_KEY_ENOENT, del(h, h1, key1, 0, 0), "Expected enoent");
    // check the stat
    temp = get_int_stat(h, h1, "ep_num_ops_get_meta");
    checkeq(2, temp, "Expect more getMeta op");

    // test get_meta followed by delete for a nonexistent key. should fail.
    check(!get_meta(h, h1, key2, errorMetaPair),
          "Expected get meta to return false");
    checkeq(cb::engine_errc::no_such_key,
            errorMetaPair.first,
            "Expected no_such_key");
    checkeq(ENGINE_KEY_ENOENT, del(h, h1, key2, 0, 0), "Expected enoent");
    // check the stat again
    temp = get_int_stat(h, h1, "ep_num_ops_get_meta");
    checkeq(3, temp, "Expected one extra getMeta ops");

    return SUCCESS;
}

static enum test_result test_get_meta_with_xattr(ENGINE_HANDLE* h, ENGINE_HANDLE_V1* h1)
{
    const char* key = "get_meta_key";
    std::vector<char> data = createXattrValue({"test_expiry_value"});

    const void* cookie = testHarness.create_cookie();

    checkeq(cb::engine_errc::success,
            storeCasVb11(h, h1, cookie, OPERATION_SET, key,
                         reinterpret_cast<char*>(data.data()),
                         data.size(), 9258, 0, 0, 0,
                         PROTOCOL_BINARY_DATATYPE_XATTR).first,
            "Failed to store xattr document");

    if (isPersistentBucket(h, h1)) {
        wait_for_flusher_to_settle(h, h1);
    }

    cb::EngineErrorMetadataPair errorMetaPair;

    // Check that the datatype is XATTR (at engine level the datatype is always
    // returned).
    check(get_meta(h, h1, key, errorMetaPair, cookie),
          "Get meta command failed");
    checkeq(PROTOCOL_BINARY_DATATYPE_XATTR,
            errorMetaPair.second.datatype,
            "Datatype is not XATTR");

    if (isPersistentBucket(h, h1)) {
        //Evict the key
        evict_key(h, h1, key);

        // This should result in a bg fetch
        check(get_meta(h, h1, key, errorMetaPair, cookie),
              "Get meta command failed");
        checkeq(PROTOCOL_BINARY_DATATYPE_XATTR,
                errorMetaPair.second.datatype,
                "Datatype is not XATTR");
    }

    testHarness.destroy_cookie(cookie);

    return SUCCESS;
}

/**
 * Test that we can still get datatype of the deleted item after compaction
 */
static enum test_result test_get_meta_mb23905(ENGINE_HANDLE* h,
                                            ENGINE_HANDLE_V1* h1)
{
    const char* key = "get_meta_key";
    std::vector<char> data = createXattrValue({"test_expiry_value"});

    const void* cookie = testHarness.create_cookie();

    checkeq(cb::engine_errc::success,
            storeCasVb11(h, h1, cookie, OPERATION_SET, key,
                         reinterpret_cast<char*>(data.data()),
                         data.size(), 9258, 0, 0, 0,
                         PROTOCOL_BINARY_DATATYPE_XATTR).first,
            "Failed to store xattr document");

    if (isPersistentBucket(h, h1)) {
        wait_for_flusher_to_settle(h, h1);
    }

    if (isPersistentBucket(h, h1)) {
        cb::xattr::Blob systemXattrBlob;
        systemXattrBlob.set("_sync", "{\"cas\":\"0xdeadbeefcafefeed\"}");
        auto deletedValue = systemXattrBlob.finalize();

        checkeq(ENGINE_SUCCESS,
                delete_with_value(h,
                                  h1,
                                  cookie,
                                  0,
                                  key,
                                  {reinterpret_cast<char*>(deletedValue.data()),
                                   deletedValue.size()},
                                  cb::mcbp::Datatype::Xattr),
                "delete_with_value() failed");

        // Run compaction to start using the bloomfilter
        useconds_t sleepTime = 128;
        compact_db(h, h1, 0, 0, 1, 1, 0);
        while (get_int_stat(h, h1, "ep_pending_compactions") != 0) {
            decayingSleep(&sleepTime);
        }

        cb::EngineErrorMetadataPair errorMetaPair;
        check(get_meta(h, h1, key, errorMetaPair, cookie),
              "Get meta command failed");
        checkeq(PROTOCOL_BINARY_DATATYPE_XATTR,
                errorMetaPair.second.datatype,
                "Datatype is not XATTR");
        checkeq(static_cast<uint8_t>(errorMetaPair.second.document_state),
                static_cast<uint8_t>(DocumentState::Deleted),
                "Expected deleted flag to be set");
    }

    testHarness.destroy_cookie(cookie);

    return SUCCESS;
}

static enum test_result test_add_with_meta(ENGINE_HANDLE *h, ENGINE_HANDLE_V1 *h1)
{
    const char *key = "mykey";
    const size_t keylen = strlen(key);
    ItemMetaData itemMeta;
    size_t temp = 0;

    // put some random metadata
    itemMeta.revSeqno = 10;
    itemMeta.cas = 0xdeadbeef;
    itemMeta.exptime = 0;
    itemMeta.flags = 0xdeadbeef;
    // check the stat
    temp = get_int_stat(h, h1, "ep_num_ops_set_meta");
    check(temp == 0, "Expect zero setMeta ops");

    // store an item with meta data
    add_with_meta(h, h1, key, keylen, NULL, 0, 0, &itemMeta);
    checkeq(PROTOCOL_BINARY_RESPONSE_SUCCESS, last_status.load(), "Expected success");

    // store the item again, expect key exists
    add_with_meta(h, h1, key, keylen, NULL, 0, 0, &itemMeta, true);
    checkeq(PROTOCOL_BINARY_RESPONSE_KEY_EEXISTS, last_status.load(),
            "Expected add to fail when the item exists already");
    // check the stat
    temp = get_int_stat(h, h1, "ep_num_ops_set_meta");
    check(temp == 1, "Failed op does not count");

    return SUCCESS;
}

static enum test_result test_delete_with_meta(ENGINE_HANDLE *h, ENGINE_HANDLE_V1 *h1) {

    const char *key1 = "delete_with_meta_key1";
    const char *key2 = "delete_with_meta_key2";
    const char *key3 = "delete_with_meta_key3";
    const size_t keylen = strlen(key1);
    ItemMetaData itemMeta;
    uint64_t vb_uuid;
    uint32_t high_seqno;
    // check the stat
    size_t temp = get_int_stat(h, h1, "ep_num_ops_del_meta");
    check(temp == 0, "Expect zero setMeta ops");

    // put some random meta data
    itemMeta.revSeqno = 10;
    itemMeta.cas = 0xdeadbeef;
    itemMeta.exptime = 0;
    itemMeta.flags = 0xdeadbeef;

    // store an item
    checkeq(ENGINE_SUCCESS,
            store(h, h1, NULL, OPERATION_SET, key1, "somevalue"),
            "Failed set.");

    checkeq(ENGINE_SUCCESS,
            store(h, h1, NULL, OPERATION_SET, key2, "somevalue2"),
            "Failed set.");

    checkeq(ENGINE_SUCCESS,
            store(h, h1, NULL, OPERATION_SET, key3, "somevalue3"),
            "Failed set.");

    vb_uuid = get_ull_stat(h, h1, "vb_0:0:id", "failovers");
    high_seqno = get_ull_stat(h, h1, "vb_0:high_seqno", "vbucket-seqno");

    const void *cookie = testHarness.create_cookie();

    // delete an item with meta data
    del_with_meta(h, h1, key1, keylen, 0, &itemMeta, 0/*cas*/, 0/*options*/, cookie);

    check(last_uuid == vb_uuid, "Expected valid vbucket uuid");
    check(last_seqno == high_seqno + 1, "Expected valid sequence number");
    checkeq(PROTOCOL_BINARY_RESPONSE_SUCCESS, last_status.load(), "Expected success");
    // check the stat
    temp = get_int_stat(h, h1, "ep_num_ops_del_meta");
    check(temp == 1, "Expect more setMeta ops");

    testHarness.set_mutation_extras_handling(cookie, false);

    // delete an item with meta data
    del_with_meta(h, h1, key2, keylen, 0, &itemMeta, 0/*cas*/, 0/*options*/, cookie);

    check(last_uuid == vb_uuid, "Expected same vbucket uuid");
    check(last_seqno == high_seqno + 1, "Expected same sequence number");
    checkeq(PROTOCOL_BINARY_RESPONSE_SUCCESS, last_status.load(), "Expected success");

    // delete an item with meta data
    del_with_meta(h, h1, key3, keylen, 0, &itemMeta);

    check(last_uuid == vb_uuid, "Expected valid vbucket uuid");
    check(last_seqno == high_seqno + 3, "Expected valid sequence number");
    checkeq(PROTOCOL_BINARY_RESPONSE_SUCCESS, last_status.load(), "Expected success");

    testHarness.destroy_cookie(cookie);
    return SUCCESS;
}

static enum test_result test_delete_with_meta_deleted(ENGINE_HANDLE *h,
                                                      ENGINE_HANDLE_V1 *h1) {
    const char *key = "delete_with_meta_key";
    const size_t keylen = strlen(key);

    // check the stat
    checkeq(0, get_int_stat(h, h1, "ep_num_ops_del_meta"),
            "Expect zero setMeta ops");

    // add a key
    checkeq(ENGINE_SUCCESS,
            store(h, h1, NULL, OPERATION_SET, key, "somevalue"),
            "Failed set.");
    wait_for_flusher_to_settle(h, h1);

    // delete the key
    checkeq(ENGINE_SUCCESS, del(h, h1, key, 0, 0),
            "Delete failed");
    wait_for_flusher_to_settle(h, h1);
    wait_for_stat_to_be(h, h1, "curr_items", 0);

    cb::EngineErrorMetadataPair errorMetaPair;

    // get metadata of deleted key
    check(get_meta(h, h1, key, errorMetaPair), "Expected to get meta");
    check(errorMetaPair.second.document_state == DocumentState::Deleted,
          "Expected deleted flag to be set");
    checkeq(0, get_int_stat(h, h1, "curr_items"), "Expected zero curr_items");
    checkPersistentBucketTempItems(h, h1, 1);

    // this is the cas to be used with a subsequent delete with meta
    uint64_t valid_cas = last_cas;
    uint64_t invalid_cas = 2012;
    // put some random metadata and delete the item with new meta data
    ItemMetaData itm_meta(
            0xdeadbeef, 10, 0xdeadbeef, 1735689600); // expires in 2025

    // do delete with meta with an incorrect cas value. should fail.
    del_with_meta(h, h1, key, keylen, 0, &itm_meta, invalid_cas);
    checkeq(PROTOCOL_BINARY_RESPONSE_KEY_EEXISTS, last_status.load(),
            "Expected invalid cas error");
    checkeq(0, get_int_stat(h, h1, "ep_num_ops_del_meta"), "Faild ops does not count");
    checkeq(0, get_int_stat(h, h1, "curr_items"), "Expected zero curr_items");
    checkPersistentBucketTempItems(h, h1, 1);

    // do delete with meta with the correct cas value. should pass.
    del_with_meta(h, h1, key, keylen, 0, &itm_meta, valid_cas);
    wait_for_flusher_to_settle(h, h1);

    checkeq(PROTOCOL_BINARY_RESPONSE_SUCCESS, last_status.load(), "Expected success");
    checkeq(1, get_int_stat(h, h1, "ep_num_ops_del_meta"), "Expect some ops");
    wait_for_stat_to_be(h, h1, "curr_items", 0);
    checkeq(0, get_int_stat(h, h1, "curr_temp_items"), "Expected zero temp_items");

    // get metadata again to verify that delete with meta was successful
    check(get_meta(h, h1, key, errorMetaPair), "Expected to get meta");
    check(errorMetaPair.second.document_state == DocumentState::Deleted,
          "Expected deleted flag to be set");
    check(itm_meta.revSeqno == errorMetaPair.second.seqno,
          "Expected seqno to match");
    check(itm_meta.cas == errorMetaPair.second.cas, "Expected cas to match");
    check(itm_meta.flags == errorMetaPair.second.flags,
          "Expected flags to match");

    checkeq(0, get_int_stat(h, h1, "curr_items"), "Expected zero curr_items");
    checkPersistentBucketTempItems(h, h1, 1);

    return SUCCESS;
}

static enum test_result test_delete_with_meta_nonexistent(ENGINE_HANDLE *h,
                                                          ENGINE_HANDLE_V1 *h1) {
    const char *key = "delete_with_meta_key";
    const size_t keylen = strlen(key);

    // check the stat
    checkeq(0, get_int_stat(h, h1, "ep_num_ops_del_meta"),
            "Expect zero setMeta ops");

    cb::EngineErrorMetadataPair errorMetaPair;

    // get metadata of nonexistent key
    check(!get_meta(h, h1, key, errorMetaPair),
          "Expected get meta to return false");
    checkeq(cb::engine_errc::no_such_key,
            errorMetaPair.first,
            "Expected no_such_key");
    checkeq(0, get_int_stat(h, h1, "curr_items"), "Expected zero curr_items");

    // this is the cas to be used with a subsequent delete with meta
    uint64_t valid_cas = last_cas;
    uint64_t invalid_cas = 2012;

    // do delete with meta
    // put some random metadata and delete the item with new meta data
    ItemMetaData itm_meta(
            0xdeadbeef, 10, 0xdeadbeef, 1735689600); // expires in 2025

    // do delete with meta with an incorrect cas value. should fail.
    del_with_meta(h, h1, key, keylen, 0, &itm_meta, invalid_cas);
    checkeq(PROTOCOL_BINARY_RESPONSE_KEY_EEXISTS, last_status.load(),
            "Expected invalid cas error");
    // check the stat
    checkeq(0, get_int_stat(h, h1, "ep_num_ops_del_meta"), "Failed op does not count");
    checkeq(0, get_int_stat(h, h1, "curr_items"), "Expected zero curr_items");
    checkPersistentBucketTempItems(h, h1, 1);

    // do delete with meta with the correct cas value. should pass.
    del_with_meta(h, h1, key, keylen, 0, &itm_meta, valid_cas);
    checkeq(PROTOCOL_BINARY_RESPONSE_SUCCESS, last_status.load(), "Expected success");
    wait_for_flusher_to_settle(h, h1);

    // check the stat
    checkeq(1, get_int_stat(h, h1, "ep_num_ops_del_meta"), "Expect one op");
    wait_for_stat_to_be(h, h1, "curr_items", 0);
    checkeq(0, get_int_stat(h, h1, "curr_temp_items"), "Expected zero temp_items");

    // get metadata again to verify that delete with meta was successful
    check(get_meta(h, h1, key, errorMetaPair), "Expected to get meta");
    check(errorMetaPair.second.document_state == DocumentState::Deleted,
          "Expected deleted flag to be set");
    check(itm_meta.revSeqno == errorMetaPair.second.seqno,
          "Expected seqno to match");
    check(itm_meta.cas == errorMetaPair.second.cas, "Expected cas to match");
    check(itm_meta.flags == errorMetaPair.second.flags,
          "Expected flags to match");

    checkeq(0, get_int_stat(h, h1, "curr_items"), "Expected zero curr_items");
    checkPersistentBucketTempItems(h, h1, 1);

    return SUCCESS;
}

static enum test_result test_delete_with_meta_nonexistent_no_temp(ENGINE_HANDLE *h,
                                                                  ENGINE_HANDLE_V1 *h1) {
    const char *key1 = "delete_with_meta_no_temp_key1";
    const size_t keylen1 = strlen(key1);
    ItemMetaData itm_meta1;

    // Run compaction to start using the bloomfilter
    useconds_t sleepTime = 128;
    compact_db(h, h1, 0, 0, 1, 1, 0);
    while (get_int_stat(h, h1, "ep_pending_compactions") != 0) {
        decayingSleep(&sleepTime);
    }

    // put some random metadata and delete the item with new meta data
    itm_meta1.revSeqno = 10;
    itm_meta1.cas = 0xdeadbeef;
    itm_meta1.exptime = 1735689600; // expires in 2025
    itm_meta1.flags = 0xdeadbeef;

    // do delete with meta with the correct cas value.
    // skipConflictResolution false
    del_with_meta(h, h1, key1, keylen1, 0, &itm_meta1, 0, false);
    checkeq(PROTOCOL_BINARY_RESPONSE_SUCCESS, last_status.load(), "Expected success");
    wait_for_flusher_to_settle(h, h1);

    checkeq(1, get_int_stat(h, h1, "ep_num_ops_del_meta"), "Expect one op");
    wait_for_stat_to_be(h, h1, "curr_items", 0);
    checkeq(0, get_int_stat(h, h1, "curr_temp_items"), "Expected zero temp_items");

    // do delete with meta with the correct cas value.
    // skipConflictResolution true
    const char *key2 = "delete_with_meta_no_temp_key2";
    const size_t keylen2 = strlen(key2);
    ItemMetaData itm_meta2;

    // put some random metadata and delete the item with new meta data
    itm_meta2.revSeqno = 10;
    itm_meta2.cas = 0xdeadbeef;
    itm_meta2.exptime = 1735689600; // expires in 2025
    itm_meta2.flags = 0xdeadbeef;

    del_with_meta(h, h1, key2, keylen2, 0, &itm_meta2, 0, true);
    checkeq(PROTOCOL_BINARY_RESPONSE_SUCCESS, last_status.load(), "Expected success");
    wait_for_flusher_to_settle(h, h1);

    checkeq(2, get_int_stat(h, h1, "ep_num_ops_del_meta"), "Expect one op");
    wait_for_stat_to_be(h, h1, "curr_items", 0);
    checkeq(0, get_int_stat(h, h1, "curr_temp_items"), "Expected zero temp_items");

    return SUCCESS;
}

static enum test_result test_delete_with_meta_race_with_set(ENGINE_HANDLE *h, ENGINE_HANDLE_V1 *h1)
{
    char const *key1 = "key1";
    const size_t keylen1 = strlen(key1);

    ItemMetaData itm_meta;
    itm_meta.revSeqno = 10;
    itm_meta.cas = 0xdeadbeef;
    itm_meta.exptime = 1735689600; // expires in 2025
    itm_meta.flags = 0xdeadbeef;
    // check the stat
    size_t temp = get_int_stat(h, h1, "ep_num_ops_del_meta");
    check(temp == 0, "Expect zero ops");

    //
    // test race with a concurrent set for an existing key. should fail.
    //

    // create a new key and do get_meta
    checkeq(ENGINE_SUCCESS,
            store(h, h1, NULL, OPERATION_SET, key1, "somevalue"),
            "Failed set.");
    wait_for_flusher_to_settle(h, h1);

    cb::EngineErrorMetadataPair errorMetaPair;

    check(get_meta(h, h1, key1, errorMetaPair), "Expected to get meta");

    // do a concurrent set that changes the cas
    checkeq(ENGINE_SUCCESS,
            store(h, h1, NULL, OPERATION_SET, key1, "someothervalue"),
            "Failed set.");

    // attempt delete_with_meta. should fail since cas is no longer valid.
    del_with_meta(h, h1, key1, keylen1, 0, &itm_meta, errorMetaPair.second.cas);
    checkeq(PROTOCOL_BINARY_RESPONSE_KEY_EEXISTS, last_status.load(),
          "Expected invalid cas error");
    // check the stat
    temp = get_int_stat(h, h1, "ep_num_ops_del_meta");
    check(temp == 0, "Failed op does not count");

    //
    // test race with a concurrent set for a deleted key. should fail.
    //

    // do get_meta for the deleted key
    checkeq(ENGINE_SUCCESS, del(h, h1, key1, 0, 0), "Delete failed");
    wait_for_flusher_to_settle(h, h1);

    check(get_meta(h, h1, key1, errorMetaPair), "Expected to get meta");
    check(errorMetaPair.second.document_state == DocumentState::Deleted,
          "Expected deleted flag to be set");

    // do a concurrent set that changes the cas
    checkeq(ENGINE_SUCCESS,
            store(h, h1, NULL, OPERATION_SET, key1, "someothervalue"),
            "Failed set.");

    del_with_meta(h, h1, key1, keylen1, 0, &itm_meta, errorMetaPair.second.cas);
    checkeq(PROTOCOL_BINARY_RESPONSE_KEY_EEXISTS, last_status.load(),
          "Expected invalid cas error");
    // check the stat
    temp = get_int_stat(h, h1, "ep_num_ops_del_meta");
    check(temp == 0, "Failed op does not count");

    return SUCCESS;
}

static enum test_result test_delete_with_meta_race_with_delete(ENGINE_HANDLE *h, ENGINE_HANDLE_V1 *h1)
{
    char const *key1 = "key1";
    uint16_t keylen1 = (uint16_t)strlen(key1);
    char const *key2 = "key2";
    uint16_t keylen2 = (uint16_t)strlen(key2);

    // check the stat
    size_t temp = get_int_stat(h, h1, "ep_num_ops_del_meta");
    check(temp == 0, "Expect zero ops");

    //
    // test race with a concurrent delete for an existing key. should fail.
    //

    // create a new key and do get_meta
    checkeq(ENGINE_SUCCESS,
            store(h, h1, NULL, OPERATION_SET, key1, "somevalue"),
            "Failed set.");
    wait_for_flusher_to_settle(h, h1);

    cb::EngineErrorMetadataPair errorMetaPair;

    check(get_meta(h, h1, key1, errorMetaPair), "Expected to get meta");

    //Store the CAS. This will be used in a subsequent delete_with_meta call
    uint64_t cas_from_store = errorMetaPair.second.cas;

    //Do a concurrent delete. This should modify the CAS
    checkeq(ENGINE_SUCCESS, del(h, h1, key1, 0, 0), "Delete failed");

    //Get the latest meta data
    check(get_meta(h, h1, key1, errorMetaPair), "Expected to get meta");

    //Populate the item meta data in such a way, so that we will pass
    //conflict resolution
    ItemMetaData itm_meta(errorMetaPair.second.cas,
                          errorMetaPair.second.seqno + 1,
                          errorMetaPair.second.flags,
                          errorMetaPair.second.exptime);

    // attempt delete_with_meta. should fail since cas is no longer valid.
    del_with_meta(h, h1, key1, keylen1, 0, &itm_meta, cas_from_store);
    checkeq(PROTOCOL_BINARY_RESPONSE_KEY_EEXISTS, last_status.load(),
          "Expected invalid cas error");
    // check the stat
    temp = get_int_stat(h, h1, "ep_num_ops_del_meta");
    check(temp == 0, "Failed op does not count");

    //
    // test race with a concurrent delete for a deleted key. should pass since
    // the delete itself will fail.
    //

    // do get_meta for the deleted key
    wait_for_flusher_to_settle(h, h1);
    check(get_meta(h, h1, key1, errorMetaPair), "Expected to get meta");
    check(errorMetaPair.second.document_state == DocumentState::Deleted,
          "Expected deleted flag to be set");

    // do a concurrent delete
    checkeq(ENGINE_KEY_ENOENT, del(h, h1, key1, 0, 0), "Delete failed");

    // attempt delete_with_meta. should pass.
    del_with_meta(h, h1, key1, keylen1, 0, &itm_meta, last_cas);
    checkeq(PROTOCOL_BINARY_RESPONSE_SUCCESS, last_status.load(),
          "Expected delete_with_meta success");
    // check the stat
    temp = get_int_stat(h, h1, "ep_num_ops_del_meta");
    check(temp == 1, "Expect some ops");

    //
    // test race with a concurrent delete for a nonexistent key. should pass
    // since the delete itself will fail.
    //

    // do get_meta for a nonexisting key
    check(!get_meta(h, h1, key2, errorMetaPair),
          "Expected get meta to return false");
    checkeq(cb::engine_errc::no_such_key,
            errorMetaPair.first,
            "Expected no_such_key");

    // do a concurrent delete
    checkeq(ENGINE_KEY_ENOENT, del(h, h1, key1, 0, 0), "Delete failed");

    // attempt delete_with_meta. should pass.
    del_with_meta(h, h1, key2, keylen2, 0, &itm_meta, errorMetaPair.second.cas);
    checkeq(PROTOCOL_BINARY_RESPONSE_SUCCESS, last_status.load(),
          "Expected delete_with_meta success");
    // check the stat
    temp = get_int_stat(h, h1, "ep_num_ops_del_meta");
    check(temp == 2, "Expect some ops");

    return SUCCESS;
}

static enum test_result test_set_with_meta(ENGINE_HANDLE *h, ENGINE_HANDLE_V1 *h1) {
    const char* key = "set_with_meta_key";
    size_t keylen = strlen(key);
    const char* val = "somevalue";
    const char* newVal = R"({"json":"yes"})";
    size_t newValLen = strlen(newVal);
    uint64_t vb_uuid;
    uint32_t high_seqno;

    // check the stat
    checkeq(0, get_int_stat(h, h1, "ep_num_ops_set_meta"), "Expect zero ops");
    checkeq(0, get_int_stat(h, h1, "ep_num_ops_get_meta_on_set_meta"),
            "Expect zero ops");
    checkeq(0, get_int_stat(h, h1, "curr_items"), "Expect zero items");
    checkeq(0, get_int_stat(h, h1, "curr_temp_items"), "Expect zero temp items");

    // create a new key
    checkeq(ENGINE_SUCCESS,
            store(h, h1, NULL, OPERATION_SET, key, val),
            "Failed set.");
    wait_for_flusher_to_settle(h, h1);

    // get metadata for the key
    cb::EngineErrorMetadataPair errorMetaPair;
    check(get_meta(h, h1, key, errorMetaPair), "Expected to get meta");
    checkeq(1, get_int_stat(h, h1, "curr_items"), "Expect one item");
    checkeq(0, get_int_stat(h, h1, "curr_temp_items"), "Expect zero temp item");

    // this is the cas to be used with a subsequent set with meta
    uint64_t cas_for_set = errorMetaPair.second.cas;
    // init some random metadata
    ItemMetaData itm_meta(0xdeadbeef, 10, 0xdeadbeef, time(NULL) + 300);

    char *bigValue = new char[32*1024*1024];
    // do set with meta with the value size bigger than the max size allowed.
    set_with_meta(h, h1, key, keylen, bigValue, 32*1024*1024, 0, &itm_meta, cas_for_set);
    checkeq(PROTOCOL_BINARY_RESPONSE_E2BIG, last_status.load(),
          "Expected the max value size exceeding error");
    delete []bigValue;

    // do set with meta with an incorrect cas value. should fail.
    set_with_meta(h, h1, key, keylen, newVal, newValLen, 0, &itm_meta, 1229);
    checkeq(PROTOCOL_BINARY_RESPONSE_KEY_EEXISTS, last_status.load(),
          "Expected invalid cas error");
    // check the stat
    checkeq(0, get_int_stat(h, h1, "ep_num_ops_set_meta"), "Failed op does not count");

    vb_uuid = get_ull_stat(h, h1, "vb_0:0:id", "failovers");
    high_seqno = get_ull_stat(h, h1, "vb_0:high_seqno", "vbucket-seqno");

    const void *cookie = testHarness.create_cookie();
    // We are explicitly going to test the !datatype paths, so turn it off.
    testHarness.set_datatype_support(cookie, false);

    // do set with meta with the correct cas value. should pass.
    set_with_meta(h, h1, key, keylen, newVal, newValLen, 0, &itm_meta, cas_for_set,
                  0, 0, cookie);
    checkeq(PROTOCOL_BINARY_RESPONSE_SUCCESS, last_status.load(), "Expected success");
    check(last_uuid == vb_uuid, "Expected valid vbucket uuid");
    check(last_seqno == high_seqno + 1, "Expected valid sequence number");

    // Check that set_with_meta has marked the JSON input as JSON
    item_info info;
    check(get_item_info(h, h1, &info, key, 0/*vb0*/), "get_item_info failed");
    checkeq(int(PROTOCOL_BINARY_DATATYPE_JSON), int(info.datatype),
        "Expected datatype to now include JSON");

    // check the stat
    checkeq(1, get_int_stat(h, h1, "ep_num_ops_set_meta"), "Expect some ops");
    checkeq(1, get_int_stat(h, h1, "curr_items"), "Expect one item");
    checkeq(0, get_int_stat(h, h1, "curr_temp_items"), "Expect zero temp item");

    // get metadata again to verify that set with meta was successful
<<<<<<< HEAD
    check(get_meta(h, h1, key, errorMetaPair), "Expected to get meta");
    check(errorMetaPair.second.seqno == 10, "Expected seqno to match");
    check(errorMetaPair.second.cas == 0xdeadbeef, "Expected cas to match");
    check(errorMetaPair.second.flags == 0xdeadbeef, "Expected flags to match");
=======
    check(get_meta(h, h1, key), "Expected to get meta");
    checkeq(PROTOCOL_BINARY_RESPONSE_SUCCESS, last_status.load(), "Expected success");
    check(last_meta.revSeqno == 10ull, "Expected seqno to match");
    check(last_meta.cas == 0xdeadbeef, "Expected cas to match");
    check(last_meta.flags == 0xdeadbeef, "Expected flags to match");
>>>>>>> a52ce0a4

    //disable getting vb uuid and seqno as extras
    testHarness.set_mutation_extras_handling(cookie, false);
    itm_meta.revSeqno++;
    cas_for_set = errorMetaPair.second.cas;
    set_with_meta(h, h1, key, keylen, newVal, newValLen, 0, &itm_meta, cas_for_set,
                  false, 0, cookie);
    checkeq(PROTOCOL_BINARY_RESPONSE_SUCCESS, last_status.load(), "Expected success");
    check(last_uuid == vb_uuid, "Expected same vbucket uuid");
    check(last_seqno == high_seqno + 1, "Expected same sequence number");

    itm_meta.revSeqno++;
    cas_for_set = last_meta.cas;
    set_with_meta(h, h1, key, keylen, newVal, newValLen, 0, &itm_meta, cas_for_set);
    checkeq(PROTOCOL_BINARY_RESPONSE_SUCCESS, last_status.load(), "Expected success");
    check(last_uuid == vb_uuid, "Expected valid vbucket uuid");
    check(last_seqno == high_seqno + 3, "Expected valid sequence number");

    // Make sure the item expiration was processed correctly
    testHarness.time_travel(301);
    auto ret = get(h, h1, NULL, key, 0);
    checkeq(cb::engine_errc::no_such_key, ret.first, "Failed to get value.");

    testHarness.destroy_cookie(cookie);
    return SUCCESS;
}

static enum test_result test_set_with_meta_by_force(ENGINE_HANDLE *h,
                                                    ENGINE_HANDLE_V1 *h1) {
    const char* key = "set_with_meta_key";
    size_t keylen = strlen(key);
    const char* val = "somevalue";

    // init some random metadata
    ItemMetaData itm_meta(0xdeadbeef, 10, 0xdeadbeef, time(NULL) + 300);

    // Pass true to force SetWithMeta.
    set_with_meta(h, h1, key, keylen, val, strlen(val), 0, &itm_meta,
                  0, true);
    checkeq(PROTOCOL_BINARY_RESPONSE_SUCCESS, last_status.load(), "Expected success");
    wait_for_flusher_to_settle(h, h1);

    // get metadata again to verify that the warmup loads an item correctly.
<<<<<<< HEAD
    cb::EngineErrorMetadataPair errorMetaPair;
    check(get_meta(h, h1, key, errorMetaPair), "Expected to get meta");
    check(errorMetaPair.second.seqno == 10, "Expected seqno to match");
    check(errorMetaPair.second.cas == 0xdeadbeef, "Expected cas to match");
    check(errorMetaPair.second.flags == 0xdeadbeef, "Expected flags to match");
=======
    check(get_meta(h, h1, key), "Expected to get meta");
    checkeq(PROTOCOL_BINARY_RESPONSE_SUCCESS, last_status.load(), "Expected success");
    check(last_meta.revSeqno == 10ull, "Expected seqno to match");
    check(last_meta.cas == 0xdeadbeef, "Expected cas to match");
    check(last_meta.flags == 0xdeadbeef, "Expected flags to match");
>>>>>>> a52ce0a4

    check_key_value(h, h1, key, val, strlen(val));

    return SUCCESS;
}

static enum test_result test_set_with_meta_deleted(ENGINE_HANDLE *h, ENGINE_HANDLE_V1 *h1) {
    const char* key = "set_with_meta_key";
    size_t keylen = strlen(key);
    const char* val = "somevalue";
    const char* newVal = "someothervalue";
    uint16_t newValLen = (uint16_t)strlen(newVal);

    // check the stat
    checkeq(0, get_int_stat(h, h1, "ep_num_ops_set_meta"), "Expect zero ops");
    checkeq(0, get_int_stat(h, h1, "ep_num_ops_get_meta_on_set_meta"),
            "Expect zero ops");

    // create a new key
    checkeq(ENGINE_SUCCESS,
            store(h, h1, NULL, OPERATION_SET, key, val),
            "Failed set.");
    wait_for_flusher_to_settle(h, h1);
    checkeq(1, get_int_stat(h, h1, "curr_items"), "Expected single curr_items");
    checkeq(0, get_int_stat(h, h1, "curr_temp_items"), "Expected zero temp_items");

    // delete the key
    checkeq(ENGINE_SUCCESS, del(h, h1, key, 0, 0), "Delete failed");
    wait_for_flusher_to_settle(h, h1);
    wait_for_stat_to_be(h, h1, "curr_items", 0);

    cb::EngineErrorMetadataPair errorMetaPair;

    // get metadata for the key
    check(get_meta(h, h1, key, errorMetaPair), "Expected to get meta");
    check(errorMetaPair.second.document_state == DocumentState::Deleted,
          "Expected deleted flag to be set");
    checkeq(0, get_int_stat(h, h1, "curr_items"), "Expected zero curr_items");
    checkPersistentBucketTempItems(h, h1, 1);

    // this is the cas to be used with a subsequent set with meta
    uint64_t cas_for_set = errorMetaPair.second.cas;
    // init some random metadata
    ItemMetaData itm_meta(
            0xdeadbeef, 10, 0xdeadbeef, 1735689600); // expires in 2025

    // do set_with_meta with an incorrect cas for a deleted item. should fail.
    set_with_meta(h, h1, key, keylen, newVal, newValLen, 0, &itm_meta, 1229);
    checkeq(PROTOCOL_BINARY_RESPONSE_KEY_ENOENT, last_status.load(),
          "Expected key_not_found error");
    // check the stat
    checkeq(0, get_int_stat(h, h1, "ep_num_ops_set_meta"), "Failed op does not count");
    checkeq(0, get_int_stat(h, h1, "curr_items"), "Expected zero curr_items");
    checkPersistentBucketTempItems(h, h1, 1);

    // do set with meta with the correct cas value. should pass.
    set_with_meta(h, h1, key, keylen, newVal, newValLen, 0, &itm_meta, cas_for_set);
    checkeq(PROTOCOL_BINARY_RESPONSE_SUCCESS, last_status.load(), "Expected success");
    wait_for_flusher_to_settle(h, h1);

    // check the stat
    checkeq(1, get_int_stat(h, h1, "ep_num_ops_set_meta"), "Expect some ops");
    checkeq(0, get_int_stat(h, h1, "ep_num_ops_get_meta_on_set_meta"),
            "Expect some ops");
    checkeq(1, get_int_stat(h, h1, "curr_items"), "Expected single curr_items");
    checkeq(0, get_int_stat(h, h1, "curr_temp_items"), "Expected zero temp_items");

    // get metadata again to verify that set with meta was successful
    check(get_meta(h, h1, key, errorMetaPair), "Expected to get meta");
    ItemMetaData metadata(0xdeadbeef, 10, 0xdeadbeef, 1735689600);
    verifyMetaData(metadata, errorMetaPair.second);
    checkeq(1, get_int_stat(h, h1, "curr_items"), "Expected single curr_items");
    checkeq(0, get_int_stat(h, h1, "curr_temp_items"), "Expected zero temp_items");

    return SUCCESS;
}

static enum test_result test_set_with_meta_nonexistent(ENGINE_HANDLE *h, ENGINE_HANDLE_V1 *h1) {
    const char* key = "set_with_meta_key";
    size_t keylen = strlen(key);
    const char* val = "somevalue";
    size_t valLen = strlen(val);

    // check the stat
    checkeq(0, get_int_stat(h, h1, "ep_num_ops_set_meta"), "Expect zero ops");

    cb::EngineErrorMetadataPair errorMetaPair;

    // get metadata for the key
    check(!get_meta(h, h1, key, errorMetaPair),
          "Expected get meta to return false");
    checkeq(cb::engine_errc::no_such_key,
            errorMetaPair.first,
            "Expected no_such_key");
    checkeq(0, get_int_stat(h, h1, "curr_items"), "Expected zero curr_items");

    // this is the cas to be used with a subsequent set with meta
    uint64_t cas_for_set = errorMetaPair.second.cas;
    // init some random metadata
    ItemMetaData itm_meta(
            0xdeadbeef, 10, 0xdeadbeef, 1735689600); // expires in 2025

    // do set_with_meta with an incorrect cas for a non-existent item. should fail.
    set_with_meta(h, h1, key, keylen, val, valLen, 0, &itm_meta, 1229);
    checkeq(PROTOCOL_BINARY_RESPONSE_KEY_ENOENT, last_status.load(),
          "Expected key_not_found error");
    // check the stat
    checkeq(0, get_int_stat(h, h1, "ep_num_ops_set_meta"), "Failed op does not count");
    checkeq(0, get_int_stat(h, h1, "curr_items"), "Expected zero curr_items");

    // do set with meta with the correct cas value. should pass.
    set_with_meta(h, h1, key, keylen, val, valLen, 0, &itm_meta, cas_for_set);
    checkeq(PROTOCOL_BINARY_RESPONSE_SUCCESS, last_status.load(), "Expected success");
    wait_for_flusher_to_settle(h, h1);

    // check the stat
    checkeq(1, get_int_stat(h, h1, "ep_num_ops_set_meta"), "Expect some ops");
    checkeq(1, get_int_stat(h, h1, "curr_items"), "Expected single curr_items");
    checkeq(0, get_int_stat(h, h1, "curr_temp_items"), "Expected zero temp_items");

    // get metadata again to verify that set with meta was successful
    check(get_meta(h, h1, key, errorMetaPair), "Expected to get meta");
    ItemMetaData metadata(0xdeadbeef, 10, 0xdeadbeef, 1735689600);
    verifyMetaData(metadata, errorMetaPair.second);
    checkeq(0, get_int_stat(h, h1, "curr_temp_items"), "Expected zero temp_items");
    checkeq(1, get_int_stat(h, h1, "curr_items"), "Expected single curr_items");

    return SUCCESS;
}

static enum test_result test_set_with_meta_race_with_set(ENGINE_HANDLE *h, ENGINE_HANDLE_V1 *h1)
{
    char const *key1 = "key1";
    size_t keylen1 = strlen(key1);
    // check the stat
    size_t temp = get_int_stat(h, h1, "ep_num_ops_set_meta");
    check(temp == 0, "Expect zero ops");

    //
    // test race with a concurrent set for an existing key. should fail.
    //

    // create a new key and do get_meta
    checkeq(ENGINE_SUCCESS,
            store(h, h1, NULL, OPERATION_SET, key1, "somevalue"),
            "Failed set.");
    wait_for_flusher_to_settle(h, h1);
    cb::EngineErrorMetadataPair errorMetaPair;
    check(get_meta(h, h1, key1, errorMetaPair), "Expected to get meta");

    // do a concurrent set that changes the cas
    checkeq(ENGINE_SUCCESS,
            store(h, h1, NULL, OPERATION_SET, key1, "someothervalue"),
            "Failed set.");

    // attempt set_with_meta. should fail since cas is no longer valid.
    ItemMetaData meta(errorMetaPair.second.cas,
                      errorMetaPair.second.seqno + 2,
                      errorMetaPair.second.flags,
                      errorMetaPair.second.exptime);
    set_with_meta(
            h, h1, key1, keylen1, NULL, 0, 0, &meta, errorMetaPair.second.cas);
    checkeq(PROTOCOL_BINARY_RESPONSE_KEY_EEXISTS, last_status.load(),
          "Expected invalid cas error");
    // check the stat
    temp = get_int_stat(h, h1, "ep_num_ops_set_meta");
    check(temp == 0, "Failed op does not count");

    //
    // test race with a concurrent set for a deleted key. should fail.
    //

    // do get_meta for the deleted key
    checkeq(ENGINE_SUCCESS, del(h, h1, key1, 0, 0), "Delete failed");
    wait_for_flusher_to_settle(h, h1);
    check(get_meta(h, h1, key1, errorMetaPair), "Expected to get meta");
    check(errorMetaPair.second.document_state == DocumentState::Deleted,
          "Expected deleted flag to be set");

    // do a concurrent set that changes the cas
    checkeq(ENGINE_SUCCESS,
            store(h, h1, NULL, OPERATION_SET, key1, "someothervalue"),
            "Failed set.");

    // attempt set_with_meta. should fail since cas is no longer valid.
    meta = ItemMetaData(errorMetaPair.second.cas,
                        errorMetaPair.second.seqno + 2,
                        errorMetaPair.second.flags,
                        errorMetaPair.second.exptime);
    set_with_meta(
            h, h1, key1, keylen1, NULL, 0, 0, &meta, errorMetaPair.second.cas);
    checkeq(PROTOCOL_BINARY_RESPONSE_KEY_EEXISTS, last_status.load(),
          "Expected invalid cas error");
    // check the stat
    temp = get_int_stat(h, h1, "ep_num_ops_set_meta");
    check(temp == 0, "Failed op does not count");

    return SUCCESS;
}

static enum test_result test_set_with_meta_race_with_delete(ENGINE_HANDLE *h, ENGINE_HANDLE_V1 *h1)
{
    char const *key1 = "key1";
    size_t keylen1 = strlen(key1);
    char const *key2 = "key2";
    size_t keylen2 = strlen(key2);
    // check the stat
    size_t temp = get_int_stat(h, h1, "ep_num_ops_set_meta");
    check(temp == 0, "Expect zero op");

    //
    // test race with a concurrent delete for an existing key. should fail.
    //

    // create a new key and do get_meta
    checkeq(ENGINE_SUCCESS,
            store(h, h1, NULL, OPERATION_SET, key1, "somevalue"),
            "Failed set.");
    wait_for_flusher_to_settle(h, h1);
    cb::EngineErrorMetadataPair errorMetaPair;
    check(get_meta(h, h1, key1, errorMetaPair), "Expected to get meta");

    // do a concurrent delete that changes the cas
    checkeq(ENGINE_SUCCESS, del(h, h1, key1, 0, 0), "Delete failed");

    // attempt set_with_meta. should fail since cas is no longer valid.
    ItemMetaData meta(errorMetaPair.second.cas,
                      errorMetaPair.second.seqno,
                      errorMetaPair.second.flags,
                      errorMetaPair.second.exptime);
    set_with_meta(h,
                  h1,
                  key1,
                  keylen1,
                  NULL,
                  0,
                  0,
                  &meta,
                  errorMetaPair.second.cas,
                  true);

    checkeq(PROTOCOL_BINARY_RESPONSE_KEY_ENOENT, last_status.load(),
            (std::string{"Expected invalid cas error (KEY_EXISTS or"
                         " KEY_ENOENT), got: "} +
             std::to_string(last_status.load())).c_str());

    // check the stat
    temp = get_int_stat(h, h1, "ep_num_ops_set_meta");
    check(temp == 0, "Expect zero op");

    //
    // test race with a concurrent delete for a deleted key. should pass since
    // the delete will fail.
    //

    // do get_meta for the deleted key
    wait_for_flusher_to_settle(h, h1);
    check(get_meta(h, h1, key1, errorMetaPair), "Expected to get meta");
    check(errorMetaPair.second.document_state == DocumentState::Deleted,
          "Expected deleted flag to be set");

    // do a concurrent delete. should fail.
    checkeq(ENGINE_KEY_ENOENT, del(h, h1, key1, 0, 0), "Delete failed");

    // attempt set_with_meta. should pass since cas is still valid.
    meta = ItemMetaData(errorMetaPair.second.cas,
                        errorMetaPair.second.seqno,
                        errorMetaPair.second.flags,
                        errorMetaPair.second.exptime);
    set_with_meta(h,
                  h1,
                  key1,
                  keylen1,
                  NULL,
                  0,
                  0,
                  &meta,
                  errorMetaPair.second.cas,
                  true);
    checkeq(PROTOCOL_BINARY_RESPONSE_SUCCESS, last_status.load(), "Expected success");
    // check the stat
    temp = get_int_stat(h, h1, "ep_num_ops_set_meta");
    check(temp == 1, "Expect some op");

    //
    // test race with a concurrent delete for a nonexistent key. should pass
    // since the delete will fail.
    //

    // do get_meta for a nonexisting key
    check(!get_meta(h, h1, key2, errorMetaPair),
          "Expected get meta to return false");
    checkeq(cb::engine_errc::no_such_key,
            errorMetaPair.first,
            "Expected no_such_key");

    // do a concurrent delete. should fail.
    checkeq(ENGINE_KEY_ENOENT, del(h, h1, key2, 0, 0), "Delete failed");

    // Attempt set_with_meta. This should pass as we set a new key passing 0 as
    // command CAS.
    set_with_meta(h, h1, key2, keylen2, NULL, 0, 0, &meta, 0, true);
    checkeq(PROTOCOL_BINARY_RESPONSE_SUCCESS, last_status.load(), "Expected success");
    // check the stat
    temp = get_int_stat(h, h1, "ep_num_ops_set_meta");
    check(temp == 2, "Expect some ops");

    return SUCCESS;
}

static enum test_result test_set_with_meta_xattr(ENGINE_HANDLE* h,
                                                 ENGINE_HANDLE_V1* h1) {
    const char* key = "set_with_meta_xattr_key";

    // Create XATTR doc with JSON body
    std::string value_data = R"({"json":"yes"})";
    std::vector<char> data = createXattrValue(value_data);

    const void* cookie = testHarness.create_cookie();

    // store a value (so we can get its metadata)
    checkeq(ENGINE_SUCCESS,
            store(h, h1, nullptr, OPERATION_SET, key, value_data.c_str()),
            "Failed set.");

    cb::EngineErrorMetadataPair errorMetaPair;

    check(get_meta(h, h1, key, errorMetaPair), "Expected to get meta");

    //init the meta data
    ItemMetaData itm_meta(errorMetaPair.second.cas,
                          errorMetaPair.second.seqno,
                          errorMetaPair.second.flags,
                          errorMetaPair.second.exptime);

    int force = 0;
    if (strstr(testHarness.get_current_testcase()->cfg,
               "conflict_resolution_type=lww") != nullptr) {
        force = FORCE_ACCEPT_WITH_META_OPS;
    }

    // Only enable XATTR
    testHarness.set_datatype_support(cookie, PROTOCOL_BINARY_DATATYPE_XATTR);

    // Set with the same meta data but now with the xattr/json value
    set_with_meta(h,
                  h1,
                  key,
                  strlen(key),
                  data.data(),
                  data.size(),
                  0,
                  &itm_meta,
                  errorMetaPair.second.cas,
                  force,
                  PROTOCOL_BINARY_DATATYPE_XATTR,
                  cookie);

    checkeq(PROTOCOL_BINARY_RESPONSE_SUCCESS, last_status.load(),
            "Expected the set_with_meta to be successful");

    // set_with_meta will mark JSON input as JSON
    item_info info;
    check(get_item_info(h, h1, &info, key, 0/*vb0*/), "get_item_info failed");
    checkeq(int(PROTOCOL_BINARY_DATATYPE_JSON|PROTOCOL_BINARY_DATATYPE_XATTR),
        int(info.datatype),
        "Expected datatype to be JSON and XATTR");

    if (isPersistentBucket(h, h1)) {
        wait_for_flusher_to_settle(h, h1);
        //evict the key
        evict_key(h, h1, key);

        //set with the same meta data but now as RAW BYTES.
        //This should result in a bg fetch
        set_with_meta(h, h1, key, strlen(key), data.data(), data.size(), 0, &itm_meta,
                      last_meta.cas, force, PROTOCOL_BINARY_RAW_BYTES, cookie);

        checkeq(PROTOCOL_BINARY_RESPONSE_KEY_EEXISTS, last_status.load(),
		"Expected return code to be EEXISTS");
    }

    testHarness.destroy_cookie(cookie);

    return SUCCESS;
}

static enum test_result test_delete_with_meta_xattr(ENGINE_HANDLE* h,
                                                    ENGINE_HANDLE_V1* h1) {
    const char* key1 = "delete_with_meta_xattr_key1";

    const void* cookie = testHarness.create_cookie();

    // Create XATTR doc with a JSON body
    // In practice a del_with_meta should come along with only XATTR, but
    // the command should work with a complete xattr/body blob
    std::string body = R"({"key1":"value","key2":"value"})";
    std::vector<char> data = createXattrValue(body);

    checkeq(ENGINE_SUCCESS,
            store(h, h1, nullptr, OPERATION_SET, key1, body.data()),
            "Failed to store key1.");

    if (isPersistentBucket(h, h1)) {
        wait_for_flusher_to_settle(h, h1);
    }

    // Get the metadata so we can build a del_with_meta
    cb::EngineErrorMetadataPair errorMetaPair;
    check(get_meta(h, h1, key1, errorMetaPair), "Failed get_meta(key1)");

    // Init the meta data for a successful delete
    ItemMetaData itm_meta(
            errorMetaPair.second.cas + 1, // +1 for CAS conflicts
            errorMetaPair.second.seqno + 1, // +1 for seqno conflicts
            errorMetaPair.second.flags,
            errorMetaPair.second.exptime);

    int force = 0;
    if (strstr(testHarness.get_current_testcase()->cfg,
               "conflict_resolution_type=lww") != nullptr) {
        force = FORCE_ACCEPT_WITH_META_OPS;
    }

    // Now enable XATTR
    testHarness.set_datatype_support(cookie, PROTOCOL_BINARY_DATATYPE_XATTR);

    // Now delete with a value (marked with XATTR)
    del_with_meta(h,
                  h1,
                  key1,
                  strlen(key1),
                  0, // vb
                  &itm_meta,
                  0, // cas
                  force,
                  cookie,
                  {}, // nmeta
                  PROTOCOL_BINARY_DATATYPE_XATTR,
                  data);

    /* @todo this should fail, but doesn't. We've just deleted the item, but
    it remains in the hash-table (marked deleted), the subsequent set finds the
    item and is happy to process this SET_CAS operation (returns success).
    A delete with no body would of dropped it from the hash-table and the
    SET_CAS would return enoent, delete_with_meta /should/ I think have the same
    effect.
    checkeq(ENGINE_KEY_ENOENT,
            store(h,
                  h1,
                  nullptr,
                  OPERATION_SET,
                  key1,
                  body.data(),
                  nullptr,
                  last_cas.load()),
            "Failed to store key1.");
    */

    checkeq(PROTOCOL_BINARY_RESPONSE_SUCCESS,
            last_status.load(),
            "Expected delete_with_meta(key1) to succeed");

    // Verify the new value is as expected
    item_info info;
    auto ret = get(h, h1, nullptr, key1, 0, DocStateFilter::AliveOrDeleted);
    checkeq(cb::engine_errc::success, ret.first, "Failed to get(key1)");

    check(h1->get_item_info(h, ret.second.get(), &info),
          "Failed get_item_info of key1");
    checkeq(data.size(), info.value[0].iov_len, "Value length mismatch");
    checkeq(0, memcmp(info.value[0].iov_base, data.data(), data.size()),
           "New body mismatch");
    checkeq(int(DocumentState::Deleted), int(info.document_state),
          "document_state is not DocumentState::Deleted");

    // The new value is XATTR with a JSON body (the del_w_meta should of
    // noticed)
    checkeq(int(PROTOCOL_BINARY_DATATYPE_XATTR | PROTOCOL_BINARY_DATATYPE_JSON),
            int(info.datatype),
            "datatype isn't JSON and XATTR");

    // @todo implement test for the deletion of a value that has xattr using
    // a delete that has none (i.e. non-xattr/!spock client)

    testHarness.destroy_cookie(cookie);

    return SUCCESS;
}

static enum test_result test_exp_persisted_set_del(ENGINE_HANDLE *h,
                                                   ENGINE_HANDLE_V1 *h1) {
    cb::EngineErrorMetadataPair errorMetaPair;

    check(!get_meta(h, h1, "key3", errorMetaPair),
          "Expected get_meta() to fail");

    ItemMetaData itm_meta(1, 1, 0, 0);
    set_with_meta(h,
                  h1,
                  "key3",
                  4,
                  "val0",
                  4,
                  0,
                  &itm_meta,
                  errorMetaPair.second.cas);

    itm_meta.revSeqno = 2;
    itm_meta.cas = 2;
    set_with_meta(h, h1, "key3", 4, "val1", 4, 0, &itm_meta, last_meta.cas);

    // MB-21725 Depending on how fast the flusher is, we may see 1 or 2.
    wait_for_stat_to_be_gte(h, h1, "ep_total_persisted", 1);

    itm_meta.revSeqno = 3;
    itm_meta.cas = 3;
    itm_meta.exptime = 1735689600; // expires in 2025
    set_with_meta(h, h1, "key3", 4, "val1", 4, 0, &itm_meta, last_meta.cas);

    testHarness.time_travel(500000000);
    // Wait for the item to be expired, either by the pager,
    // or by access (as part of persistence callback from a
    // previous set - slow disk), or the compactor (unlikely).
    wait_for_expired_items_to_be(h, h1, 1);

    wait_for_flusher_to_settle(h, h1);
    wait_for_stat_to_be(h, h1, "curr_items", 0);

<<<<<<< HEAD
    check(get_meta(h, h1, "key3", errorMetaPair), "Expected to get meta");
    check(errorMetaPair.second.seqno == 4, "Expected seqno to match");
    check(errorMetaPair.second.cas != 3, "Expected cas to be different");
    check(errorMetaPair.second.flags == 0, "Expected flags to match");
=======
    check(get_meta(h, h1, "key3"), "Expected to get meta");
    checkeq(PROTOCOL_BINARY_RESPONSE_SUCCESS, last_status.load(), "Expected success");
    check(last_meta.revSeqno == 4ull, "Expected seqno to match");
    check(last_meta.cas != 3, "Expected cas to be different");
    check(last_meta.flags == 0, "Expected flags to match");
>>>>>>> a52ce0a4

    return SUCCESS;
}

static enum test_result test_temp_item_deletion(ENGINE_HANDLE *h, ENGINE_HANDLE_V1 *h1)
{
    // Do get_meta for an existing key
    char const *k1 = "k1";

    checkeq(ENGINE_SUCCESS,
            store(h, h1, NULL, OPERATION_SET, k1, "somevalue"),
            "Failed set.");
    wait_for_flusher_to_settle(h, h1);

    checkeq(ENGINE_SUCCESS, del(h, h1, k1, 0, 0), "Delete failed");
    wait_for_flusher_to_settle(h, h1);
    wait_for_stat_to_be(h, h1, "curr_items", 0);

    // Issue a get_meta for a deleted key. This will need to bring in a temp
    // item into the hashtable as a placeholder for the (deleted) metadata
    // which needs to be loaded from disk via BG fetch
    // We need to temporarily disable the reader threads as to prevent the
    // BGfetch from immediately running and removing our temp_item before
    // we've had chance to validate its existence.
    set_param(h, h1, protocol_binary_engine_param_flush,
              "num_reader_threads", "0");

    // Disable nonio so that we have better control of the expirypager
    set_param(h, h1, protocol_binary_engine_param_flush,
              "num_nonio_threads", "0");

    // Tell the harness not to handle EWOULDBLOCK for us - we want it to
    // be outstanding while we check the below stats.
    const void *cookie = testHarness.create_cookie();
    testHarness.set_ewouldblock_handling(cookie, false);

    cb::EngineErrorMetadataPair errorMetaPair;

    check(!get_meta(h, h1, k1, errorMetaPair, cookie),
          "Expected get_meta to fail (EWOULDBLOCK)");
    checkeq(cb::engine_errc::would_block,
            errorMetaPair.first,
            "Expected EWOULDBLOCK");

    checkeq(0, get_int_stat(h, h1, "curr_items"), "Expected zero curr_items");
    checkeq(1, get_int_stat(h, h1, "curr_temp_items"), "Expected single temp_items");

    // Re-enable EWOULDBLOCK handling (and reader threads), and re-issue.
    testHarness.set_ewouldblock_handling(cookie, true);
    set_param(h, h1, protocol_binary_engine_param_flush,
              "num_reader_threads", "1");

    check(get_meta(h, h1, k1, errorMetaPair, cookie),
          "Expected get_meta to succeed");
    check(errorMetaPair.second.document_state == DocumentState::Deleted,
          "Expected deleted flag to be set");

    // Even though 2 get_meta calls are made, we may have one or two bg fetches
    // done. That is if first bgfetch restores in HT, the deleted item from
    // disk, before the second get_meta call tries to find that item in HT,
    // we will have only 1 bgfetch
    wait_for_stat_to_be_gte(h, h1, "ep_bg_meta_fetched", 1);
    int exp_get_meta_ops = get_int_stat(h, h1, "ep_num_ops_get_meta");

    // Do get_meta for a non-existing key.
    char const *k2 = "k2";
    check(!get_meta(h, h1, k2, errorMetaPair),
          "Expected get meta to return false");
    checkeq(cb::engine_errc::no_such_key,
            errorMetaPair.first,
            "Expected no_such_key");

    // This call for get_meta may or may not result in bg fetch because
    // bloomfilter may predict that key does not exist.
    // However we still must increment the ep_num_ops_get_meta count
    checkeq(exp_get_meta_ops + 1, get_int_stat(h, h1, "ep_num_ops_get_meta"),
            "Num get meta ops not as expected");

    // Trigger the expiry pager and verify that two temp items are deleted
    set_param(h, h1, protocol_binary_engine_param_flush,
              "num_nonio_threads", "1");

    wait_for_stat_to_be(h, h1, "ep_expired_pager", 1);
    checkeq(0, get_int_stat(h, h1, "curr_items"), "Expected zero curr_items");
    checkeq(0, get_int_stat(h, h1, "curr_temp_items"), "Expected zero temp_items");

    testHarness.destroy_cookie(cookie);

    return SUCCESS;
}

static enum test_result test_add_meta_conflict_resolution(ENGINE_HANDLE *h,
                                                          ENGINE_HANDLE_V1 *h1) {
    // put some random metadata
    ItemMetaData itemMeta;
    itemMeta.revSeqno = 10;
    itemMeta.cas = 0xdeadbeef;
    itemMeta.exptime = 0;
    itemMeta.flags = 0xdeadbeef;

    add_with_meta(h, h1, "key", 3, NULL, 0, 0, &itemMeta);
    checkeq(PROTOCOL_BINARY_RESPONSE_SUCCESS, last_status.load(), "Expected success");
    checkeq(0, get_int_stat(h, h1, "ep_bg_meta_fetched"),
            "Expected no bg meta fetches, thanks to bloom filters");

    checkeq(ENGINE_SUCCESS, del(h, h1, "key", 0, 0), "Delete failed");
    wait_for_flusher_to_settle(h, h1);
    wait_for_stat_to_be(h, h1, "curr_items", 0);

    // Check all meta data is the same
    itemMeta.revSeqno++;
    itemMeta.cas++;
    add_with_meta(h, h1, "key", 3, NULL, 0, 0, &itemMeta);
    checkeq(PROTOCOL_BINARY_RESPONSE_KEY_EEXISTS, last_status.load(), "Expected exists");
    checkeq(isPersistentBucket(h, h1) ? 1 : 0,
            get_int_stat(h, h1, "ep_bg_meta_fetched"),
            "Expected bg meta fetches");
    checkeq(1, get_int_stat(h, h1, "ep_num_ops_set_meta_res_fail"),
          "Expected set meta conflict resolution failure");

    // Check has older flags fails
    itemMeta.flags = 0xdeadbeee;
    add_with_meta(h, h1, "key", 3, NULL, 0, 0, &itemMeta);
    checkeq(PROTOCOL_BINARY_RESPONSE_KEY_EEXISTS, last_status.load(), "Expected exists");
    checkeq(2, get_int_stat(h, h1, "ep_num_ops_set_meta_res_fail"),
          "Expected set meta conflict resolution failure");

    // Check testing with old seqno
    itemMeta.revSeqno--;
    add_with_meta(h, h1, "key", 3, NULL, 0, 0, &itemMeta);
    checkeq(PROTOCOL_BINARY_RESPONSE_KEY_EEXISTS, last_status.load(), "Expected exists");
    checkeq(3, get_int_stat(h, h1, "ep_num_ops_set_meta_res_fail"),
          "Expected set meta conflict resolution failure");

    itemMeta.revSeqno += 10;
    add_with_meta(h, h1, "key", 3, NULL, 0, 0, &itemMeta);
    checkeq(PROTOCOL_BINARY_RESPONSE_SUCCESS, last_status.load(), "Expected success");
    checkeq(3, get_int_stat(h, h1, "ep_num_ops_set_meta_res_fail"),
          "Expected set meta conflict resolution failure");

    return SUCCESS;
}

static enum test_result test_set_meta_conflict_resolution(ENGINE_HANDLE *h,
                                                          ENGINE_HANDLE_V1 *h1) {
    // put some random metadata
    ItemMetaData itemMeta;
    itemMeta.revSeqno = 10;
    itemMeta.cas = 0xdeadbeef;
    itemMeta.exptime = 0;
    itemMeta.flags = 0xdeadbeef;

    checkeq(0, get_int_stat(h, h1, "ep_num_ops_set_meta"),
          "Expect zero setMeta ops");

    set_with_meta(h, h1, "key", 3, NULL, 0, 0, &itemMeta, 0);
    checkeq(PROTOCOL_BINARY_RESPONSE_SUCCESS, last_status.load(), "Expected success");
    checkeq(0, get_int_stat(h, h1, "ep_bg_meta_fetched"),
            "Expected no bg meta fetches, thanks to bloom filters");

    // Check all meta data is the same
    set_with_meta(h, h1, "key", 3, NULL, 0, 0, &itemMeta, 0);
    checkeq(PROTOCOL_BINARY_RESPONSE_KEY_EEXISTS, last_status.load(), "Expected exists");
    checkeq(1, get_int_stat(h, h1, "ep_num_ops_set_meta_res_fail"),
          "Expected set meta conflict resolution failure");

    // Check has older flags fails
    itemMeta.flags = 0xdeadbeee;
    set_with_meta(h, h1, "key", 3, NULL, 0, 0, &itemMeta, 0);
    checkeq(PROTOCOL_BINARY_RESPONSE_KEY_EEXISTS, last_status.load(), "Expected exists");
    checkeq(2, get_int_stat(h, h1, "ep_num_ops_set_meta_res_fail"),
          "Expected set meta conflict resolution failure");

    // Check has newer flags passes
    itemMeta.flags = 0xdeadbeff;
    set_with_meta(h, h1, "key", 3, NULL, 0, 0, &itemMeta, 0);
    checkeq(PROTOCOL_BINARY_RESPONSE_SUCCESS, last_status.load(), "Expected success");

    // Check that newer exptime wins
    itemMeta.exptime = time(NULL) + 10;
    set_with_meta(h, h1, "key", 3, NULL, 0, 0, &itemMeta, 0);
    checkeq(PROTOCOL_BINARY_RESPONSE_SUCCESS, last_status.load(), "Expected success");

    // Check that smaller exptime loses
    itemMeta.exptime = 0;
    set_with_meta(h, h1, "key", 3, NULL, 0, 0, &itemMeta, 0);
    checkeq(PROTOCOL_BINARY_RESPONSE_KEY_EEXISTS, last_status.load(), "Expected exists");
    checkeq(3, get_int_stat(h, h1, "ep_num_ops_set_meta_res_fail"),
          "Expected set meta conflict resolution failure");

    // Check testing with old seqno
    itemMeta.revSeqno--;
    set_with_meta(h, h1, "key", 3, NULL, 0, 0, &itemMeta, 0);
    checkeq(PROTOCOL_BINARY_RESPONSE_KEY_EEXISTS, last_status.load(), "Expected exists");
    checkeq(4, get_int_stat(h, h1, "ep_num_ops_set_meta_res_fail"),
          "Expected set meta conflict resolution failure");

    itemMeta.revSeqno += 10;
    set_with_meta(h, h1, "key", 3, NULL, 0, 0, &itemMeta, 0);
    checkeq(PROTOCOL_BINARY_RESPONSE_SUCCESS, last_status.load(), "Expected success");
    checkeq(4, get_int_stat(h, h1, "ep_num_ops_set_meta_res_fail"),
          "Expected set meta conflict resolution failure");

    checkeq(0, get_int_stat(h, h1, "ep_bg_meta_fetched"),
            "Expect no bg meta fetches");

    return SUCCESS;
}

static enum test_result test_set_meta_lww_conflict_resolution(ENGINE_HANDLE *h,
                                                              ENGINE_HANDLE_V1 *h1) {
    // put some random metadata
    ItemMetaData itemMeta;
    itemMeta.revSeqno = 10;
    itemMeta.cas = 0xdeadbeef;
    itemMeta.exptime = 0;
    itemMeta.flags = 0xdeadbeef;

    checkeq(0, get_int_stat(h, h1, "ep_num_ops_set_meta"),
          "Expect zero setMeta ops");

    set_with_meta(h, h1, "key", 3, NULL, 0, 0, &itemMeta, 0,
                  FORCE_ACCEPT_WITH_META_OPS);
    checkeq(PROTOCOL_BINARY_RESPONSE_SUCCESS, last_status.load(), "Expected success");
    checkeq(0, get_int_stat(h, h1, "ep_bg_meta_fetched"),
            "Expected no bg meta fetchs, thanks to bloom filters");

    // Check all meta data is the same
    set_with_meta(h, h1, "key", 3, NULL, 0, 0, &itemMeta, 0,
                  FORCE_ACCEPT_WITH_META_OPS);
    checkeq(PROTOCOL_BINARY_RESPONSE_KEY_EEXISTS, last_status.load(), "Expected exists");
    checkeq(1, get_int_stat(h, h1, "ep_num_ops_set_meta_res_fail"),
          "Expected set meta conflict resolution failure");

    // Check that an older cas fails
    itemMeta.cas = 0xdeadbeee;
    set_with_meta(h, h1, "key", 3, NULL, 0, 0, &itemMeta, 0,
                  FORCE_ACCEPT_WITH_META_OPS);
    checkeq(PROTOCOL_BINARY_RESPONSE_KEY_EEXISTS, last_status.load(), "Expected exists");
    checkeq(2, get_int_stat(h, h1, "ep_num_ops_set_meta_res_fail"),
          "Expected set meta conflict resolution failure");

    // Check that a higher cas passes
    itemMeta.cas = 0xdeadbeff;
    set_with_meta(h, h1, "key", 3, NULL, 0, 0, &itemMeta, 0,
                  FORCE_ACCEPT_WITH_META_OPS);
    checkeq(PROTOCOL_BINARY_RESPONSE_SUCCESS, last_status.load(), "Expected success");

    // Check that we fail requests if the force flag is not set
    itemMeta.cas = 0xdeadbeff + 1;
    set_with_meta(h, h1, "key", 3, NULL, 0, 0, &itemMeta, 0,
                  0/*options*/);
    checkeq(PROTOCOL_BINARY_RESPONSE_EINVAL, last_status.load(), "Expected EINVAL");

    return SUCCESS;
}

static enum test_result test_del_meta_conflict_resolution(ENGINE_HANDLE *h,
                                                          ENGINE_HANDLE_V1 *h1) {
    checkeq(ENGINE_SUCCESS,
            store(h, h1, NULL, OPERATION_SET, "key", "somevalue"),
            "Failed set.");
    wait_for_flusher_to_settle(h, h1);

    // put some random metadata
    ItemMetaData itemMeta;
    itemMeta.revSeqno = 10;
    itemMeta.cas = 0xdeadbeef;
    itemMeta.exptime = 0;
    itemMeta.flags = 0xdeadbeef;

    del_with_meta(h, h1, "key", 3, 0, &itemMeta);
    checkeq(PROTOCOL_BINARY_RESPONSE_SUCCESS, last_status.load(), "Expected success");
    wait_for_flusher_to_settle(h, h1);
    wait_for_stat_to_be(h, h1, "curr_items", 0);

    // Check all meta data is the same
    del_with_meta(h, h1, "key", 3, 0, &itemMeta);
    checkeq(PROTOCOL_BINARY_RESPONSE_KEY_EEXISTS, last_status.load(), "Expected exists");
    checkeq(1, get_int_stat(h, h1, "ep_num_ops_del_meta_res_fail"),
          "Expected delete meta conflict resolution failure");

    // Check has older flags fails
    itemMeta.flags = 0xdeadbeee;
    del_with_meta(h, h1, "key", 3, 0, &itemMeta);
    checkeq(PROTOCOL_BINARY_RESPONSE_KEY_EEXISTS, last_status.load(), "Expected exists");
    checkeq(2, get_int_stat(h, h1, "ep_num_ops_del_meta_res_fail"),
          "Expected delete meta conflict resolution failure");

    // Check that smaller exptime loses
    itemMeta.exptime = 0;
    del_with_meta(h, h1, "key", 3, 0, &itemMeta);
    checkeq(PROTOCOL_BINARY_RESPONSE_KEY_EEXISTS, last_status.load(), "Expected exists");
    checkeq(3, get_int_stat(h, h1, "ep_num_ops_del_meta_res_fail"),
          "Expected delete meta conflict resolution failure");

    // Check testing with old seqno
    itemMeta.revSeqno--;
    del_with_meta(h, h1, "key", 3, 0, &itemMeta);
    checkeq(PROTOCOL_BINARY_RESPONSE_KEY_EEXISTS, last_status.load(), "Expected exists");
    check(get_int_stat(h, h1, "ep_num_ops_del_meta_res_fail") == 4,
          "Expected delete meta conflict resolution failure");

    itemMeta.revSeqno += 10;
    del_with_meta(h, h1, "key", 3, 0, &itemMeta);
    checkeq(PROTOCOL_BINARY_RESPONSE_SUCCESS, last_status.load(), "Expected success");
    check(get_int_stat(h, h1, "ep_num_ops_del_meta_res_fail") == 4,
          "Expected delete meta conflict resolution failure");

    return SUCCESS;
}

static enum test_result test_del_meta_lww_conflict_resolution(ENGINE_HANDLE *h,
                                                              ENGINE_HANDLE_V1 *h1) {

    item *i = NULL;
    item_info info;

    checkeq(ENGINE_SUCCESS,
            store(h, h1, NULL, OPERATION_SET, "key", "somevalue", &i),
            "Failed set.");

    h1->get_item_info(h, i, &info);
    wait_for_flusher_to_settle(h, h1);
    h1->release(h, i);

    // put some random metadata
    ItemMetaData itemMeta;
    itemMeta.revSeqno = 10;
    itemMeta.cas = info.cas + 1;
    itemMeta.exptime = 0;
    itemMeta.flags = 0xdeadbeef;

    // first check the command fails if no force is set
    del_with_meta(h, h1, "key", 3, 0, &itemMeta, 0, 0/*options*/);
    checkeq(PROTOCOL_BINARY_RESPONSE_EINVAL, last_status.load(), "Expected EINVAL");

    del_with_meta(h, h1, "key", 3, 0, &itemMeta, 0, FORCE_ACCEPT_WITH_META_OPS);
    checkeq(PROTOCOL_BINARY_RESPONSE_SUCCESS, last_status.load(), "Expected success");
    wait_for_flusher_to_settle(h, h1);
    wait_for_stat_to_be(h, h1, "curr_items", 0);

    // Check all meta data is the same
    del_with_meta(h, h1, "key", 3, 0, &itemMeta, 0, FORCE_ACCEPT_WITH_META_OPS);
    checkeq(PROTOCOL_BINARY_RESPONSE_KEY_EEXISTS, last_status.load(), "Expected exists");
    checkeq(1, get_int_stat(h, h1, "ep_num_ops_del_meta_res_fail"),
          "Expected delete meta conflict resolution failure");

    // Check that higher rev seqno but lower cas fails
    itemMeta.cas = info.cas;
    itemMeta.revSeqno = 11;
    del_with_meta(h, h1, "key", 3, 0, &itemMeta, 0, FORCE_ACCEPT_WITH_META_OPS);
    checkeq(PROTOCOL_BINARY_RESPONSE_KEY_EEXISTS, last_status.load(), "Expected exists");
    checkeq(2, get_int_stat(h, h1, "ep_num_ops_del_meta_res_fail"),
          "Expected delete meta conflict resolution failure");

    // Check that a higher cas and lower rev seqno passes
    itemMeta.cas = info.cas + 2;
    itemMeta.revSeqno = 9;
    del_with_meta(h, h1, "key", 3, 0, &itemMeta, 0, FORCE_ACCEPT_WITH_META_OPS);
    checkeq(PROTOCOL_BINARY_RESPONSE_SUCCESS, last_status.load(), "Expected sucess");

    return SUCCESS;
}

static enum test_result test_getMeta_with_item_eviction(ENGINE_HANDLE *h,
                                                        ENGINE_HANDLE_V1 *h1)
{
    char const *key = "test_get_meta";
    item *i = NULL;
    checkeq(ENGINE_SUCCESS,
            store(h, h1, NULL, OPERATION_SET, key, "somevalue", &i),
            "Failed set.");
    wait_for_flusher_to_settle(h, h1);
    evict_key(h, h1, key, 0, "Ejected.");

    Item *it = reinterpret_cast<Item*>(i);

    cb::EngineErrorMetadataPair errorMetaPair;
    check(get_meta(h, h1, key, errorMetaPair), "Expected to get meta");
    ItemMetaData metadata(it->getCas(), it->getRevSeqno(),
                          it->getFlags(), it->getExptime());
    verifyMetaData(metadata, errorMetaPair.second);

    h1->release(h, i);
    return SUCCESS;
}

static enum test_result test_set_with_meta_and_check_drift_stats(ENGINE_HANDLE *h, ENGINE_HANDLE_V1 *h1) {
    // Activate n vbuckets (vb 0 is already)
    const int n_vbuckets = 10;
    for (int ii = 1; ii < n_vbuckets; ii++) {
        check(set_vbucket_state(h, h1, ii, vbucket_state_active),
              "Failed to set vbucket state.");
    }

    // Let's make vbucket n/2 be the one who is ahead, n/3 is behind
    const int aheadVb = n_vbuckets/2;
    const int behindVb = n_vbuckets/3;
    checkne(aheadVb, behindVb, "Cannot have the same VB as ahead/behind");

    HLC hlc(0 /*init HLC*/,
            HlcCasSeqnoUninitialised,
            std::chrono::microseconds(0) /*ahead threshold*/,
            std::chrono::microseconds(0) /*behind threshold*/);

    // grab the drift behind threshold
    uint64_t driftBehindThreshold = get_ull_stat(h, h1,
                                                 "ep_hlc_drift_ahead_threshold_us",
                                                 nullptr);
    // Create n keys
    const int n_keys = 5;
    for (int ii = 0 ; ii < n_vbuckets; ii++) {
        for (int k = 0; k < n_keys; k++) {
            std::string key = "key_" + std::to_string(k);
            ItemMetaData itm_meta;
            itm_meta.cas = hlc.nextHLC();
            if (ii == aheadVb) {
                // Push this guy *far* ahead (1 year)
                itm_meta.cas += 3154E10;
            } else if(ii == behindVb) {
                // just be sure it was already greater then 1 + driftthreshold
                checkge(itm_meta.cas, uint64_t(1) + driftBehindThreshold,
                        "HLC was already zero");
                // set to be way way behind...
                itm_meta.cas = 1;
            }
            set_with_meta(h, h1, key.data(), key.size(), NULL, 0, ii, &itm_meta,
                          0, FORCE_ACCEPT_WITH_META_OPS);
            checkeq(PROTOCOL_BINARY_RESPONSE_SUCCESS, last_status.load(),
                    "Expected success");
        }
    }

    // Bucket stats should report drift
    checkge(get_ull_stat(h, h1, "ep_active_hlc_drift"), uint64_t(0),
            "Expected drift above zero");
    checkeq(uint64_t(n_keys*n_vbuckets), get_ull_stat(h, h1, "ep_active_hlc_drift_count"),
            "Expected ahead counter to match mutations");

    // Victim VBs should have exceptions
    {
        std::string vbAheadName = "vb_" + std::to_string(aheadVb);
        std::string ahead_threshold_exceeded = vbAheadName + ":drift_ahead_threshold_exceeded";
        std::string behind_threshold_exceeded = vbAheadName + ":drift_behind_threshold_exceeded";
        std::string total_abs_drift = vbAheadName + ":total_abs_drift";
        std::string details = "vbucket-details " + std::to_string(aheadVb);
            checkeq(uint64_t(n_keys), get_ull_stat(h, h1, ahead_threshold_exceeded.data(), details.data()),
                "Expected ahead threshold to match mutations");
        checkeq(uint64_t(0), get_ull_stat(h, h1, behind_threshold_exceeded.data(), details.data()),
                "Expected no behind exceptions");
        checkge(get_ull_stat(h, h1, total_abs_drift.data(), details.data()), uint64_t(0),
                "Expected some drift");
    }

    {
        std::string vbBehindName = "vb_" + std::to_string(behindVb);
        std::string ahead_threshold_exceeded = vbBehindName + ":drift_ahead_threshold_exceeded";
        std::string behind_threshold_exceeded = vbBehindName + ":drift_behind_threshold_exceeded";
        std::string total_abs_drift = vbBehindName + ":total_abs_drift";
        std::string details = "vbucket-details " + std::to_string(behindVb);
        checkeq(uint64_t(n_keys), get_ull_stat(h, h1, behind_threshold_exceeded.data(), details.data()),
                "Expected behind threshold to match mutations");
        checkeq(uint64_t(0), get_ull_stat(h, h1, ahead_threshold_exceeded.data(), details.data()),
                "Expected no ahead exceptions");
        checkge(get_ull_stat(h, h1, total_abs_drift.data(), details.data()), uint64_t(0),
                "Expected some drift");
    }


    return SUCCESS;
}

static enum test_result test_del_with_meta_and_check_drift_stats(ENGINE_HANDLE *h, ENGINE_HANDLE_V1 *h1) {
    // Activate n vbuckets (vb 0 is already)
    const int n_vbuckets = 10;
    for (int ii = 1; ii < n_vbuckets; ii++) {
        check(set_vbucket_state(h, h1, ii, vbucket_state_active),
              "Failed to set vbucket state.");
    }

    // Let's make vbucket n/2 be the one who is ahead, n/3 is behind
    const int aheadVb = n_vbuckets/2;
    const int behindVb = n_vbuckets/3;
    checkne(aheadVb, behindVb, "Cannot have the same VB as ahead/behind");

    HLC hlc(0 /*init HLC*/,
            HlcCasSeqnoUninitialised,
            std::chrono::microseconds(0) /*ahead threshold*/,
            std::chrono::microseconds(0) /*behind threshold*/);

    // grab the drift behind threshold
    uint64_t driftBehindThreshold = get_ull_stat(h, h1,
                                                 "ep_hlc_drift_ahead_threshold_us",
                                                 nullptr);
    // Create n keys * n_vbuckets
    const int n_keys = 5;
    for (int ii = 0 ; ii < n_vbuckets; ii++) {
        for (int k = 0; k < n_keys; k++) {
            std::string key = "key_" + std::to_string(k);

            // In the del_with_meta test we want to pretend a del_wm came from
            // the past, so we want to ensure a delete doesn't get rejected
            // by LWW conflict resolution, thus write all documents that are
            // going to be deleted with set_with_meta, and write them way in the past.
            // This will trigger threshold and increment drift stats... so we
            // account for these later
            ItemMetaData itm_meta;
            itm_meta.cas = 1; // set to 1
            set_with_meta(h, h1, key.data(), key.size(), NULL, 0, ii, &itm_meta,
                          0, FORCE_ACCEPT_WITH_META_OPS);
            checkeq(PROTOCOL_BINARY_RESPONSE_SUCCESS, last_status.load(),
                    "Expected success");
        }
    }

    checkeq(uint64_t(0), get_ull_stat(h, h1, "ep_active_ahead_exceptions"),
            "Expected ahead counter to match mutations");
    checkeq(uint64_t(n_keys*n_vbuckets), get_ull_stat(h, h1, "ep_active_behind_exceptions"),
            "Expected behind counter to match mutations");

    // Del_with_meta n_keys to n_vbuckets
    for (int ii = 0 ; ii < n_vbuckets; ii++) {
        for (int k = 0; k < n_keys; k++) {
            std::string key = "key_" + std::to_string(k);
            ItemMetaData itm_meta;
            itm_meta.cas = hlc.nextHLC();
            if (ii == aheadVb) {
                // Push this guy *far* ahead (1 year)
                itm_meta.cas += 3154E10;
            } else if(ii == behindVb) {
                // just be sure it was already greater than 1 + driftthreshold
                checkge(itm_meta.cas, uint64_t(1) + driftBehindThreshold,
                        "HLC was already zero");
                // set to be way way behind, but ahead of the documents we have set
                itm_meta.cas = 2;
            }
            del_with_meta(h, h1, key.data(), key.size(), ii, &itm_meta,
                          1, FORCE_ACCEPT_WITH_META_OPS);
            checkeq(PROTOCOL_BINARY_RESPONSE_SUCCESS, last_status.load(),
                    "Expected success");
        }
    }

    // Bucket stats should report drift
    checkge(get_ull_stat(h, h1, "ep_active_hlc_drift"), uint64_t(0),
            "Expected drift above zero");
    checkeq(2*uint64_t(n_keys*n_vbuckets), get_ull_stat(h, h1, "ep_active_hlc_drift_count"),
            "Expected ahead counter to match mutations");

    // and should report total exception of all VBs
    checkeq(uint64_t(n_keys), get_ull_stat(h, h1, "ep_active_ahead_exceptions"),
            "Expected ahead counter to match mutations");
    checkeq(uint64_t(n_keys + (n_keys*n_vbuckets)), get_ull_stat(h, h1, "ep_active_behind_exceptions"),
            "Expected behind counter to match mutations");

    // Victim VBs should have exceptions
    {
        std::string vbAheadName = "vb_" + std::to_string(aheadVb);
        std::string ahead_threshold_exceeded = vbAheadName + ":drift_ahead_threshold_exceeded";
        std::string behind_threshold_exceeded = vbAheadName + ":drift_behind_threshold_exceeded";
        std::string total_abs_drift = vbAheadName + ":total_abs_drift";
        std::string details = "vbucket-details " + std::to_string(aheadVb);

        checkeq(uint64_t(n_keys),
                get_ull_stat(h, h1, ahead_threshold_exceeded.data(), details.data()),
                "Expected ahead threshold to match mutations");
        checkge(get_ull_stat(h, h1, total_abs_drift.data(), details.data()), uint64_t(0),
                "Expected some drift");
    }

    {
        std::string vbBehindName = "vb_" + std::to_string(behindVb);
        std::string ahead_threshold_exceeded = vbBehindName + ":drift_ahead_threshold_exceeded";
        std::string behind_threshold_exceeded = vbBehindName + ":drift_behind_threshold_exceeded";
        std::string total_abs_drift = vbBehindName + ":total_abs_drift";
        std::string details = "vbucket-details " + std::to_string(behindVb);

        // *2 behind due to the initial set_with_meta
        checkeq(uint64_t(n_keys*2), get_ull_stat(h, h1, behind_threshold_exceeded.data(), details.data()),
                "Expected behind threshold to match mutations");
        checkeq(uint64_t(0), get_ull_stat(h, h1, ahead_threshold_exceeded.data(), details.data()),
                "Expected no ahead exceptions");
        checkge(get_ull_stat(h, h1, total_abs_drift.data(), details.data()), uint64_t(0),
                "Expected some drift");
    }


    return SUCCESS;
}

static enum test_result test_setting_drift_threshold(ENGINE_HANDLE *h, ENGINE_HANDLE_V1 *h1) {

    std::vector<std::tuple<std::string, std::string, std::string> > configData =
        {std::make_tuple("ep_hlc_drift_ahead_threshold_us",
                         "hlc_drift_ahead_threshold_us",
                         "vb_0:drift_ahead_threshold"),
         std::make_tuple("ep_hlc_drift_behind_threshold_us",
                         "hlc_drift_behind_threshold_us",
                         "vb_0:drift_behind_threshold")};

    std::vector<std::pair<std::string, std::chrono::microseconds> > values = {
        {"0", std::chrono::microseconds(0)},
        {"1", std::chrono::microseconds(1)},
        {"-1", std::chrono::microseconds(-1)},
        {"-0", std::chrono::microseconds(0)},
        {"18446744073709551615",
         std::chrono::microseconds(18446744073709551615ull)}};

    for (auto data : values) {
        for (auto conf : configData) {
            check(set_param(h, h1, protocol_binary_engine_param_vbucket,
                     std::get<1>(conf).c_str(), data.first.data()),
                "Expected set_param success");

            checkeq(int64_t(data.second.count()),
                    int64_t(get_ull_stat(h, h1, std::get<0>(conf).c_str(), nullptr)),
                    "Expected the stat to change to the new value");

            // The VB stat values are in nanoseconds
            checkeq(int64_t(std::chrono::nanoseconds(data.second).count()),
                    int64_t(get_ull_stat(h, h1, std::get<2>(conf).c_str(), "vbucket-details 0")),
                    "Expected the VB stats to change to the new value");
        }
    }
    return SUCCESS;
}

/*
 * Perform set_with_meta and check CAS regeneration is ok.
 */
static enum test_result test_cas_regeneration(ENGINE_HANDLE *h,
                                              ENGINE_HANDLE_V1 *h1) {

    // First store a key from the past (small CAS).
    ItemMetaData itemMeta;
    itemMeta.revSeqno = 10;
    itemMeta.cas = 0x1;
    itemMeta.exptime = 0;
    itemMeta.flags = 0xdeadbeef;
    int force = 0;

    if (strstr(testHarness.get_current_testcase()->cfg,
               "conflict_resolution_type=lww") != nullptr) {
        force = FORCE_ACCEPT_WITH_META_OPS;
    }

    // Set the key with a low CAS value
    set_with_meta(h, h1, "key", 3, nullptr, 0, 0, &itemMeta, 0, force);
    checkeq(PROTOCOL_BINARY_RESPONSE_SUCCESS, last_status.load(), "Expected success");

    cb::EngineErrorMetadataPair errorMetaPair;

    check(get_meta(h, h1, "key", errorMetaPair), "Failed to get_meta");

    // CAS must be what we set.
    checkeq(itemMeta.cas,
            errorMetaPair.second.cas,
            "CAS is not the value we stored");

    itemMeta.cas++;

    // Check that the code requires skip
    set_with_meta(h, h1, "key", 3, nullptr, 0, 0, &itemMeta, 0,
                  REGENERATE_CAS/*but no skip*/);
    checkeq(PROTOCOL_BINARY_RESPONSE_EINVAL, last_status.load(),
            "Expected EINVAL");

    set_with_meta(h, h1, "key", 3, nullptr, 0, 0, &itemMeta, 0,
                  REGENERATE_CAS|SKIP_CONFLICT_RESOLUTION_FLAG);

    checkeq(PROTOCOL_BINARY_RESPONSE_SUCCESS, last_status.load(),
            "Expected success");

    check(get_meta(h, h1, "key", errorMetaPair), "Failed to get_meta");

    uint64_t cas = errorMetaPair.second.cas;
    // Check item has a new CAS
    checkne(itemMeta.cas, cas, "CAS was not regenerated");

    itemMeta.cas++;
    // All flags set should still regen the cas (lww and seqno)
    set_with_meta(h, h1, "key", 3, nullptr, 0, 0, &itemMeta, 0,
                  REGENERATE_CAS|SKIP_CONFLICT_RESOLUTION_FLAG|force);

    checkeq(PROTOCOL_BINARY_RESPONSE_SUCCESS, last_status.load(),
            "Expected success");

    check(get_meta(h, h1, "key", errorMetaPair), "Failed to get_meta");
    // Check item has a new CAS
    checkne(itemMeta.cas, errorMetaPair.second.cas, "CAS was not regenerated");
    checkne(cas, errorMetaPair.second.cas, "CAS was not regenerated");
    return SUCCESS;
}

/*
 * Perform del_with_meta and check CAS regeneration is ok.
 */
static enum test_result test_cas_regeneration_del_with_meta(
        ENGINE_HANDLE* h, ENGINE_HANDLE_V1* h1) {
    const std::string key("key");
    // First store a key from the past (small CAS).
    ItemMetaData itemMeta;
    itemMeta.revSeqno = 10;
    itemMeta.cas = 0x1;
    itemMeta.exptime = 0;
    itemMeta.flags = 0xdeadbeef;
    int force = 0;

    if (strstr(testHarness.get_current_testcase()->cfg,
               "conflict_resolution_type=lww") != nullptr) {
        force = FORCE_ACCEPT_WITH_META_OPS;
    }

    // Set the key with a low CAS value
    set_with_meta(h,
                  h1,
                  key.c_str(),
                  key.length(),
                  nullptr,
                  0,
                  0,
                  &itemMeta,
                  0,
                  force);
    checkeq(PROTOCOL_BINARY_RESPONSE_SUCCESS,
            last_status.load(),
            "Expected success");

    cb::EngineErrorMetadataPair errorMetaPair;
    check(get_meta(h, h1, key.c_str(), errorMetaPair), "Failed to get_meta");
    // CAS must be what we set.
    checkeq(itemMeta.cas,
            errorMetaPair.second.cas,
            "CAS is not the value we stored");

    itemMeta.cas++;

    // Check that the code requires skip
    del_with_meta(h,
                  h1,
                  key.c_str(),
                  key.length(),
                  0,
                  &itemMeta,
                  0,
                  REGENERATE_CAS /*but no skip*/);
    checkeq(PROTOCOL_BINARY_RESPONSE_EINVAL,
            last_status.load(),
            "Expected EINVAL");

    del_with_meta(h,
                  h1,
                  key.c_str(),
                  key.length(),
                  0,
                  &itemMeta,
                  0,
                  REGENERATE_CAS | SKIP_CONFLICT_RESOLUTION_FLAG);
    checkeq(PROTOCOL_BINARY_RESPONSE_SUCCESS,
            last_status.load(),
            "Expected success");

    check(get_meta(h, h1, key.c_str(), errorMetaPair), "Failed to get_meta");
    uint64_t cas = errorMetaPair.second.cas;
    // Check item has a new CAS
    checkne(itemMeta.cas, cas, "CAS was not regenerated");

    itemMeta.cas++;
    // All flags set should still regen the cas (lww and seqno)
    del_with_meta(h,
                  h1,
                  key.c_str(),
                  key.length(),
                  0,
                  &itemMeta,
                  0,
                  REGENERATE_CAS | SKIP_CONFLICT_RESOLUTION_FLAG | force);
    checkeq(PROTOCOL_BINARY_RESPONSE_SUCCESS,
            last_status.load(),
            "Expected success");

    check(get_meta(h, h1, key.c_str(), errorMetaPair), "Failed to get_meta");
    // Check item has a new CAS
    checkne(itemMeta.cas, errorMetaPair.second.cas, "CAS was not regenerated");
    checkne(cas, errorMetaPair.second.cas, "CAS was not regenerated");

    return SUCCESS;
}

/*
 * Test that we can send options and nmeta
 * The nmeta is just going to be ignored though, but should not fail
 */
static enum test_result test_cas_options_and_nmeta(ENGINE_HANDLE *h,
                                                   ENGINE_HANDLE_V1 *h1) {
    ItemMetaData itemMeta;
    itemMeta.revSeqno = 10;
    itemMeta.cas = 0x1;
    itemMeta.exptime = 0;
    itemMeta.flags = 0xdeadbeef;

    // Watson (4.6) accepts valid encodings, but ignores them
    std::vector<char> junkMeta = {-2,-1,2,3};

    int force = 0;

    if (strstr(testHarness.get_current_testcase()->cfg,
               "conflict_resolution_type=lww") != nullptr) {
        force = FORCE_ACCEPT_WITH_META_OPS;
    }

    // Set the key and junk nmeta
    set_with_meta(h, h1, "key", 3, NULL, 0, 0, &itemMeta, 0,
                  force, PROTOCOL_BINARY_RAW_BYTES,
                  nullptr, junkMeta);
    checkeq(PROTOCOL_BINARY_RESPONSE_EINVAL, last_status.load(), "Expected EINVAL");

    // Set the key and junk nmeta that's quite large
    junkMeta.resize(std::numeric_limits<uint16_t>::max());
    set_with_meta(h, h1, "key", 3, NULL, 0, 0, &itemMeta, 0,
                  force, PROTOCOL_BINARY_RAW_BYTES,
                  nullptr, junkMeta);
    checkeq(PROTOCOL_BINARY_RESPONSE_EINVAL, last_status.load(), "Expected EINVAL");

    // Test that valid meta can be sent. It should be ignored and success
    // returned
    // Encodings which should not fail, see ext_meta_parser.cc
#pragma pack(1)
    struct adjusted_time_metadata {
        uint8_t type;
        uint16_t length;
        int64_t value;
    };
    struct conf_res_metadata {
        uint8_t type;
        uint16_t length;
        uint8_t value;
    };
    struct with_cas_metadata1 {
        uint8_t version;
        adjusted_time_metadata adjusted_time;
    };
    struct with_cas_metadata2 {
        uint8_t version;
        conf_res_metadata conf_res;
    };
    struct with_cas_metadata3 {
        uint8_t version;
        conf_res_metadata conf_res;
        adjusted_time_metadata adjusted_time;
    };
    struct with_cas_metadata4 {
        uint8_t version;
        adjusted_time_metadata adjusted_time;
        conf_res_metadata conf_res;
    };
#pragma pack()

    {
        with_cas_metadata1 validMetaData = {META_EXT_VERSION_ONE,
                                            {CMD_META_ADJUSTED_TIME,
                                             htons(sizeof(int64_t)), -1}};
        std::vector<char> validMetaVector(reinterpret_cast<char*>(&validMetaData),
                                          reinterpret_cast<char*>(&validMetaData) +
                                          sizeof(validMetaData));

        // Set the key with a low CAS value and real nmeta
        set_with_meta(h, h1, "key1", 4, nullptr, 0, 0, &itemMeta, 0,
                      force, PROTOCOL_BINARY_RAW_BYTES,
                      nullptr, validMetaVector);
        checkeq(PROTOCOL_BINARY_RESPONSE_SUCCESS, last_status.load(),
                "Expected success");

        itemMeta.cas++;
        del_with_meta(h, h1, "key1", 4, 0, &itemMeta, 0,
                      force, nullptr, validMetaVector);
        checkeq(PROTOCOL_BINARY_RESPONSE_SUCCESS, last_status.load(),
                "Expected success");
    }

    {
        with_cas_metadata2 validMetaData = {META_EXT_VERSION_ONE,
                                            {CMD_META_CONFLICT_RES_MODE,
                                             htons(sizeof(uint8_t)), 0xff}};
        std::vector<char> validMetaVector(reinterpret_cast<char*>(&validMetaData),
                                          reinterpret_cast<char*>(&validMetaData) +
                                          sizeof(validMetaData));

        // Set the key with a low CAS value and real nmeta
        set_with_meta(h, h1, "key2", 4, nullptr, 0, 0, &itemMeta, 0,
                      force, PROTOCOL_BINARY_RAW_BYTES,
                      nullptr, validMetaVector);
        checkeq(PROTOCOL_BINARY_RESPONSE_SUCCESS, last_status.load(),
                "Expected success");

        itemMeta.cas++;
        del_with_meta(h, h1, "key2", 4, 0, &itemMeta, 0,
                      force, nullptr, validMetaVector);
        checkeq(PROTOCOL_BINARY_RESPONSE_SUCCESS, last_status.load(),
                "Expected success");
    }

    {
        with_cas_metadata3 validMetaData = {META_EXT_VERSION_ONE,
                                            {CMD_META_CONFLICT_RES_MODE,
                                             htons(sizeof(uint8_t)), 0xff},
                                            {CMD_META_ADJUSTED_TIME,
                                             htons(sizeof(int64_t)), -1}};
        std::vector<char> validMetaVector(reinterpret_cast<char*>(&validMetaData),
                                          reinterpret_cast<char*>(&validMetaData) +
                                          sizeof(validMetaData));

        // Set the key with a low CAS value and real nmeta
        set_with_meta(h, h1, "key3", 4, nullptr, 0, 0, &itemMeta, 0,
                      force, PROTOCOL_BINARY_RAW_BYTES,
                      nullptr, validMetaVector);
        checkeq(PROTOCOL_BINARY_RESPONSE_SUCCESS, last_status.load(),
                "Expected success");

        itemMeta.cas++;
        del_with_meta(h, h1, "key3", 4, 0, &itemMeta, 0,
                      force, nullptr, validMetaVector);
        checkeq(PROTOCOL_BINARY_RESPONSE_SUCCESS, last_status.load(),
                "Expected success");
    }

    {
        with_cas_metadata4 validMetaData = {META_EXT_VERSION_ONE,
                                            {CMD_META_ADJUSTED_TIME,
                                             htons(sizeof(int64_t)), -1},
                                            {CMD_META_CONFLICT_RES_MODE,
                                             htons(sizeof(uint8_t)), 0xff}};
        std::vector<char> validMetaVector(reinterpret_cast<char*>(&validMetaData),
                                          reinterpret_cast<char*>(&validMetaData) +
                                          sizeof(validMetaData));

        // Set the key with a low CAS value and real nmeta
        set_with_meta(h, h1, "key4", 4, NULL, 0, 0, &itemMeta, 0,
                      force, PROTOCOL_BINARY_RAW_BYTES,
                      nullptr, validMetaVector);
        checkeq(PROTOCOL_BINARY_RESPONSE_SUCCESS, last_status.load(),
                "Expected success");

        itemMeta.cas++;
        del_with_meta(h, h1, "key4", 4, 0, &itemMeta, 0,
                      force, nullptr, validMetaVector);
        checkeq(PROTOCOL_BINARY_RESPONSE_SUCCESS, last_status.load(),
                "Expected success");
    }

    return SUCCESS;
}

// A delete_with_meta with a large seqno (upper 16-bits dirty) should trigger
// a conflict if evicted and a second identical delete_with_meta occurs
static enum test_result test_MB29119(ENGINE_HANDLE* h, ENGINE_HANDLE_V1* h1) {
    const char* key1 = "delete_with_meta_key1";
    const size_t keylen = strlen(key1);
    RawItemMetaData itemMeta;

    // Overflow seqno from 48-bits
    itemMeta.revSeqno = 0x0080a80000000001;
    itemMeta.cas = 0xdeadbeef;
    itemMeta.exptime = 0;
    itemMeta.flags = 0xdeadbeef;

    const void* cookie = testHarness.create_cookie();

    // delete an item with meta data
    del_with_meta(h,
                  h1,
                  key1,
                  keylen,
                  0,
                  &itemMeta,
                  0 /*cas*/,
                  0 /*options*/,
                  cookie);

    checkeq(PROTOCOL_BINARY_RESPONSE_SUCCESS,
            last_status.load(),
            "Expected success");

    wait_for_flusher_to_settle(h, h1);
    // evict the key
    evict_key(h, h1, key1);

    // Same key
    del_with_meta(h,
                  h1,
                  key1,
                  keylen,
                  0,
                  &itemMeta,
                  0 /*cas*/,
                  0 /*options*/,
                  cookie);

    // Conflict resolution must stop the second delete
    checkeq(PROTOCOL_BINARY_RESPONSE_KEY_EEXISTS,
            last_status.load(),
            "Expected EEXISTS");

    testHarness.destroy_cookie(cookie);
    return SUCCESS;
}

// Test manifest //////////////////////////////////////////////////////////////

const char *default_dbname = "./ep_testsuite_xdcr";

BaseTestCase testsuite_testcases[] = {

        // XDCR unit tests
        TestCase("get meta",
                 test_get_meta,
                 test_setup,
                 teardown,
                 NULL,
                 prepare,
                 cleanup),
        TestCase("get meta with extras",
                 test_get_meta_with_extras,
                 test_setup,
                 teardown,
                 NULL,
                 prepare,
                 cleanup),
        TestCase("get meta deleted",
                 test_get_meta_deleted,
                 test_setup,
                 teardown,
                 NULL,
                 prepare,
                 cleanup),
        TestCase("get meta nonexistent",
                 test_get_meta_nonexistent,
                 test_setup,
                 teardown,
                 NULL,
                 prepare,
                 cleanup),
        TestCase("get meta followed by get",
                 test_get_meta_with_get,
                 test_setup,
                 teardown,
                 NULL,
                 prepare,
                 cleanup),
        TestCase("get meta followed by set",
                 test_get_meta_with_set,
                 test_setup,
                 teardown,
                 nullptr,
                 prepare,
                 cleanup),
        TestCase("get meta followed by delete",
                 test_get_meta_with_delete,
                 test_setup,
                 teardown,
                 NULL,
                 prepare,
                 cleanup),
        TestCase("get meta with xattr",
                 test_get_meta_with_xattr,
                 test_setup,
                 teardown,
                 NULL,
                 prepare,
                 cleanup),
        TestCase("add with meta",
                 test_add_with_meta,
                 test_setup,
                 teardown,
                 NULL,
                 prepare,
                 cleanup),
        TestCase("delete with meta",
                 test_delete_with_meta,
                 test_setup,
                 teardown,
                 NULL,
                 prepare,
                 cleanup),
        TestCase("delete with meta deleted",
                 test_delete_with_meta_deleted,
                 test_setup,
                 teardown,
                 nullptr,
                 prepare,
                 cleanup),
        TestCase("delete with meta nonexistent",
                 test_delete_with_meta_nonexistent,
                 test_setup,
                 teardown,
                 nullptr,
                 prepare,
                 cleanup),
        TestCase("delete with meta nonexistent no temp",
                 test_delete_with_meta_nonexistent_no_temp,
                 test_setup,
                 teardown,
                 nullptr,
                 prepare,
                 cleanup),
        TestCase("delete_with_meta race with concurrent delete",
                 test_delete_with_meta_race_with_delete,
                 test_setup,
                 teardown,
                 NULL,
                 prepare,
                 cleanup),
        TestCase("delete_with_meta race with concurrent set",
                 test_delete_with_meta_race_with_set,
                 test_setup,
                 teardown,
                 NULL,
                 prepare,
                 cleanup),
        TestCase("set with meta",
                 test_set_with_meta,
                 test_setup,
                 teardown,
                 NULL,
                 prepare,
                 cleanup),
        TestCase("set with meta by force",
                 test_set_with_meta_by_force,
                 test_setup,
                 teardown,
                 NULL,
                 prepare,
                 cleanup),
        TestCase("set with meta deleted",
                 test_set_with_meta_deleted,
                 test_setup,
                 teardown,
                 nullptr,
                 prepare,
                 cleanup),
        TestCase("set with meta nonexistent",
                 test_set_with_meta_nonexistent,
                 test_setup,
                 teardown,
                 NULL,
                 prepare,
                 cleanup),
        TestCase("set_with_meta race with concurrent set",
                 test_set_with_meta_race_with_set,
                 test_setup,
                 teardown,
                 NULL,
                 prepare,
                 cleanup),
        TestCase("set_with_meta race with concurrent delete",
                 test_set_with_meta_race_with_delete,
                 test_setup,
                 teardown,
                 NULL,
                 prepare,
                 cleanup),
        TestCase("test set_with_meta exp persisted",
                 test_exp_persisted_set_del,
                 test_setup,
                 teardown,
                 "exp_pager_stime=3",
                 prepare_ep_bucket, // Requires persistence
                 cleanup),
        TestCase("test del meta conflict resolution",
                 test_del_meta_conflict_resolution,
                 test_setup,
                 teardown,
                 nullptr,
                 prepare,
                 cleanup),
        TestCase("test add meta conflict resolution",
                 test_add_meta_conflict_resolution,
                 test_setup,
                 teardown,
                 NULL,
                 prepare,
                 cleanup),
        TestCase("test set meta conflict resolution",
                 test_set_meta_conflict_resolution,
                 test_setup,
                 teardown,
                 NULL,
                 prepare,
                 cleanup),
        TestCase("test del meta lww conflict resolution",
                 test_del_meta_lww_conflict_resolution,
                 test_setup,
                 teardown,
                 "conflict_resolution_type=lww",
                 prepare,
                 cleanup),
        TestCase("test set meta lww conflict resolution",
                 test_set_meta_lww_conflict_resolution,
                 test_setup,
                 teardown,
                 "conflict_resolution_type=lww",
                 prepare,
                 cleanup),
        TestCase("set with meta xattr",
                 test_set_with_meta_xattr,
                 test_setup,
                 teardown,
                 nullptr,
                 prepare,
                 cleanup),
        TestCase("set with meta lww xattr",
                 test_set_with_meta_xattr,
                 test_setup,
                 teardown,
                 "conflict_resolution_type=lww",
                 prepare,
                 cleanup),
        TestCase("delete with meta xattr",
                 test_delete_with_meta_xattr,
                 test_setup,
                 teardown,
                 nullptr,
                 prepare,
                 cleanup),
        TestCase("delete with meta lww xattr",
                 test_delete_with_meta_xattr,
                 test_setup,
                 teardown,
                 "conflict_resolution_type=lww",
                 prepare,
                 cleanup),
        TestCase("temp item deletion",
                 test_temp_item_deletion,
                 test_setup,
                 teardown,
                 "exp_pager_stime=1",
                 /* related to temp items in hash table */ prepare_ep_bucket,
                 cleanup),
        TestCase("test get_meta with item_eviction",
                 test_getMeta_with_item_eviction,
                 test_setup,
                 teardown,
                 "item_eviction_policy=full_eviction",
                 prepare_full_eviction,
                 cleanup),

        TestCase("test set_with_meta and drift stats",
                 test_set_with_meta_and_check_drift_stats,
                 test_setup,
                 teardown,
                 "hlc_drift_ahead_threshold_us=5000000;"
                 "hlc_drift_behind_threshold_us=0;conflict_resolution_type=lww",
                 prepare,
                 cleanup),
        TestCase("test del_with_meta and drift stats",
                 test_del_with_meta_and_check_drift_stats,
                 test_setup,
                 teardown,
                 "hlc_drift_ahead_threshold_us=0;"
                 "hlc_drift_behind_threshold_us=5000000;conflict_resolution_"
                 "type=lww",
                 prepare,
                 cleanup),
        TestCase("test setting drift threshold",
                 test_setting_drift_threshold,
                 test_setup,
                 teardown,
                 nullptr,
                 prepare,
                 cleanup),
        TestCase("test CAS regeneration lww",
                 test_cas_regeneration,
                 test_setup,
                 teardown,
                 "conflict_resolution_type=lww",
                 prepare,
                 cleanup),
        TestCase("test CAS regeneration seqno",
                 test_cas_regeneration,
                 test_setup,
                 teardown,
                 "conflict_resolution_type=seqno",
                 prepare,
                 cleanup),
        TestCase("test CAS regeneration seqno del_with_meta lww",
                 test_cas_regeneration_del_with_meta,
                 test_setup,
                 teardown,
                 "conflict_resolution_type=lww",
                 prepare,
                 cleanup),
        TestCase("test CAS regeneration seqno del_with_meta seqno",
                 test_cas_regeneration_del_with_meta,
                 test_setup,
                 teardown,
                 "conflict_resolution_type=seqno",
                 prepare,
                 cleanup),
        TestCase("test CAS options and nmeta (lww)",
                 test_cas_options_and_nmeta,
                 test_setup,
                 teardown,
                 "conflict_resolution_type=lww",
                 prepare,
                 cleanup),
        TestCase("test CAS options and nmeta (seqno)",
                 test_cas_options_and_nmeta,
                 test_setup,
                 teardown,
                 "conflict_resolution_type=seqno",
<<<<<<< HEAD
                 prepare,
                 cleanup),
        TestCase("getMetaData mb23905",
                 test_get_meta_mb23905,
                 test_setup,
                 teardown,
                 nullptr,
                 prepare_ep_bucket,
                 cleanup),

        TestCase(NULL, NULL, NULL, NULL, NULL, prepare, cleanup)};
=======
                 prepare, cleanup),
        TestCase("getMetaData mb23905", test_get_meta_mb23905,
                 test_setup, teardown, nullptr, prepare_ep_bucket, cleanup),

        TestCase("MB29119",
                 test_MB29119,
                 test_setup,
                 teardown,
                 "item_eviction_policy=full_eviction",
                 prepare_ep_bucket,
                 cleanup),

        TestCase(NULL, NULL, NULL, NULL, NULL, prepare, cleanup)
};
>>>>>>> a52ce0a4
<|MERGE_RESOLUTION|>--- conflicted
+++ resolved
@@ -32,7 +32,7 @@
 // Helper functions ///////////////////////////////////////////////////////////
 
 static void verifyMetaData(const ItemMetaData& imd, const item_info& metadata) {
-    checkeq(imd.revSeqno, metadata.seqno, "Seqno didn't match");
+    checkeq(uint64_t(imd.revSeqno), metadata.seqno, "Seqno didn't match");
     checkeq(imd.cas, metadata.cas, "Cas didn't match");
     checkeq(imd.exptime,
             static_cast<time_t>(metadata.exptime),
@@ -996,18 +996,10 @@
     checkeq(0, get_int_stat(h, h1, "curr_temp_items"), "Expect zero temp item");
 
     // get metadata again to verify that set with meta was successful
-<<<<<<< HEAD
     check(get_meta(h, h1, key, errorMetaPair), "Expected to get meta");
     check(errorMetaPair.second.seqno == 10, "Expected seqno to match");
     check(errorMetaPair.second.cas == 0xdeadbeef, "Expected cas to match");
     check(errorMetaPair.second.flags == 0xdeadbeef, "Expected flags to match");
-=======
-    check(get_meta(h, h1, key), "Expected to get meta");
-    checkeq(PROTOCOL_BINARY_RESPONSE_SUCCESS, last_status.load(), "Expected success");
-    check(last_meta.revSeqno == 10ull, "Expected seqno to match");
-    check(last_meta.cas == 0xdeadbeef, "Expected cas to match");
-    check(last_meta.flags == 0xdeadbeef, "Expected flags to match");
->>>>>>> a52ce0a4
 
     //disable getting vb uuid and seqno as extras
     testHarness.set_mutation_extras_handling(cookie, false);
@@ -1051,19 +1043,11 @@
     wait_for_flusher_to_settle(h, h1);
 
     // get metadata again to verify that the warmup loads an item correctly.
-<<<<<<< HEAD
     cb::EngineErrorMetadataPair errorMetaPair;
     check(get_meta(h, h1, key, errorMetaPair), "Expected to get meta");
     check(errorMetaPair.second.seqno == 10, "Expected seqno to match");
     check(errorMetaPair.second.cas == 0xdeadbeef, "Expected cas to match");
     check(errorMetaPair.second.flags == 0xdeadbeef, "Expected flags to match");
-=======
-    check(get_meta(h, h1, key), "Expected to get meta");
-    checkeq(PROTOCOL_BINARY_RESPONSE_SUCCESS, last_status.load(), "Expected success");
-    check(last_meta.revSeqno == 10ull, "Expected seqno to match");
-    check(last_meta.cas == 0xdeadbeef, "Expected cas to match");
-    check(last_meta.flags == 0xdeadbeef, "Expected flags to match");
->>>>>>> a52ce0a4
 
     check_key_value(h, h1, key, val, strlen(val));
 
@@ -1593,18 +1577,10 @@
     wait_for_flusher_to_settle(h, h1);
     wait_for_stat_to_be(h, h1, "curr_items", 0);
 
-<<<<<<< HEAD
     check(get_meta(h, h1, "key3", errorMetaPair), "Expected to get meta");
     check(errorMetaPair.second.seqno == 4, "Expected seqno to match");
     check(errorMetaPair.second.cas != 3, "Expected cas to be different");
     check(errorMetaPair.second.flags == 0, "Expected flags to match");
-=======
-    check(get_meta(h, h1, "key3"), "Expected to get meta");
-    checkeq(PROTOCOL_BINARY_RESPONSE_SUCCESS, last_status.load(), "Expected success");
-    check(last_meta.revSeqno == 4ull, "Expected seqno to match");
-    check(last_meta.cas != 3, "Expected cas to be different");
-    check(last_meta.flags == 0, "Expected flags to match");
->>>>>>> a52ce0a4
 
     return SUCCESS;
 }
@@ -2916,7 +2892,6 @@
                  test_setup,
                  teardown,
                  "conflict_resolution_type=seqno",
-<<<<<<< HEAD
                  prepare,
                  cleanup),
         TestCase("getMetaData mb23905",
@@ -2927,20 +2902,12 @@
                  prepare_ep_bucket,
                  cleanup),
 
-        TestCase(NULL, NULL, NULL, NULL, NULL, prepare, cleanup)};
-=======
-                 prepare, cleanup),
-        TestCase("getMetaData mb23905", test_get_meta_mb23905,
-                 test_setup, teardown, nullptr, prepare_ep_bucket, cleanup),
-
         TestCase("MB29119",
                  test_MB29119,
                  test_setup,
                  teardown,
-                 "item_eviction_policy=full_eviction",
-                 prepare_ep_bucket,
-                 cleanup),
-
-        TestCase(NULL, NULL, NULL, NULL, NULL, prepare, cleanup)
-};
->>>>>>> a52ce0a4
+                 nullptr,
+                 prepare_full_eviction,
+                 cleanup),
+
+        TestCase(NULL, NULL, NULL, NULL, NULL, prepare, cleanup)};
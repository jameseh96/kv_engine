--- conflicted
+++ resolved
@@ -45,10 +45,6 @@
         return allSeqnos;
     }
 
-<<<<<<< HEAD
-    /* Register fake read range for testing */
-    RangeGuard registerFakeReadRange(seqno_t start, seqno_t end) {
-=======
     /* Register fake range lock for testing */
     RangeGuard registerFakeSharedRangeLock(seqno_t start, seqno_t end) {
         return tryLockSeqnoRangeShared(start, end);
@@ -56,7 +52,6 @@
 
     /* Register fake read range for testing */
     RangeGuard registerFakeRangeLock(seqno_t start, seqno_t end) {
->>>>>>> 34688619
         return tryLockSeqnoRange(start, end);
     }
 };
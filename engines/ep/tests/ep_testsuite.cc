/* -*- MODE: C++; tab-width: 4; c-basic-offset: 4; indent-tabs-mode: nil -*- */
/*
 *     Copyright 2010 Couchbase, Inc
 *
 *   Licensed under the Apache License, Version 2.0 (the "License");
 *   you may not use this file except in compliance with the License.
 *   You may obtain a copy of the License at
 *
 *       http://www.apache.org/licenses/LICENSE-2.0
 *
 *   Unless required by applicable law or agreed to in writing, software
 *   distributed under the License is distributed on an "AS IS" BASIS,
 *   WITHOUT WARRANTIES OR CONDITIONS OF ANY KIND, either express or implied.
 *   See the License for the specific language governing permissions and
 *   limitations under the License.
 */

// Usage: (to run just a single test case)
// make engine_tests EP_TEST_NUM=3

#include "config.h"

#include <stdio.h>
#include <stdlib.h>
#include <string.h>

#include <chrono>
#include <condition_variable>
#include <cstdlib>
#include <iomanip>
#include <iostream>
#include <map>
#include <mutex>
#include <regex>
#include <set>
#include <sstream>
#include <string>
#include <thread>
#include <unordered_map>
#include <unordered_set>
#include <vector>

#include "atomic.h"
#include "couch-kvstore/couch-kvstore-metadata.h"
#include "ep_test_apis.h"

#include "ep_testsuite_common.h"
#include "locks.h"
#include <libcouchstore/couch_db.h>
#include <memcached/engine.h>
#include <memcached/engine_testapp.h>
#include <platform/cb_malloc.h>
#include <platform/dirutils.h>
#include <JSON_checker.h>
#include <memcached/types.h>
#include <string_utilities.h>
#include <xattr/blob.h>
#include <xattr/utils.h>

#ifdef linux
/* /usr/include/netinet/in.h defines macros from ntohs() to _bswap_nn to
 * optimize the conversion functions, but the prototypes generate warnings
 * from gcc. The conversion methods isn't the bottleneck for my app, so
 * just remove the warnings by undef'ing the optimization ..
 */
#undef ntohs
#undef ntohl
#undef htons
#undef htonl
#endif

// ptr_fun don't like the extern "C" thing for unlock cookie.. cast it
// away ;)
typedef void (*UNLOCK_COOKIE_T)(const void *cookie);

#define IMMEDIATE_MEM_STATS ";mem_merge_count_threshold=1"
#define MULTI_DISPATCHER_CONFIG \
    "ht_size=129;ht_locks=3;chk_remover_stime=1;chk_period=60"

class ThreadData {
public:
    ThreadData(ENGINE_HANDLE *eh, ENGINE_HANDLE_V1 *ehv1,
               int e=0) : h(eh), h1(ehv1), extra(e) {}
    ENGINE_HANDLE    *h;
    ENGINE_HANDLE_V1 *h1;
    int               extra;
};

enum class BucketType { EP, Ephemeral };

static void check_observe_seqno(bool failover,
                                BucketType bucket_type,
                                uint8_t format_type,
                                uint16_t vb_id,
                                uint64_t vb_uuid,
                                uint64_t last_persisted_seqno,
                                uint64_t current_seqno,
                                uint64_t failover_vbuuid = 0,
                                uint64_t failover_seqno = 0) {
    uint8_t recv_format_type;
    uint16_t recv_vb_id;
    uint64_t recv_vb_uuid;
    uint64_t recv_last_persisted_seqno;
    uint64_t recv_current_seqno;
    uint64_t recv_failover_vbuuid;
    uint64_t recv_failover_seqno;

    memcpy(&recv_format_type, last_body.data(), sizeof(uint8_t));
    checkeq(format_type, recv_format_type, "Wrong format type in result");
    memcpy(&recv_vb_id, last_body.data() + 1, sizeof(uint16_t));
    checkeq(vb_id, ntohs(recv_vb_id), "Wrong vbucket id in result");
    memcpy(&recv_vb_uuid, last_body.data() + 3, sizeof(uint64_t));
    checkeq(vb_uuid, ntohll(recv_vb_uuid), "Wrong vbucket uuid in result");
    memcpy(&recv_last_persisted_seqno, last_body.data() + 11, sizeof(uint64_t));

    switch (bucket_type) {
    case BucketType::EP:
        // Should get the "real" persisted seqno:
        checkeq(last_persisted_seqno,
                ntohll(recv_last_persisted_seqno),
                "Wrong persisted seqno in result (EP)");
        break;
    case BucketType::Ephemeral:
        // For ephemeral, this should always be zero, as there is no
        // persistence.
        checkeq(uint64_t(0),
                ntohll(recv_last_persisted_seqno),
                "Wrong persisted seqno in result (Ephemeral)");
        break;
    }

    memcpy(&recv_current_seqno, last_body.data() + 19, sizeof(uint64_t));
    checkeq(current_seqno, ntohll(recv_current_seqno), "Wrong current seqno in result");

    if (failover) {
        memcpy(&recv_failover_vbuuid, last_body.data() + 27, sizeof(uint64_t));
        checkeq(failover_vbuuid, ntohll(recv_failover_vbuuid),
                "Wrong failover uuid in result");
        memcpy(&recv_failover_seqno, last_body.data() + 35, sizeof(uint64_t));
        checkeq(failover_seqno, ntohll(recv_failover_seqno),
                "Wrong failover seqno in result");
    }
}

static enum test_result test_replace_with_eviction(ENGINE_HANDLE *h,
                                                   ENGINE_HANDLE_V1 *h1) {
    checkeq(ENGINE_SUCCESS,
            store(h, h1, NULL, OPERATION_SET, "key", "somevalue"),
            "Failed to set value.");
    wait_for_flusher_to_settle(h, h1);
    evict_key(h, h1, "key");
    int numBgFetched = get_int_stat(h, h1, "ep_bg_fetched");

    checkeq(ENGINE_SUCCESS,
            store(h, h1, NULL, OPERATION_REPLACE, "key", "somevalue1"),
            "Failed to replace existing value.");

    checkeq(ENGINE_SUCCESS,
            get_stats(h, {}, add_stats),
            "Failed to get stats.");
    std::string eviction_policy = vals.find("ep_item_eviction_policy")->second;
    if (eviction_policy == "full_eviction") {
        numBgFetched++;
    }

    checkeq(numBgFetched,
            get_int_stat(h, h1, "ep_bg_fetched"),
            "Bg fetched value didn't match");

    check_key_value(h, h1, "key", "somevalue1", 10);
    return SUCCESS;
}

static enum test_result test_wrong_vb_mutation(ENGINE_HANDLE *h, ENGINE_HANDLE_V1 *h1,
                                               ENGINE_STORE_OPERATION op) {
    int numNotMyVBucket = get_int_stat(h, h1, "ep_num_not_my_vbuckets");
    uint64_t cas = 11;
    if (op == OPERATION_ADD) {
        // Add operation with cas != 0 doesn't make sense
        cas = 0;
    }
    checkeq(ENGINE_NOT_MY_VBUCKET,
            store(h, h1, NULL, op, "key", "somevalue", nullptr, cas, 1),
            "Expected not_my_vbucket");
    wait_for_stat_change(h, h1, "ep_num_not_my_vbuckets", numNotMyVBucket);
    return SUCCESS;
}

static enum test_result test_pending_vb_mutation(ENGINE_HANDLE *h, ENGINE_HANDLE_V1 *h1,
                                                 ENGINE_STORE_OPERATION op) {
    const void *cookie = testHarness.create_cookie();
    testHarness.set_ewouldblock_handling(cookie, false);
    check(set_vbucket_state(h, h1, 1, vbucket_state_pending),
          "Failed to set vbucket state.");
    check(verify_vbucket_state(h, h1, 1, vbucket_state_pending),
          "Bucket state was not set to pending.");
    uint64_t cas = 11;
    if (op == OPERATION_ADD) {
        // Add operation with cas != 0 doesn't make sense..
        cas = 0;
    }
    checkeq(ENGINE_EWOULDBLOCK,
            store(h, h1, cookie, op, "key", "somevalue", nullptr, cas, 1),
            "Expected ewouldblock");
    testHarness.destroy_cookie(cookie);
    return SUCCESS;
}

static enum test_result test_replica_vb_mutation(ENGINE_HANDLE *h, ENGINE_HANDLE_V1 *h1,
                                                 ENGINE_STORE_OPERATION op) {
    check(set_vbucket_state(h, h1, 1, vbucket_state_replica),
          "Failed to set vbucket state.");
    check(verify_vbucket_state(h, h1, 1, vbucket_state_replica),
          "Bucket state was not set to replica.");
    int numNotMyVBucket = get_int_stat(h, h1, "ep_num_not_my_vbuckets");

    uint64_t cas = 11;
    if (op == OPERATION_ADD) {
        // performing add with a CAS != 0 doesn't make sense...
        cas = 0;
    }
    checkeq(ENGINE_NOT_MY_VBUCKET,
            store(h, h1, NULL, op, "key", "somevalue", nullptr, cas, 1),
            "Expected not my vbucket");
    wait_for_stat_change(h, h1, "ep_num_not_my_vbuckets", numNotMyVBucket);
    return SUCCESS;
}

//
// ----------------------------------------------------------------------
// The actual tests are below.
// ----------------------------------------------------------------------
//

static int checkCurrItemsAfterShutdown(ENGINE_HANDLE *h, ENGINE_HANDLE_V1 *h1,
                                       int numItems2Load, bool shutdownForce) {
    if (!isWarmupEnabled(h, h1)) {
        return SKIPPED;
    }

    std::vector<std::string> keys;
    for (int index = 0; index < numItems2Load; ++index) {
        std::stringstream s;
        s << "keys_2_load-" << index;
        std::string key(s.str());
        keys.push_back(key);
    }

    // Check preconditions.
    checkeq(0, get_int_stat(h, h1, "ep_total_persisted"),
            "Expected ep_total_persisted equals 0");
    checkeq(0, get_int_stat(h, h1, "curr_items"),
            "Expected curr_items equals 0");

    // stop flusher before loading new items
    protocol_binary_request_header *pkt = createPacket(PROTOCOL_BINARY_CMD_STOP_PERSISTENCE);
    checkeq(ENGINE_SUCCESS,
            h1->unknown_command(h, NULL, pkt, add_response, testHarness.doc_namespace),
            "CMD_STOP_PERSISTENCE failed!");
    checkeq(PROTOCOL_BINARY_RESPONSE_SUCCESS,
            last_status.load(),
            "Failed to stop persistence!");
    cb_free(pkt);

    std::vector<std::string>::iterator itr;
    for (itr = keys.begin(); itr != keys.end(); ++itr) {
        checkeq(ENGINE_SUCCESS,
                store(h, h1, NULL, OPERATION_SET, itr->c_str(), "oracle"),
                "Failed to store a value");
    }

    checkeq(0, get_int_stat(h, h1, "ep_total_persisted"),
            "Incorrect ep_total_persisted, expected 0");

    // Can only check curr_items in value_only eviction; full-eviction
    // relies on persistence to complete (via flusher) to update count.
    const auto evictionPolicy = get_str_stat(h, h1, "ep_item_eviction_policy");
    if (evictionPolicy == "value_only") {
        checkeq(numItems2Load,
                get_int_stat(h, h1, "curr_items"),
                "Expected curr_items to reflect item count");
    }

    // resume flusher before shutdown + warmup
    pkt = createPacket(PROTOCOL_BINARY_CMD_START_PERSISTENCE);
    checkeq(ENGINE_SUCCESS, h1->unknown_command(h, NULL, pkt, add_response, testHarness.doc_namespace),
            "CMD_START_PERSISTENCE failed!");
    checkeq(PROTOCOL_BINARY_RESPONSE_SUCCESS, last_status.load(),
          "Failed to start persistence!");
    cb_free(pkt);

    // shutdown engine force and restart
    testHarness.reload_engine(&h, &h1,
                              testHarness.engine_path,
                              testHarness.get_current_testcase()->cfg,
                              true, shutdownForce);
    wait_for_warmup_complete(h, h1);
    return get_int_stat(h, h1, "curr_items");
}

static enum test_result test_flush_shutdown_force(ENGINE_HANDLE *h, ENGINE_HANDLE_V1 *h1) {
    if (!isWarmupEnabled(h, h1)) {
        return SKIPPED;
    }

    int numItems2load = 3000;
    bool shutdownForce = true;
    int currItems = checkCurrItemsAfterShutdown(h, h1, numItems2load, shutdownForce);
    check (currItems <= numItems2load,
           "Number of curr items should be <= 3000, unless previous "
           "shutdown force had to wait for the flusher");
    return SUCCESS;
}

static enum test_result test_flush_shutdown_noforce(ENGINE_HANDLE *h, ENGINE_HANDLE_V1 *h1) {
    if (!isWarmupEnabled(h, h1)) {
        return SKIPPED;
    }

    int numItems2load = 3000;
    bool shutdownForce = false;
    int currItems = checkCurrItemsAfterShutdown(h, h1, numItems2load, shutdownForce);
    check (currItems == numItems2load,
           "Number of curr items should be equal to 3000, unless previous "
           "shutdown did not wait for the flusher");
    return SUCCESS;
}

static enum test_result test_flush_restart(ENGINE_HANDLE *h, ENGINE_HANDLE_V1 *h1) {
    if (!isWarmupEnabled(h, h1)) {
        return SKIPPED;
    }

    // First try to delete something we know to not be there.
    checkeq(ENGINE_KEY_ENOENT, del(h, h1, "key", 0, 0),
            "Failed to fail initial delete.");
    checkeq(ENGINE_SUCCESS,
            store(h, h1, NULL, OPERATION_SET, "key", "somevalue"),
            "Failed set.");
    check_key_value(h, h1, "key", "somevalue", 9);

    // Restart once to ensure written to disk.
    testHarness.reload_engine(&h, &h1,
                              testHarness.engine_path,
                              testHarness.get_current_testcase()->cfg,
                              true, false);
    wait_for_warmup_complete(h, h1);

    // Read value from disk.
    check_key_value(h, h1, "key", "somevalue", 9);

    // Flush
    set_degraded_mode(h, h1, NULL, true);
    const auto* cookie = testHarness.create_cookie();
    checkeq(ENGINE_SUCCESS, h1->flush(h, cookie), "Failed to flush");
    testHarness.destroy_cookie(cookie);
    set_degraded_mode(h, h1, NULL, false);

    checkeq(ENGINE_SUCCESS,
            store(h, h1, NULL, OPERATION_SET, "key2", "somevalue"),
            "Failed post-flush set.");
    check_key_value(h, h1, "key2", "somevalue", 9);

    // Restart again, ensure written to disk.
    testHarness.reload_engine(&h, &h1,
                              testHarness.engine_path,
                              testHarness.get_current_testcase()->cfg,
                              true, false);
    wait_for_warmup_complete(h, h1);

    checkeq(ENGINE_SUCCESS,
            store(h, h1, NULL, OPERATION_SET, "key3", "somevalue"),
            "Failed post-flush, post-restart set.");
    check_key_value(h, h1, "key3", "somevalue", 9);

    // Read value again, should not be there.
    checkeq(ENGINE_KEY_ENOENT, verify_key(h, h1, "key"),
            "Expected missing key");
    return SUCCESS;
}

static enum test_result test_shutdown_snapshot_range(ENGINE_HANDLE *h,
                                                     ENGINE_HANDLE_V1 *h1) {
    if (!isWarmupEnabled(h, h1)) {
        return SKIPPED;
    }

    const int num_items = 100;
    for (int j = 0; j < num_items; ++j) {
        std::stringstream ss;
        ss << "key" << j;
        checkeq(ENGINE_SUCCESS,
                store(h, h1, NULL, OPERATION_SET, ss.str().c_str(), "data"),
                "Failed to store a value");
    }

    wait_for_flusher_to_settle(h, h1);
    int end = get_int_stat(h, h1, "vb_0:high_seqno", "vbucket-seqno");

    /* change vb state to replica before restarting (as it happens in graceful
       failover)*/
    check(set_vbucket_state(h, h1, 0, vbucket_state_replica),
          "Failed set vbucket 0 to replica state.");

    /* trigger persist vb state task */
    check(set_param(h, h1, protocol_binary_engine_param_flush,
                    "vb_state_persist_run", "0"),
          "Failed to trigger vb state persist");

    /* restart the engine */
    testHarness.reload_engine(&h, &h1,
                              testHarness.engine_path,
                              testHarness.get_current_testcase()->cfg,
                              true, false);
    wait_for_warmup_complete(h, h1);

    /* Check if snapshot range is persisted correctly */
    checkeq(end, get_int_stat(h, h1, "vb_0:last_persisted_snap_start",
                              "vbucket-seqno"),
            "Wrong snapshot start persisted");
    checkeq(end, get_int_stat(h, h1, "vb_0:last_persisted_snap_end",
                                    "vbucket-seqno"),
            "Wrong snapshot end persisted");

    return SUCCESS;
}

static enum test_result test_flush_multiv_restart(ENGINE_HANDLE *h, ENGINE_HANDLE_V1 *h1) {
    if (!isWarmupEnabled(h, h1)) {
        return SKIPPED;
    }

    check(set_vbucket_state(h, h1, 2, vbucket_state_active),
          "Failed to set vbucket state.");
    checkeq(ENGINE_SUCCESS,
            store(h, h1, NULL, OPERATION_SET, "key", "somevalue"),
            "Failed set.");

    checkeq(ENGINE_SUCCESS,
            store(h,
                  h1,
                  NULL,
                  OPERATION_SET,
                  "key2",
                  "somevalue",
                  nullptr,
                  0,
                  2),
            "Failed set in vb2.");

    // Restart once to ensure written to disk.
    testHarness.reload_engine(&h, &h1,
                              testHarness.engine_path,
                              testHarness.get_current_testcase()->cfg,
                              true, false);
    wait_for_warmup_complete(h, h1);

    // Read value from disk.
    check_key_value(h, h1, "key", "somevalue", 9);

    // Flush
    set_degraded_mode(h, h1, NULL, true);
    const auto* cookie = testHarness.create_cookie();
    checkeq(ENGINE_SUCCESS, h1->flush(h, cookie), "Failed to flush");
    testHarness.destroy_cookie(cookie);
    set_degraded_mode(h, h1, NULL, false);

    // Restart again, ensure written to disk.
    testHarness.reload_engine(&h, &h1,
                              testHarness.engine_path,
                              testHarness.get_current_testcase()->cfg,
                              true, false);
    wait_for_warmup_complete(h, h1);

    // Read value again, should not be there.
    checkeq(ENGINE_KEY_ENOENT, verify_key(h, h1, "key"), "Expected missing key");
    check(verify_vbucket_missing(h, h1, 2), "Bucket 2 came back.");
    return SUCCESS;
}

static enum test_result test_restart(ENGINE_HANDLE *h, ENGINE_HANDLE_V1 *h1) {
    if (!isWarmupEnabled(h, h1)) {
        return SKIPPED;
    }

    static const char val[] = "somevalue";
    ENGINE_ERROR_CODE ret = store(h, h1, NULL, OPERATION_SET, "key", val);
    checkeq(ENGINE_SUCCESS, ret, "Failed set.");

    testHarness.reload_engine(&h, &h1,
                              testHarness.engine_path,
                              testHarness.get_current_testcase()->cfg,
                              true, false);
    wait_for_warmup_complete(h, h1);
    check_key_value(h, h1, "key", val, strlen(val));
    return SUCCESS;
}

static enum test_result test_specialKeys(ENGINE_HANDLE *h, ENGINE_HANDLE_V1 *h1) {
    ENGINE_ERROR_CODE ret;

    // Simplified Chinese "Couchbase"
    static const char key0[] = "沙发数据库";
    static const char val0[] = "some Chinese value";
    check((ret = store(h, h1, NULL, OPERATION_SET, key0, val0)) ==
                  ENGINE_SUCCESS,
          "Failed set Chinese key");
    check_key_value(h, h1, key0, val0, strlen(val0));

    // Traditional Chinese "Couchbase"
    static const char key1[] = "沙發數據庫";
    static const char val1[] = "some Traditional Chinese value";
    check((ret = store(h, h1, NULL, OPERATION_SET, key1, val1)) ==
                  ENGINE_SUCCESS,
          "Failed set Traditional Chinese key");

    // Korean "couch potato"
    static const char key2[] = "쇼파감자";
    static const char val2[] = "some Korean value";
    check((ret = store(h, h1, NULL, OPERATION_SET, key2, val2)) ==
                  ENGINE_SUCCESS,
          "Failed set Korean key");

    // Russian "couch potato"
    static const char key3[] = "лодырь, лентяй";
    static const char val3[] = "some Russian value";
    check((ret = store(h, h1, NULL, OPERATION_SET, key3, val3)) ==
                  ENGINE_SUCCESS,
          "Failed set Russian key");

    // Japanese "couch potato"
    static const char key4[] = "カウチポテト";
    static const char val4[] = "some Japanese value";
    check((ret = store(h, h1, NULL, OPERATION_SET, key4, val4)) ==
                  ENGINE_SUCCESS,
          "Failed set Japanese key");

    // Indian char key, and no idea what it is
    static const char key5[] = "हरियानवी";
    static const char val5[] = "some Indian value";
    check((ret = store(h, h1, NULL, OPERATION_SET, key5, val5)) ==
                  ENGINE_SUCCESS,
          "Failed set Indian key");

    // Portuguese translation "couch potato"
    static const char key6[] = "sedentário";
    static const char val6[] = "some Portuguese value";
    check((ret = store(h, h1, NULL, OPERATION_SET, key6, val6)) ==
                  ENGINE_SUCCESS,
          "Failed set Portuguese key");

    // Arabic translation "couch potato"
    static const char key7[] = "الحافلةالبطاطة";
    static const char val7[] = "some Arabic value";
    check((ret = store(h, h1, NULL, OPERATION_SET, key7, val7)) ==
                  ENGINE_SUCCESS,
          "Failed set Arabic key");

    if (isWarmupEnabled(h, h1)) {
        // Check that after warmup the keys are still present.
        testHarness.reload_engine(&h, &h1,
                                  testHarness.engine_path,
                                  testHarness.get_current_testcase()->cfg,
                                  true, false);
        wait_for_warmup_complete(h, h1);
        check_key_value(h, h1, key0, val0, strlen(val0));
        check_key_value(h, h1, key1, val1, strlen(val1));
        check_key_value(h, h1, key2, val2, strlen(val2));
        check_key_value(h, h1, key3, val3, strlen(val3));
        check_key_value(h, h1, key4, val4, strlen(val4));
        check_key_value(h, h1, key5, val5, strlen(val5));
        check_key_value(h, h1, key6, val6, strlen(val6));
        check_key_value(h, h1, key7, val7, strlen(val7));
    }
    return SUCCESS;
}

static enum test_result test_binKeys(ENGINE_HANDLE *h, ENGINE_HANDLE_V1 *h1) {
    ENGINE_ERROR_CODE ret;

    // binary key with char values beyond 0x7F
    static const char key0[] = "\xe0\xed\xf1\x6f\x7f\xf8\xfa";
    static const char val0[] = "some value val8";
    check((ret = store(h, h1, NULL, OPERATION_SET, key0, val0)) ==
                  ENGINE_SUCCESS,
          "Failed set binary key0");
    check_key_value(h, h1, key0, val0, strlen(val0));

    // binary keys with char values beyond 0x7F
    static const char key1[] = "\xf1\xfd\xfe\xff\xf0\xf8\xef";
    static const char val1[] = "some value val9";
    check((ret = store(h, h1, NULL, OPERATION_SET, key1, val1)) ==
                  ENGINE_SUCCESS,
          "Failed set binary key1");
    check_key_value(h, h1, key1, val1, strlen(val1));

    // binary keys with special utf-8 BOM (Byte Order Mark) values 0xBB 0xBF
    // 0xEF
    static const char key2[] = "\xff\xfe\xbb\xbf\xef";
    static const char val2[] = "some utf-8 bom value";
    check((ret = store(h, h1, NULL, OPERATION_SET, key2, val2)) ==
                  ENGINE_SUCCESS,
          "Failed set binary utf-8 bom key");
    check_key_value(h, h1, key2, val2, strlen(val2));

    // binary keys with special utf-16BE BOM values "U+FEFF"
    static const char key3[] = "U+\xfe\xff\xefU+\xff\xfe";
    static const char val3[] = "some utf-16 bom value";
    check((ret = store(h, h1, NULL, OPERATION_SET, key3, val3)) ==
                  ENGINE_SUCCESS,
          "Failed set binary utf-16 bom key");
    check_key_value(h, h1, key3, val3, strlen(val3));

    if (isWarmupEnabled(h, h1)) {
        testHarness.reload_engine(&h, &h1,
                                  testHarness.engine_path,
                                  testHarness.get_current_testcase()->cfg,
                                  true, false);
        wait_for_warmup_complete(h, h1);
        check_key_value(h, h1, key0, val0, strlen(val0));
        check_key_value(h, h1, key1, val1, strlen(val1));
        check_key_value(h, h1, key2, val2, strlen(val2));
        check_key_value(h, h1, key3, val3, strlen(val3));
    }
    return SUCCESS;
}

static enum test_result test_restart_bin_val(ENGINE_HANDLE *h,
                                             ENGINE_HANDLE_V1 *h1) {
    if (!isWarmupEnabled(h, h1)) {
        return SKIPPED;
    }

    char binaryData[] = "abcdefg\0gfedcba";
    cb_assert(sizeof(binaryData) != strlen(binaryData));

    checkeq(cb::engine_errc::success,
            storeCasVb11(h, h1, NULL, OPERATION_SET, "key",
                         binaryData, sizeof(binaryData), 82758, 0, 0).first,
            "Failed set.");

    testHarness.reload_engine(&h, &h1,
                              testHarness.engine_path,
                              testHarness.get_current_testcase()->cfg,
                              true, false);
    wait_for_warmup_complete(h, h1);

    check_key_value(h, h1, "key", binaryData, sizeof(binaryData));
    return SUCCESS;
}

static enum test_result test_wrong_vb_get(ENGINE_HANDLE *h,
                                          ENGINE_HANDLE_V1 *h1) {
    int numNotMyVBucket = get_int_stat(h, h1, "ep_num_not_my_vbuckets");
    checkeq(ENGINE_NOT_MY_VBUCKET, verify_key(h, h1, "key", 1),
            "Expected wrong bucket.");
    wait_for_stat_change(h, h1, "ep_num_not_my_vbuckets", numNotMyVBucket);
    return SUCCESS;
}

static enum test_result test_vb_get_pending(ENGINE_HANDLE *h,
                                            ENGINE_HANDLE_V1 *h1) {
    check(set_vbucket_state(h, h1, 1, vbucket_state_pending),
          "Failed to set vbucket state.");
    const void *cookie = testHarness.create_cookie();
    testHarness.set_ewouldblock_handling(cookie, false);

    checkeq(cb::engine_errc::would_block,
            get(h, h1, cookie, "key", 1).first,
            "Expected woodblock.");

    testHarness.destroy_cookie(cookie);
    return SUCCESS;
}

static enum test_result test_vb_get_replica(ENGINE_HANDLE *h,
                                            ENGINE_HANDLE_V1 *h1) {
    check(set_vbucket_state(h, h1, 1, vbucket_state_replica),
          "Failed to set vbucket state.");
    int numNotMyVBucket = get_int_stat(h, h1, "ep_num_not_my_vbuckets");
    checkeq(ENGINE_NOT_MY_VBUCKET,
            verify_key(h, h1, "key", 1),
            "Expected not my bucket.");
    wait_for_stat_change(h, h1, "ep_num_not_my_vbuckets", numNotMyVBucket);
    return SUCCESS;
}

static enum test_result test_wrong_vb_set(ENGINE_HANDLE *h, ENGINE_HANDLE_V1 *h1) {
    return test_wrong_vb_mutation(h, h1, OPERATION_SET);
}

static enum test_result test_wrong_vb_cas(ENGINE_HANDLE *h, ENGINE_HANDLE_V1 *h1) {
    return test_wrong_vb_mutation(h, h1, OPERATION_CAS);
}

static enum test_result test_wrong_vb_add(ENGINE_HANDLE *h, ENGINE_HANDLE_V1 *h1) {
    return test_wrong_vb_mutation(h, h1, OPERATION_ADD);
}

static enum test_result test_wrong_vb_replace(ENGINE_HANDLE *h, ENGINE_HANDLE_V1 *h1) {
    return test_wrong_vb_mutation(h, h1, OPERATION_REPLACE);
}

static enum test_result test_wrong_vb_del(ENGINE_HANDLE *h, ENGINE_HANDLE_V1 *h1) {
    int numNotMyVBucket = get_int_stat(h, h1, "ep_num_not_my_vbuckets");
    checkeq(ENGINE_NOT_MY_VBUCKET, del(h, h1, "key", 0, 1),
            "Expected wrong bucket.");
    wait_for_stat_change(h, h1, "ep_num_not_my_vbuckets", numNotMyVBucket);
    return SUCCESS;
}

/* Returns a string in the format "%Y-%m-%d %H:%M:%S" of the specified
 * time point.
 */
std::string make_time_string(std::chrono::system_clock::time_point time_point) {
    time_t tt = std::chrono::system_clock::to_time_t(time_point);
#ifdef _MSC_VER
    // Windows' gmtime() is already thread-safe.
    struct tm* split = gmtime(&tt);
#else
    struct tm local_storage;
    struct tm* split = gmtime_r(&tt, &local_storage);
#endif
    char timeStr[20];
    strftime(timeStr, 20, "%Y-%m-%d %H:%M:%S", split);
    return timeStr;
}

static enum test_result test_expiry_pager_settings(ENGINE_HANDLE *h,
                                                   ENGINE_HANDLE_V1 *h1) {

    cb_assert(!get_bool_stat(h, h1, "ep_exp_pager_enabled"));
    checkeq(3600, get_int_stat(h, h1, "ep_exp_pager_stime"),
            "Expiry pager sleep time not expected");
    set_param(h, h1, protocol_binary_engine_param_flush,
              "exp_pager_stime", "1");
    checkeq(1, get_int_stat(h, h1, "ep_exp_pager_stime"),
            "Expiry pager sleep time not updated");
    cb_assert(!get_bool_stat(h, h1, "ep_exp_pager_enabled"));
    sleep(1);
    checkeq(0, get_int_stat(h, h1, "ep_num_expiry_pager_runs"),
            "Expiry pager run count is not zero");

    set_param(h, h1, protocol_binary_engine_param_flush,
              "exp_pager_enabled", "true");
    checkeq(1, get_int_stat(h, h1, "ep_exp_pager_stime"),
            "Expiry pager sleep time not updated");
    wait_for_stat_to_be_gte(h, h1, "ep_num_expiry_pager_runs", 1);

    // Reload engine
    testHarness.reload_engine(&h, &h1,
                              testHarness.engine_path,
                              testHarness.get_current_testcase()->cfg,
                              true, false);
    wait_for_warmup_complete(h, h1);
    cb_assert(!get_bool_stat(h, h1, "ep_exp_pager_enabled"));

    // Enable expiry pager again
    set_param(h, h1, protocol_binary_engine_param_flush,
              "exp_pager_enabled", "true");

    checkeq(get_int_stat(h, h1, "ep_exp_pager_initial_run_time"), -1,
            "Task time should be disable upon warmup");

    std::string err_msg;
    // Update exp_pager_initial_run_time and ensure the update is successful
    set_param(h, h1, protocol_binary_engine_param_flush,
              "exp_pager_initial_run_time", "3");
    std::string expected_time = "03:00";
    std::string str;
    // [MB-21806] - Need to repeat the fetch as the set_param for
    // "exp_pager_initial_run_time" schedules a task that sets the stats later
    repeat_till_true([&]() {
        str = get_str_stat(h, h1, "ep_expiry_pager_task_time");
        return 0 == str.substr(11, 5).compare(expected_time);
    });
    err_msg.assign("Updated time incorrect, expect: " +
                   expected_time + ", actual: " + str.substr(11, 5));
    checkeq(0, str.substr(11, 5).compare(expected_time), err_msg.c_str());

    // Update exp_pager_stime by 30 minutes and ensure that the update is successful
    const std::chrono::minutes update_by{30};
    std::string targetTaskTime1{make_time_string(std::chrono::system_clock::now() +
                                                 update_by)};

    set_param(h, h1, protocol_binary_engine_param_flush, "exp_pager_stime",
              std::to_string(update_by.count() * 60).c_str());
    str = get_str_stat(h, h1, "ep_expiry_pager_task_time");

    std::string targetTaskTime2{make_time_string(std::chrono::system_clock::now() +
                                                 update_by)};

    // ep_expiry_pager_task_time should fall within the range of
    // targetTaskTime1 and targetTaskTime2
    err_msg.assign("Unexpected task time range, expect: " +
                   targetTaskTime1 + " <= " + str + " <= " + targetTaskTime2);
    check(targetTaskTime1 <= str, err_msg.c_str());
    check(str <= targetTaskTime2, err_msg.c_str());

    return SUCCESS;
}

static enum test_result test_expiry_with_xattr(ENGINE_HANDLE* h,
                                               ENGINE_HANDLE_V1* h1) {
    const char* key = "test_expiry";
    cb::xattr::Blob blob;

    //Add a few XAttrs
    blob.set(to_const_byte_buffer("user"),
             to_const_byte_buffer("{\"author\":\"bubba\"}"));
    blob.set(to_const_byte_buffer("_sync"),
             to_const_byte_buffer("{\"cas\":\"0xdeadbeefcafefeed\"}"));
    blob.set(to_const_byte_buffer("meta"),
             to_const_byte_buffer("{\"content-type\":\"text\"}"));

    auto xattr_value = blob.finalize();

    //Now, append user data to the xattrs and store the data
    std::string value_data("test_expiry_value");
    std::vector<char> data;
    std::copy(xattr_value.buf, xattr_value.buf + xattr_value.len,
              std::back_inserter(data));
    std::copy(value_data.c_str(), value_data.c_str() + value_data.length(),
              std::back_inserter(data));

    const void* cookie = testHarness.create_cookie();

    checkeq(cb::engine_errc::success,
            storeCasVb11(h, h1, cookie, OPERATION_SET, key,
                         reinterpret_cast<char*>(data.data()),
                         data.size(), 9258, 0, 0, 10,
                         PROTOCOL_BINARY_DATATYPE_XATTR).first,
            "Failed to store xattr document");

    if (isPersistentBucket(h, h1)) {
        wait_for_flusher_to_settle(h, h1);
    }

    testHarness.time_travel(11);

    cb::EngineErrorMetadataPair errorMetaPair;

    check(get_meta(h, h1, "test_expiry", errorMetaPair, cookie),
          "Get meta command failed");
    auto prev_revseqno = errorMetaPair.second.seqno;

    checkeq(PROTOCOL_BINARY_DATATYPE_XATTR,
            errorMetaPair.second.datatype,
            "Datatype is not XATTR");

    auto ret = get(h, h1, cookie, key, 0, DocStateFilter::AliveOrDeleted);
    checkeq(cb::engine_errc::success,
            ret.first,
            "Unable to get a deleted item");

    check(get_meta(h, h1, "test_expiry", errorMetaPair, cookie),
          "Get meta command failed");

    checkeq(errorMetaPair.second.seqno,
            prev_revseqno + 1,
            "rev seqno must have incremented by 1");

    /* Retrieve the item info and create a new blob out of the data */
    item_info info;
    checkeq(true,
            h1->get_item_info(h, ret.second.get(), &info),
            "Unable to retrieve item info");

    cb::byte_buffer value_buf{static_cast<uint8_t*>(info.value[0].iov_base),
                              info.value[0].iov_len};

    cb::xattr::Blob new_blob(value_buf);

    /* Only system extended attributes need to be present at this point.
     * Thus, check the blob length with the system size.
     */
    const auto systemsize = new_blob.finalize().len;

    checkeq(systemsize, new_blob.get_system_size(),
            "The size of the blob doesn't match the size of system attributes");

    const std::string& cas_str{"{\"cas\":\"0xdeadbeefcafefeed\"}"};
    const std::string& sync_str = to_string(blob.get(to_const_byte_buffer("_sync")));

    checkeq(cas_str, sync_str , "system xattr is invalid");

    testHarness.destroy_cookie(cookie);

    return SUCCESS;
}

static enum test_result test_expiry(ENGINE_HANDLE *h, ENGINE_HANDLE_V1 *h1) {
    const char *key = "test_expiry";
    const char *data = "some test data here.";

    const void* cookie = testHarness.create_cookie();
    auto ret = allocate(h,
                        h1,
                        cookie,
                        key,
                        strlen(data),
                        0,
                        2,
                        PROTOCOL_BINARY_RAW_BYTES,
                        0);
    checkeq(cb::engine_errc::success, ret.first, "Allocation failed.");

    item_info info;
    if (!h1->get_item_info(h, ret.second.get(), &info)) {
        abort();
    }
    memcpy(info.value[0].iov_base, data, strlen(data));

    uint64_t cas = 0;
    auto rv = h1->store(h,
                        cookie,
                        ret.second.get(),
                        cas,
                        OPERATION_SET,
                        DocumentState::Alive);
    checkeq(ENGINE_SUCCESS, rv, "Set failed.");
    check_key_value(h, h1, key, data, strlen(data));

    testHarness.time_travel(5);
    checkeq(cb::engine_errc::no_such_key,
            get(h, h1, cookie, key, 0).first,
            "Item didn't expire");

    int expired_access = get_int_stat(h, h1, "ep_expired_access");
    int expired_pager = get_int_stat(h, h1, "ep_expired_pager");
    int active_expired = get_int_stat(h, h1, "vb_active_expired");
    checkeq(0, expired_pager, "Expected zero expired item by pager");
    checkeq(1, expired_access, "Expected an expired item on access");
    checkeq(1, active_expired, "Expected an expired active item");
    checkeq(ENGINE_SUCCESS,
            store(h, h1, cookie, OPERATION_SET, key, data),
            "Failed set.");

    // When run under full eviction, the total item stats are set from the
    // flusher. So we need to wait for it to finish before checking the
    // total number of items.
    wait_for_flusher_to_settle(h, h1);

    std::stringstream ss;
    ss << "curr_items stat should be still 1 after ";
    ss << "overwriting the key that was expired, but not purged yet";
    checkeq(1, get_int_stat(h, h1, "curr_items"), ss.str().c_str());

    testHarness.destroy_cookie(cookie);
    return SUCCESS;
}

static enum test_result test_expiry_loader(ENGINE_HANDLE *h, ENGINE_HANDLE_V1 *h1) {
    if (!isWarmupEnabled(h, h1)) {
        return SKIPPED;
    }
    const char *key = "test_expiry_loader";
    const char *data = "some test data here.";

    const void* cookie = testHarness.create_cookie();
    auto ret = allocate(h,
                        h1,
                        cookie,
                        key,
                        strlen(data),
                        0,
                        2,
                        PROTOCOL_BINARY_RAW_BYTES,
                        0);
    checkeq(cb::engine_errc::success, ret.first, "Allocation failed.");

    item_info info;
    if (!h1->get_item_info(h, ret.second.get(), &info)) {
        abort();
    }
    memcpy(info.value[0].iov_base, data, strlen(data));

    uint64_t cas = 0;
    auto rv = h1->store(h,
                        cookie,
                        ret.second.get(),
                        cas,
                        OPERATION_SET,
                        DocumentState::Alive);
    checkeq(ENGINE_SUCCESS, rv, "Set failed.");
    check_key_value(h, h1, key, data, strlen(data));

    testHarness.time_travel(3);

    ret = get(h, h1, cookie, key, 0);
    checkeq(cb::engine_errc::no_such_key, ret.first, "Item didn't expire");

    // Restart the engine to ensure the above expired item is not loaded
    testHarness.reload_engine(&h, &h1,
                              testHarness.engine_path,
                              testHarness.get_current_testcase()->cfg,
                              true, false);
    wait_for_warmup_complete(h, h1);
    cb_assert(0 == get_int_stat(h, h1, "ep_warmup_value_count", "warmup"));

    testHarness.destroy_cookie(cookie);

    return SUCCESS;
}

static enum test_result test_expiration_on_compaction(ENGINE_HANDLE *h,
                                                      ENGINE_HANDLE_V1 *h1) {
    if (get_bool_stat(h, h1, "ep_exp_pager_enabled")) {
        set_param(h, h1, protocol_binary_engine_param_flush,
                  "exp_pager_enabled", "false");
    }

    checkeq(1,
            get_int_stat(h, h1, "vb_0:persistence:num_visits", "checkpoint"),
            "Cursor moved before item load");

    for (int i = 0; i < 50; i++) {
        std::stringstream ss;
        ss << "key" << i;
        checkeq(ENGINE_SUCCESS,
                store(h,
                      h1,
                      NULL,
                      OPERATION_SET,
                      ss.str().c_str(),
                      "somevalue",
                      nullptr,
                      0,
                      0,
                      10,
                      PROTOCOL_BINARY_RAW_BYTES),
                "Set failed.");
    }

    wait_for_flusher_to_settle(h, h1);
    checkeq(50, get_int_stat(h, h1, "curr_items"),
            "Unexpected number of items on database");
    check(1 < get_int_stat(h, h1, "vb_0:persistence:num_visits", "checkpoint"),
          "Cursor not moved even after flusher runs");

    testHarness.time_travel(15);

    // Compaction on VBucket
    compact_db(h, h1, 0, 0, 0, 0, 0);
    wait_for_stat_to_be(h, h1, "ep_pending_compactions", 0);

    checkeq(50, get_int_stat(h, h1, "ep_expired_compactor"),
            "Unexpected expirations by compactor");

    return SUCCESS;
}

static enum test_result test_expiration_on_warmup(ENGINE_HANDLE *h,
                                                  ENGINE_HANDLE_V1 *h1) {
    if (!isWarmupEnabled(h, h1)) {
        return SKIPPED;
    }

    const auto* cookie = testHarness.create_cookie();
    set_param(h, h1, protocol_binary_engine_param_flush,
              "exp_pager_enabled", "false");
    int pager_runs = get_int_stat(h, h1, "ep_num_expiry_pager_runs");

    const char *key = "KEY";
    const char *data = "VALUE";

    auto ret = allocate(h,
                        h1,
                        cookie,
                        key,
                        strlen(data),
                        0,
                        10,
                        PROTOCOL_BINARY_RAW_BYTES,
                        0);
    checkeq(cb::engine_errc::success, ret.first, "Allocation failed.");

    item_info info;
    if (!h1->get_item_info(h, ret.second.get(), &info)) {
        abort();
    }
    memcpy(info.value[0].iov_base, data, strlen(data));

    uint64_t cas = 0;
    auto rv = h1->store(h,
                        cookie,
                        ret.second.get(),
                        cas,
                        OPERATION_SET,
                        DocumentState::Alive);
    checkeq(ENGINE_SUCCESS, rv, "Set failed.");
    check_key_value(h, h1, key, data, strlen(data));
    ret.second.reset();
    wait_for_flusher_to_settle(h, h1);

    checkeq(1, get_int_stat(h, h1, "curr_items"), "Failed store item");
    testHarness.time_travel(15);

    checkeq(pager_runs, get_int_stat(h, h1, "ep_num_expiry_pager_runs"),
            "Expiry pager shouldn't have run during this time");

    // Restart the engine to ensure the above item is expired
    testHarness.reload_engine(&h, &h1,
                              testHarness.engine_path,
                              testHarness.get_current_testcase()->cfg,
                              true, false);
    wait_for_warmup_complete(h, h1);
    check(get_bool_stat(h, h1, "ep_exp_pager_enabled"),
          "Expiry pager should be enabled on warmup");

    // Wait for the expiry pager to run and expire our item.
    wait_for_stat_to_be_gte(h, h1, "ep_expired_pager", 1, nullptr, /*secs*/10);

    // Note: previously we checked that curr_items was zero here (immediately
    // after waiting for ep_expired_pager == 1), however we cannot assume that
    // - items are actually expired asynchronously.
    // See EPStore::deleteExpiredItem - for non-temporary, expired items we
    // call processSoftDelete (soft-marking the item as deleted in the
    // hashtable), and then call queueDirty to queue a deletion, and then
    // increment the expired stat. Only when that delete is actually persisted
    // and the deleted callback is invoked -
    // PeristenceCallback::callback(int&) - is curr_items finally decremented.
    // Therefore we need to wait for the flusher to settle (i.e. delete
    // callback to be called) for the curr_items stat to be accurate.
    wait_for_flusher_to_settle(h, h1);

    checkeq(0, get_int_stat(h, h1, "curr_items"),
            "The item should have been expired.");

    testHarness.destroy_cookie(cookie);
    return SUCCESS;

}

static enum test_result test_bug3454(ENGINE_HANDLE *h, ENGINE_HANDLE_V1 *h1) {
    if (!isWarmupEnabled(h, h1)) {
        return SKIPPED;
    }

    const char *key = "test_expiry_duplicate_warmup";
    const char *data = "some test data here.";

    const void* cookie = testHarness.create_cookie();
    auto ret = allocate(h,
                        h1,
                        cookie,
                        key,
                        strlen(data),
                        0,
                        5,
                        PROTOCOL_BINARY_RAW_BYTES,
                        0);
    checkeq(cb::engine_errc::success, ret.first, "Allocation failed.");

    item_info info;
    if (!h1->get_item_info(h, ret.second.get(), &info)) {
        abort();
    }
    memcpy(info.value[0].iov_base, data, strlen(data));

    uint64_t cas = 0;
    auto rv = h1->store(h,
                        cookie,
                        ret.second.get(),
                        cas,
                        OPERATION_SET,
                        DocumentState::Alive);
    checkeq(ENGINE_SUCCESS, rv, "Set failed.");
    check_key_value(h, h1, key, data, strlen(data));
    wait_for_flusher_to_settle(h, h1);

    // Advance the ep_engine time by 10 sec for the above item to be expired.
    testHarness.time_travel(10);
    ret = get(h, h1, cookie, key, 0);
    checkeq(cb::engine_errc::no_such_key, ret.first, "Item didn't expire");

    ret = allocate(h,
                   h1,
                   cookie,
                   key,
                   strlen(data),
                   0,
                   0,
                   PROTOCOL_BINARY_RAW_BYTES,
                   0);
    checkeq(cb::engine_errc::success, ret.first, "Allocation failed.");

    if (!h1->get_item_info(h, ret.second.get(), &info)) {
        abort();
    }
    memcpy(info.value[0].iov_base, data, strlen(data));

    cas = 0;
    // Add a new item with the same key.
    rv = h1->store(h,
                   cookie,
                   ret.second.get(),
                   cas,
                   OPERATION_ADD,
                   DocumentState::Alive);
    checkeq(ENGINE_SUCCESS, rv, "Add failed.");
    check_key_value(h, h1, key, data, strlen(data));
    ret.second.reset();
    wait_for_flusher_to_settle(h, h1);

    checkeq(cb::engine_errc::success,
            get(h, h1, cookie, key, 0).first,
            "Item shouldn't expire");

    // Restart the engine to ensure the above unexpired new item is loaded
    testHarness.reload_engine(&h, &h1,
                              testHarness.engine_path,
                              testHarness.get_current_testcase()->cfg,
                              true, false);
    wait_for_warmup_complete(h, h1);
    cb_assert(1 == get_int_stat(h, h1, "ep_warmup_value_count", "warmup"));
    cb_assert(0 == get_int_stat(h, h1, "ep_warmup_dups", "warmup"));

    testHarness.destroy_cookie(cookie);
    return SUCCESS;
}

static enum test_result test_bug3522(ENGINE_HANDLE *h, ENGINE_HANDLE_V1 *h1) {
    if (!isWarmupEnabled(h, h1)) {
        return SKIPPED;
    }

    const char *key = "test_expiry_no_items_warmup";
    const char *data = "some test data here.";

    const void* cookie = testHarness.create_cookie();
    auto ret = allocate(h,
                        h1,
                        cookie,
                        key,
                        strlen(data),
                        0,
                        0,
                        PROTOCOL_BINARY_RAW_BYTES,
                        0);
    checkeq(cb::engine_errc::success, ret.first, "Allocation failed.");

    item_info info;
    if (!h1->get_item_info(h, ret.second.get(), &info)) {
        abort();
    }
    memcpy(info.value[0].iov_base, data, strlen(data));

    uint64_t cas = 0;
    auto rv = h1->store(h,
                        cookie,
                        ret.second.get(),
                        cas,
                        OPERATION_SET,
                        DocumentState::Alive);
    checkeq(ENGINE_SUCCESS, rv, "Set failed.");
    check_key_value(h, h1, key, data, strlen(data));
    wait_for_flusher_to_settle(h, h1);

    // Add a new item with the same key and 2 sec of expiration.
    const char *new_data = "new data here.";
    ret = allocate(h,
                   h1,
                   cookie,
                   key,
                   strlen(new_data),
                   0,
                   2,
                   PROTOCOL_BINARY_RAW_BYTES,
                   0);
    checkeq(cb::engine_errc::success, ret.first, "Allocation failed.");

    if (!h1->get_item_info(h, ret.second.get(), &info)) {
        abort();
    }
    memcpy(info.value[0].iov_base, new_data, strlen(new_data));

    int pager_runs = get_int_stat(h, h1, "ep_num_expiry_pager_runs");
    cas = 0;
    rv = h1->store(h,
                   cookie,
                   ret.second.get(),
                   cas,
                   OPERATION_SET,
                   DocumentState::Alive);
    checkeq(ENGINE_SUCCESS, rv, "Set failed.");
    check_key_value(h, h1, key, new_data, strlen(new_data));
    ret.second.reset();
    testHarness.time_travel(3);
    wait_for_stat_change(h, h1, "ep_num_expiry_pager_runs", pager_runs);
    wait_for_flusher_to_settle(h, h1);

    // Restart the engine.
    testHarness.reload_engine(&h, &h1,
                              testHarness.engine_path,
                              testHarness.get_current_testcase()->cfg,
                              true, false);
    wait_for_warmup_complete(h, h1);
    // TODO: modify this for a better test case
    cb_assert(0 == get_int_stat(h, h1, "ep_warmup_dups", "warmup"));

    testHarness.destroy_cookie(cookie);
    return SUCCESS;
}

static enum test_result test_get_replica_active_state(ENGINE_HANDLE *h,
                                                      ENGINE_HANDLE_V1 *h1) {
    protocol_binary_request_header *pkt;
    pkt = prepare_get_replica(h, h1, vbucket_state_active);
    checkeq(ENGINE_NOT_MY_VBUCKET,
            h1->unknown_command(
                    h, NULL, pkt, add_response, testHarness.doc_namespace),
            "Get Replica Failed");

    cb_free(pkt);
    return SUCCESS;
}

static enum test_result test_get_replica_pending_state(ENGINE_HANDLE *h,
                                                       ENGINE_HANDLE_V1 *h1) {
    protocol_binary_request_header *pkt;

    const void *cookie = testHarness.create_cookie();
    testHarness.set_ewouldblock_handling(cookie, false);
    pkt = prepare_get_replica(h, h1, vbucket_state_pending);
    checkeq(ENGINE_EWOULDBLOCK,
            h1->unknown_command(h, cookie, pkt, add_response, testHarness.doc_namespace),
            "Should have returned error for pending state");
    testHarness.destroy_cookie(cookie);
    cb_free(pkt);
    return SUCCESS;
}

static enum test_result test_get_replica_dead_state(ENGINE_HANDLE *h,
                                                    ENGINE_HANDLE_V1 *h1) {
    protocol_binary_request_header *pkt;
    pkt = prepare_get_replica(h, h1, vbucket_state_dead);
    checkeq(ENGINE_NOT_MY_VBUCKET,
            h1->unknown_command(
                    h, NULL, pkt, add_response, testHarness.doc_namespace),
            "Get Replica Failed");
    cb_free(pkt);
    return SUCCESS;
}

static enum test_result test_get_replica(ENGINE_HANDLE *h,
                                         ENGINE_HANDLE_V1 *h1) {
    protocol_binary_request_header *pkt;
    pkt = prepare_get_replica(h, h1, vbucket_state_replica);
    checkeq(ENGINE_SUCCESS,
            h1->unknown_command(h, NULL, pkt, add_response, testHarness.doc_namespace),
            "Get Replica Failed");
    checkeq(PROTOCOL_BINARY_RESPONSE_SUCCESS, last_status.load(),
            "Expected PROTOCOL_BINARY_RESPONSE_SUCCESS response.");
    checkeq(std::string("replicadata"), last_body,
            "Should have returned identical value");

    cb_free(pkt);
    return SUCCESS;
}

static enum test_result test_get_replica_non_resident(ENGINE_HANDLE *h,
                                                      ENGINE_HANDLE_V1 *h1) {
    checkeq(ENGINE_SUCCESS,
            store(h, h1, NULL, OPERATION_SET, "key", "value"),
            "Store Failed");
    wait_for_flusher_to_settle(h, h1);
    wait_for_stat_to_be(h, h1, "ep_total_persisted", 1);

    evict_key(h, h1, "key", 0, "Ejected.");
    check(set_vbucket_state(h, h1, 0, vbucket_state_replica),
          "Failed to set vbucket to replica");

    get_replica(h, h1, "key", 0);
    checkeq(PROTOCOL_BINARY_RESPONSE_SUCCESS, last_status.load(),
            "Expected success");

    return SUCCESS;
}

static enum test_result test_get_replica_invalid_key(ENGINE_HANDLE *h,
                                                     ENGINE_HANDLE_V1 *h1) {
    protocol_binary_request_header *pkt;
    bool makeinvalidkey = true;
    pkt = prepare_get_replica(h, h1, vbucket_state_replica, makeinvalidkey);
    checkeq(ENGINE_NOT_MY_VBUCKET,
            h1->unknown_command(
                    h, NULL, pkt, add_response, testHarness.doc_namespace),
            "Get Replica Failed");
    cb_free(pkt);
    return SUCCESS;
}

static enum test_result test_vb_del_pending(ENGINE_HANDLE *h, ENGINE_HANDLE_V1 *h1) {
    const void *cookie = testHarness.create_cookie();
    testHarness.set_ewouldblock_handling(cookie, false);
    check(set_vbucket_state(h, h1, 1, vbucket_state_pending),
          "Failed to set vbucket state.");
    checkeq(ENGINE_EWOULDBLOCK, del(h, h1, "key", 0, 1, cookie),
            "Expected woodblock.");
    testHarness.destroy_cookie(cookie);
    return SUCCESS;
}

static enum test_result test_vb_del_replica(ENGINE_HANDLE *h, ENGINE_HANDLE_V1 *h1) {
    check(set_vbucket_state(h, h1, 1, vbucket_state_replica),
          "Failed to set vbucket state.");
    int numNotMyVBucket = get_int_stat(h, h1, "ep_num_not_my_vbuckets");
    checkeq(ENGINE_NOT_MY_VBUCKET, del(h, h1, "key", 0, 1),
            "Expected not my vbucket.");
    wait_for_stat_change(h, h1, "ep_num_not_my_vbuckets", numNotMyVBucket);
    return SUCCESS;
}

static enum test_result test_vbucket_get_miss(ENGINE_HANDLE *h, ENGINE_HANDLE_V1 *h1) {
    return verify_vbucket_missing(h, h1, 1) ? SUCCESS : FAIL;
}

static enum test_result test_vbucket_get(ENGINE_HANDLE *h, ENGINE_HANDLE_V1 *h1) {
    return verify_vbucket_state(h, h1, 0, vbucket_state_active) ? SUCCESS : FAIL;
}

static enum test_result test_vbucket_create(ENGINE_HANDLE *h, ENGINE_HANDLE_V1 *h1) {
    if (!verify_vbucket_missing(h, h1, 1)) {
        fprintf(stderr, "vbucket wasn't missing.\n");
        return FAIL;
    }

    if (!set_vbucket_state(h, h1, 1, vbucket_state_active)) {
        fprintf(stderr, "set state failed.\n");
        return FAIL;
    }

    return verify_vbucket_state(h, h1, 1, vbucket_state_active) ? SUCCESS : FAIL;
}

static enum test_result test_takeover_stats_race_with_vb_create_DCP(
                                    ENGINE_HANDLE *h, ENGINE_HANDLE_V1 *h1) {
    check(set_vbucket_state(h, h1, 1, vbucket_state_active),
          "Failed to set vbucket state information");

    checkeq(0,
            get_int_stat(h, h1, "on_disk_deletes", "dcp-vbtakeover 1"),
            "Invalid number of on-disk deletes");

    return SUCCESS;
}

static enum test_result test_takeover_stats_num_persisted_deletes(
                                    ENGINE_HANDLE *h, ENGINE_HANDLE_V1 *h1) {
    /* set an item */
    std::string key("key");
    checkeq(ENGINE_SUCCESS,
            store(h, h1, NULL, OPERATION_SET, key.c_str(), "data"),
            "Failed to store an item");

    /* delete the item */
    checkeq(ENGINE_SUCCESS, del(h, h1, key.c_str(), 0, 0),
            "Failed to delete the item");

    /* wait for persistence */
    wait_for_flusher_to_settle(h, h1);

    /* check if persisted deletes stats is got correctly */
    checkeq(1,
            get_int_stat(h, h1, "on_disk_deletes", "dcp-vbtakeover 0"),
            "Invalid number of on-disk deletes");

    return SUCCESS;
}

static enum test_result test_vbucket_compact(ENGINE_HANDLE *h,
                                             ENGINE_HANDLE_V1 *h1) {
    const char* exp_key = "Carss";
    const char* exp_value = "pollute";
    const char* non_exp_key = "trees";
    const char* non_exp_value = "cleanse";

    // Set two keys - one to be expired and other to remain...
    // Set expiring key
    checkeq(ENGINE_SUCCESS,
            store(h, h1, NULL, OPERATION_SET, exp_key, exp_value),
            "Failed to set expiring key");
    check_key_value(h, h1, exp_key, exp_value, strlen(exp_value));

    // Set a non-expiring key...
    checkeq(ENGINE_SUCCESS,
            store(h, h1, NULL, OPERATION_SET, non_exp_key, non_exp_value),
            "Failed to set non-expiring key");
    check_key_value(h, h1, non_exp_key, non_exp_value, strlen(non_exp_value));

    // Touch expiring key with an expire time
    const int exp_time = 11;
    checkeq(ENGINE_SUCCESS,
            touch(h, h1, exp_key, 0, exp_time),
            "Touch expiring key failed");

    // Move beyond expire time
    testHarness.time_travel(exp_time + 1);

    // Wait for the item to be expired
    wait_for_stat_to_be(h, h1, "vb_active_expired", 1);
    const int exp_purge_seqno =
            get_int_stat(h, h1, "vb_0:high_seqno", "vbucket-seqno");

    // non_exp_key and its value should be intact...
    checkeq(ENGINE_SUCCESS,
            verify_key(h, h1, non_exp_key),
            "key trees should be found.");
    // exp_key should have disappeared...
    ENGINE_ERROR_CODE val = verify_key(h, h1, exp_key);
    checkeq(ENGINE_KEY_ENOENT, val, "Key Carss has not expired.");

    // Store a dummy item since we do not purge the item with highest seqno
    checkeq(ENGINE_SUCCESS,
            store(h, h1, NULL, OPERATION_SET, "dummykey", "dummyvalue"),
            "Error setting dummy key");
    wait_for_flusher_to_settle(h, h1);

    checkeq(0, get_int_stat(h, h1, "vb_0:purge_seqno", "vbucket-seqno"),
            "purge_seqno not found to be zero before compaction");

    // Compaction on VBucket
    compact_db(
            h,
            h1,
            0 /* vbucket_id */,
            0 /* db_file_id */,
            2 /* purge_before_ts */,
            exp_purge_seqno - 1 /* purge_before_seq */,
            1 /* drop deletes (forces purge irrespective purge_before_seq) */);
    wait_for_stat_to_be(h, h1, "ep_pending_compactions", 0);
    checkeq(exp_purge_seqno,
            get_int_stat(h, h1, "vb_0:purge_seqno", "vbucket-seqno"),
            "purge_seqno didn't match expected value");

    return SUCCESS;
}

static enum test_result test_compaction_config(ENGINE_HANDLE *h,
                                               ENGINE_HANDLE_V1 *h1) {

    checkeq(10000,
            get_int_stat(h, h1, "ep_compaction_write_queue_cap"),
            "Expected compaction queue cap to be 10000");
    set_param(h, h1, protocol_binary_engine_param_flush,
              "compaction_write_queue_cap", "100000");
    checkeq(100000, get_int_stat(h, h1, "ep_compaction_write_queue_cap"),
            "Expected compaction queue cap to be 100000");
    return SUCCESS;
}

struct comp_thread_ctx {
    ENGINE_HANDLE *h;
    ENGINE_HANDLE_V1 *h1;
    uint16_t vbid;
    uint16_t db_file_id;
};

extern "C" {
    static void compaction_thread(void *arg) {
        struct comp_thread_ctx *ctx = static_cast<comp_thread_ctx *>(arg);
        compact_db(ctx->h, ctx->h1, ctx->vbid, ctx->db_file_id, 0, 0, 0);
    }
}

static enum test_result test_multiple_vb_compactions(ENGINE_HANDLE *h,
                                                     ENGINE_HANDLE_V1 *h1) {
    for (uint16_t i = 0; i < 4; ++i) {
        if (!set_vbucket_state(h, h1, i, vbucket_state_active)) {
            fprintf(stderr, "set state failed for vbucket %d.\n", i);
            return FAIL;
        }
        check(verify_vbucket_state(h, h1, i, vbucket_state_active),
              "VBucket state not active");
    }

    std::vector<std::string> keys;
    for (int j = 0; j < 20000; ++j) {
        std::stringstream ss;
        ss << "key" << j;
        std::string key(ss.str());
        keys.push_back(key);
    }

    int count = 0;
    std::vector<std::string>::iterator it;
    for (it = keys.begin(); it != keys.end(); ++it) {
        uint16_t vbid = count % 4;
        checkeq(ENGINE_SUCCESS,
                store(h,
                      h1,
                      NULL,
                      OPERATION_SET,
                      it->c_str(),
                      it->c_str(),
                      nullptr,
                      0,
                      vbid),
                "Failed to store a value");
        ++count;
    }

    // Compact multiple vbuckets.
    const int n_threads = 4;
    cb_thread_t threads[n_threads];
    struct comp_thread_ctx ctx[n_threads];

    const int num_shards = get_int_stat(h, h1, "ep_workload:num_shards",
                                        "workload");

    for (int i = 0; i < n_threads; i++) {
        ctx[i].h = h;
        ctx[i].h1 = h1;
        ctx[i].vbid = static_cast<uint16_t>(i);
        ctx[i].db_file_id = ctx[i].vbid % num_shards;
        int r = cb_create_thread(&threads[i], compaction_thread, &ctx[i], 0);
        cb_assert(r == 0);
    }

    for (int i = 0; i < n_threads; i++) {
        int r = cb_join_thread(threads[i]);
        cb_assert(r == 0);
    }

    wait_for_stat_to_be(h, h1, "ep_pending_compactions", 0);

    return SUCCESS;
}

static enum test_result
test_multi_vb_compactions_with_workload(ENGINE_HANDLE *h,
                                        ENGINE_HANDLE_V1 *h1) {
    for (uint16_t i = 0; i < 4; ++i) {
        if (!set_vbucket_state(h, h1, i, vbucket_state_active)) {
            fprintf(stderr, "set state failed for vbucket %d.\n", i);
            return FAIL;
        }
        check(verify_vbucket_state(h, h1, i, vbucket_state_active),
              "VBucket state not active");
    }

    std::vector<std::string> keys;
    for (int j = 0; j < 10000; ++j) {
        std::stringstream ss;
        ss << "key" << j;
        std::string key(ss.str());
        keys.push_back(key);
    }

    int count = 0;
    std::vector<std::string>::iterator it;
    for (it = keys.begin(); it != keys.end(); ++it) {
        uint16_t vbid = count % 4;
        checkeq(ENGINE_SUCCESS,
                store(h,
                      h1,
                      NULL,
                      OPERATION_SET,
                      it->c_str(),
                      it->c_str(),
                      nullptr,
                      0,
                      vbid),
                "Failed to store a value");
        ++count;
    }
    wait_for_flusher_to_settle(h, h1);

    for (int i = 0; i < 2; ++i) {
        count = 0;
        for (it = keys.begin(); it != keys.end(); ++it) {
            uint16_t vbid = count % 4;
            checkeq(cb::engine_errc::success,
                    get(h, h1, NULL, it->c_str(), vbid).first,
                    "Unable to get stored item");
            ++count;
        }
    }
    wait_for_stat_to_be(h, h1, "ep_workload_pattern", std::string{"read_heavy"});

    // Compact multiple vbuckets.
    const int n_threads = 4;
    cb_thread_t threads[n_threads];
    struct comp_thread_ctx ctx[n_threads];

    for (int i = 0; i < n_threads; i++) {
        ctx[i].h = h;
        ctx[i].h1 = h1;
        ctx[i].vbid = static_cast<uint16_t>(i);
        int r = cb_create_thread(&threads[i], compaction_thread, &ctx[i], 0);
        cb_assert(r == 0);
    }

    for (int i = 0; i < n_threads; i++) {
        int r = cb_join_thread(threads[i]);
        cb_assert(r == 0);
    }

    wait_for_stat_to_be(h, h1, "ep_pending_compactions", 0);

    return SUCCESS;
}

static enum test_result vbucket_destroy(ENGINE_HANDLE *h, ENGINE_HANDLE_V1 *h1,
                                             const char* value = NULL) {
    check(set_vbucket_state(h, h1, 1, vbucket_state_active),
          "Failed to set vbucket state.");

    checkeq(ENGINE_NOT_MY_VBUCKET,
            vbucketDelete(h, h1, 2, value),
            "Expected NMVB");

    check(set_vbucket_state(h, h1, 1, vbucket_state_dead),
          "Failed set set vbucket 1 state.");

    checkeq(ENGINE_SUCCESS, vbucketDelete(h, h1, 1, value), "Expected success");
    checkeq(PROTOCOL_BINARY_RESPONSE_SUCCESS, last_status.load(),
            "Expected failure deleting non-existent bucket.");

    check(verify_vbucket_missing(h, h1, 1),
          "vbucket 0 was not missing after deleting it.");

    return SUCCESS;
}

static enum test_result test_vbucket_destroy_stats(ENGINE_HANDLE *h,
                                                   ENGINE_HANDLE_V1 *h1) {

    int cacheSize = get_int_stat(h, h1, "ep_total_cache_size");
    int overhead = get_int_stat(h, h1, "ep_overhead");
    int nonResident = get_int_stat(h, h1, "ep_num_non_resident");

    check(set_vbucket_state(h, h1, 1, vbucket_state_active),
          "Failed to set vbucket state.");

    std::vector<std::string> keys;
    for (int j = 0; j < 2000; ++j) {
        std::stringstream ss;
        ss << "key" << j;
        std::string key(ss.str());
        keys.push_back(key);
    }

    int itemsRemoved = get_int_stat(h, h1, "ep_items_rm_from_checkpoints");
    std::vector<std::string>::iterator it;
    for (it = keys.begin(); it != keys.end(); ++it) {
        checkeq(ENGINE_SUCCESS,
                store(h,
                      h1,
                      NULL,
                      OPERATION_SET,
                      it->c_str(),
                      it->c_str(),
                      nullptr,
                      0,
                      1),
                "Failed to store a value");
    }
    wait_for_flusher_to_settle(h, h1);
    testHarness.time_travel(65);
    wait_for_stat_change(h, h1, "ep_items_rm_from_checkpoints", itemsRemoved);

    check(set_vbucket_state(h, h1, 1, vbucket_state_dead),
          "Failed set set vbucket 1 state.");

    int vbucketDel = get_int_stat(h, h1, "ep_vbucket_del");
    checkeq(ENGINE_SUCCESS, vbucketDelete(h, h1, 1), "Expected success");
    checkeq(PROTOCOL_BINARY_RESPONSE_SUCCESS,
            last_status.load(),
            "Expected failure deleting non-existent bucket.");

    check(verify_vbucket_missing(h, h1, 1),
          "vbucket 1 was not missing after deleting it.");

    wait_for_stat_change(h, h1, "ep_vbucket_del", vbucketDel);

    wait_for_stat_to_be(h, h1, "ep_total_cache_size", cacheSize);
    wait_for_stat_to_be(h, h1, "ep_overhead", overhead);
    wait_for_stat_to_be(h, h1, "ep_num_non_resident", nonResident);

    return SUCCESS;
}

static enum test_result vbucket_destroy_restart(ENGINE_HANDLE *h, ENGINE_HANDLE_V1 *h1,
                                                const char* value = NULL) {
    if (!isWarmupEnabled(h, h1)) {
        return SKIPPED;
    }

    check(set_vbucket_state(h, h1, 1, vbucket_state_active),
          "Failed to set vbucket state.");

    // Store a value so the restart will try to resurrect it.
    checkeq(ENGINE_SUCCESS,
            store(h,
                  h1,
                  NULL,
                  OPERATION_SET,
                  "key",
                  "somevalue",
                  nullptr,
                  0,
                  1),
            "Failed to set a value");
    check_key_value(h, h1, "key", "somevalue", 9, 1);

    // Reload to get a flush forced.
    testHarness.reload_engine(&h, &h1,
                              testHarness.engine_path,
                              testHarness.get_current_testcase()->cfg,
                              true, false);
    wait_for_warmup_complete(h, h1);

    check(verify_vbucket_state(h, h1, 1, vbucket_state_active),
          "Bucket state was what it was initially, after restart.");
    check(set_vbucket_state(h, h1, 1, vbucket_state_active),
          "Failed to set vbucket state.");
    check_key_value(h, h1, "key", "somevalue", 9, 1);

    check(set_vbucket_state(h, h1, 1, vbucket_state_dead),
          "Failed set set vbucket 1 state.");

    checkeq(ENGINE_SUCCESS, vbucketDelete(h, h1, 1, value), "Expected success");
    checkeq(PROTOCOL_BINARY_RESPONSE_SUCCESS, last_status.load(),
            "Expected failure deleting non-existent bucket.");

    check(verify_vbucket_missing(h, h1, 1),
          "vbucket 1 was not missing after deleting it.");

    testHarness.reload_engine(&h, &h1,
                              testHarness.engine_path,
                              testHarness.get_current_testcase()->cfg,
                              true, false);
    wait_for_warmup_complete(h, h1);

    if (verify_vbucket_state(h, h1, 1, vbucket_state_pending, true)) {
        std::cerr << "Bucket came up in pending state after delete." << std::endl;
        abort();
    }

    check(verify_vbucket_missing(h, h1, 1),
          "vbucket 1 was not missing after restart.");

    return SUCCESS;
}

static enum test_result test_async_vbucket_destroy(ENGINE_HANDLE *h, ENGINE_HANDLE_V1 *h1) {
    return vbucket_destroy(h, h1);
}

static enum test_result test_sync_vbucket_destroy(ENGINE_HANDLE *h, ENGINE_HANDLE_V1 *h1) {
    return vbucket_destroy(h, h1, "async=0");
}

static enum test_result test_async_vbucket_destroy_restart(ENGINE_HANDLE *h, ENGINE_HANDLE_V1 *h1) {
    return vbucket_destroy_restart(h, h1);
}

static enum test_result test_sync_vbucket_destroy_restart(ENGINE_HANDLE *h, ENGINE_HANDLE_V1 *h1) {
    return vbucket_destroy_restart(h, h1, "async=0");
}

static enum test_result test_vb_set_pending(ENGINE_HANDLE *h, ENGINE_HANDLE_V1 *h1) {
    return test_pending_vb_mutation(h, h1, OPERATION_SET);
}

static enum test_result test_vb_add_pending(ENGINE_HANDLE *h, ENGINE_HANDLE_V1 *h1) {
    return test_pending_vb_mutation(h, h1, OPERATION_ADD);
}

static enum test_result test_vb_cas_pending(ENGINE_HANDLE *h, ENGINE_HANDLE_V1 *h1) {
    return test_pending_vb_mutation(h, h1, OPERATION_CAS);
}

static enum test_result test_vb_set_replica(ENGINE_HANDLE *h, ENGINE_HANDLE_V1 *h1) {
    return test_replica_vb_mutation(h, h1, OPERATION_SET);
}

static enum test_result test_vb_replace_replica(ENGINE_HANDLE *h, ENGINE_HANDLE_V1 *h1) {
    return test_replica_vb_mutation(h, h1, OPERATION_REPLACE);
}

static enum test_result test_vb_replace_pending(ENGINE_HANDLE *h, ENGINE_HANDLE_V1 *h1) {
    return test_pending_vb_mutation(h, h1, OPERATION_REPLACE);
}

static enum test_result test_vb_add_replica(ENGINE_HANDLE *h, ENGINE_HANDLE_V1 *h1) {
    return test_replica_vb_mutation(h, h1, OPERATION_ADD);
}

static enum test_result test_vb_cas_replica(ENGINE_HANDLE *h, ENGINE_HANDLE_V1 *h1) {
    return test_replica_vb_mutation(h, h1, OPERATION_CAS);
}

static enum test_result test_stats_seqno(ENGINE_HANDLE *h, ENGINE_HANDLE_V1 *h1) {
    check(set_vbucket_state(h, h1, 1, vbucket_state_active),
          "Failed to set vbucket state.");

    int num_keys = 100;
    for (int ii = 0; ii < num_keys; ++ii) {
        std::stringstream ss;
        ss << "key" << ii;
        checkeq(ENGINE_SUCCESS,
                store(h, h1, NULL, OPERATION_SET, ss.str().c_str(),
                      "value", NULL, 0, 0),
                "Failed to store an item.");
    }
    wait_for_flusher_to_settle(h, h1);

    checkeq(100, get_int_stat(h, h1, "vb_0:high_seqno", "vbucket-seqno"),
            "Invalid seqno");

    if (isPersistentBucket(h, h1)) {
        checkeq(100,
                get_int_stat(h, h1, "vb_0:last_persisted_seqno", "vbucket-seqno"),
                "Unexpected last_persisted_seqno");
    }
    checkeq(0, get_int_stat(h, h1, "vb_1:high_seqno", "vbucket-seqno"),
            "Invalid seqno");
    checkeq(0, get_int_stat(h, h1, "vb_1:high_seqno", "vbucket-seqno 1"),
            "Invalid seqno");
    if (isPersistentBucket(h, h1)) {
        checkeq(0,
                get_int_stat(h, h1, "vb_1:last_persisted_seqno", "vbucket-seqno 1"),
                "Invalid last_persisted_seqno");
    }

    uint64_t vb_uuid = get_ull_stat(h, h1, "vb_1:0:id", "failovers");

    auto seqno_stats = get_all_stats(h, h1, "vbucket-seqno 1");
    checkeq(vb_uuid, uint64_t(std::stoull(seqno_stats.at("vb_1:uuid"))),
            "Invalid uuid");

    checkeq(size_t(7), seqno_stats.size(), "Expected seven stats");

    // Check invalid vbucket
    checkeq(ENGINE_NOT_MY_VBUCKET,
            get_stats(h, "vbucket-seqno 2"_ccb, add_stats),
            "Expected not my vbucket");

    // Check bad vbucket parameter (not numeric)
    checkeq(ENGINE_EINVAL,
            get_stats(h, "vbucket-seqno tt2"_ccb, add_stats),
            "Expected invalid");

    // Check extra spaces at the end
    checkeq(ENGINE_EINVAL,
            get_stats(h, "vbucket-seqno    "_ccb, add_stats),
            "Expected invalid");

    return SUCCESS;
}

static enum test_result test_stats_diskinfo(ENGINE_HANDLE *h,
                                            ENGINE_HANDLE_V1 *h1) {
    check(set_vbucket_state(h, h1, 1, vbucket_state_active),
          "Failed to set vbucket state.");

    int num_keys = 100;
    for (int ii = 0; ii < num_keys; ++ii) {
        std::stringstream ss;
        ss << "key" << ii;
        checkeq(ENGINE_SUCCESS,
                store(h, h1, NULL, OPERATION_SET, ss.str().c_str(),
                      "value", NULL, 0, 1),
                "Failed to store an item.");
    }
    wait_for_flusher_to_settle(h, h1);

    size_t file_size = get_int_stat(h, h1, "ep_db_file_size", "diskinfo");
    size_t data_size = get_int_stat(h, h1, "ep_db_data_size", "diskinfo");
    check(file_size > 0, "DB file size should be greater than 0");
    check(data_size > 0, "DB data size should be greater than 0");
    check(file_size >= data_size, "DB file size should be >= DB data size");
    check(get_int_stat(h, h1, "vb_1:data_size", "diskinfo detail") > 0,
          "VB 1 data size should be greater than 0");

    checkeq(ENGINE_EINVAL,
            get_stats(h, "diskinfo "_ccb, add_stats),
            "Expected invalid");

    checkeq(ENGINE_EINVAL,
            get_stats(h, "diskinfo detai"_ccb, add_stats),
            "Expected invalid");

    checkeq(ENGINE_EINVAL,
            get_stats(h, "diskinfo detaillll"_ccb, add_stats),
            "Expected invalid");

    return SUCCESS;
}

static enum test_result test_uuid_stats(ENGINE_HANDLE *h,
                                        ENGINE_HANDLE_V1 *h1)
{
    vals.clear();
    checkeq(ENGINE_SUCCESS,
            get_stats(h, "uuid"_ccb, add_stats),
            "Failed to get stats.");
    check(vals["uuid"] == "foobar", "Incorrect uuid");
    return SUCCESS;
}

static enum test_result test_item_stats(ENGINE_HANDLE *h, ENGINE_HANDLE_V1 *h1) {
    checkeq(ENGINE_SUCCESS,
            store(h, h1, NULL, OPERATION_SET, "key", "somevalue"),
            "Failed set.");
    wait_for_flusher_to_settle(h, h1);
    checkeq(ENGINE_SUCCESS,
            store(h, h1, NULL, OPERATION_SET, "key", "somevalueX"),
            "Failed set.");
    wait_for_flusher_to_settle(h, h1);
    checkeq(ENGINE_SUCCESS,
            store(h, h1, NULL, OPERATION_SET, "key1", "somevalueY"),
            "Failed set.");
    wait_for_flusher_to_settle(h, h1);

    check_key_value(h, h1, "key", "somevalueX", 10);
    check_key_value(h, h1, "key1", "somevalueY", 10);

    checkeq(ENGINE_SUCCESS, del(h, h1, "key1", 0, 0),
            "Failed remove with value.");
    wait_for_flusher_to_settle(h, h1);

    checkeq(ENGINE_SUCCESS,
            store(h, h1, NULL, OPERATION_SET, "key1", "someothervalue"),
            "Failed set.");
    wait_for_flusher_to_settle(h, h1);

    check_key_value(h, h1, "key1", "someothervalue", 14);

    checkeq(3,
            get_int_stat(h, h1, "vb_active_ops_create"),
            "Expected 3 creations");
    checkeq(1,
            get_int_stat(h, h1, "vb_active_ops_update"),
            "Expected 1 updation");
    checkeq(1,
            get_int_stat(h, h1, "vb_active_ops_delete"),
            "Expected 1 deletion");

    return SUCCESS;
}

static enum test_result test_stats(ENGINE_HANDLE *h, ENGINE_HANDLE_V1 *h1) {
    vals.clear();
    checkeq(ENGINE_SUCCESS,
            get_stats(h, {}, add_stats),
            "Failed to get stats.");
    check(vals.size() > 10, "Kind of expected more stats than that.");

    return SUCCESS;
}

static enum test_result test_mem_stats(ENGINE_HANDLE *h, ENGINE_HANDLE_V1 *h1) {
    char value[2048];
    memset(value, 'b', sizeof(value));
    strcpy(value + sizeof(value) - 4, "\r\n");
    int itemsRemoved = get_int_stat(h, h1, "ep_items_rm_from_checkpoints");
    wait_for_persisted_value(h, h1, "key", value);
    testHarness.time_travel(65);
    if (isPersistentBucket(h, h1)) {
        wait_for_stat_change(h, h1, "ep_items_rm_from_checkpoints", itemsRemoved);
    }
    int mem_used = get_int_stat(h, h1, "mem_used");
    int cache_size = get_int_stat(h, h1, "ep_total_cache_size");
    int overhead = get_int_stat(h, h1, "ep_overhead");
    int value_size = get_int_stat(h, h1, "ep_value_size");
    check((mem_used - overhead) > cache_size,
          "ep_kv_size should be greater than the hashtable cache size due to the checkpoint overhead");

    if (isPersistentBucket(h, h1)) {
        evict_key(h, h1, "key", 0, "Ejected.");

        check(get_int_stat(h, h1, "ep_total_cache_size") <= cache_size,
              "Evict a value shouldn't increase the total cache size");
        check(get_int_stat(h, h1, "mem_used") < mem_used,
              "Expected mem_used to decrease when an item is evicted");

        check_key_value(h, h1, "key", value, strlen(value), 0); // Load an item from disk again.

        check(get_int_stat(h, h1, "mem_used") >= mem_used,
              "Expected mem_used to remain the same after an item is loaded from disk");
        check(get_int_stat(h, h1, "ep_value_size") == value_size,
              "Expected ep_value_size to remain the same after item is loaded from disk");
    }

    return SUCCESS;
}

static enum test_result test_io_stats(ENGINE_HANDLE *h, ENGINE_HANDLE_V1 *h1) {
    int exp_write_bytes;
    std::string backend = get_str_stat(h, h1, "ep_backend");
    if (backend == "forestdb") {
        exp_write_bytes = 35; /* TBD: Do not hard code the value */
    } else if (backend == "couchdb") {
        exp_write_bytes = 22; /* TBD: Do not hard code the value */
    } else if (backend == "rocksdb") {
        // TODO RDB:
        return SKIPPED_UNDER_ROCKSDB;
    }
    else {
        return SKIPPED;
    }

    reset_stats(h);

    checkeq(0,
            get_int_stat(h, h1, "rw_0:io_bg_fetch_docs_read", "kvstore"),
            "Expected reset stats to set io_bg_fetch_docs_read to zero");
    checkeq(0, get_int_stat(h, h1, "rw_0:io_num_write", "kvstore"),
            "Expected reset stats to set io_num_write to zero");
    checkeq(0,
            get_int_stat(h, h1, "rw_0:io_bg_fetch_doc_bytes", "kvstore"),
            "Expected reset stats to set io_bg_fetch_doc_bytes to zero");
    checkeq(0, get_int_stat(h, h1, "rw_0:io_write_bytes", "kvstore"),
            "Expected reset stats to set io_write_bytes to zero");

    const std::string key("a");
    const std::string value("b\r\n");
    wait_for_persisted_value(h, h1, key.c_str(), value.c_str());
    checkeq(0,
            get_int_stat(h, h1, "rw_0:io_bg_fetch_docs_read", "kvstore"),
            "Expected storing one value to not change the read counter");
    checkeq(0,
            get_int_stat(h, h1, "rw_0:io_bg_fetch_doc_bytes", "kvstore"),
            "Expected storing one value to not change the bgfetch doc bytes");
    checkeq(1, get_int_stat(h, h1, "rw_0:io_num_write", "kvstore"),
            "Expected storing the key to update the write counter");
    checkeq(exp_write_bytes,
            get_int_stat(h, h1, "rw_0:io_write_bytes", "kvstore"),
            "Expected storing the key to update the write bytes");

    evict_key(h, h1, key.c_str(), 0, "Ejected.");

    check_key_value(h, h1, "a", value.c_str(), value.size(), 0);

    std::stringstream numReadStatStr;
    std::stringstream readBytesStatStr;

    if (backend == "couchdb") {
        numReadStatStr << "ro_" << 0 << ":io_bg_fetch_docs_read";
        readBytesStatStr << "ro_" << 0 << ":io_bg_fetch_doc_bytes";
    } else if (backend == "forestdb") {
        numReadStatStr << "rw_" << 0 << ":io_bg_fetch_docs_read";
        readBytesStatStr << "rw_" << 0 << ":io_read_bytes";
    } else {
        cb_assert(false);
    }

    checkeq(1,
            get_int_stat(h, h1, numReadStatStr.str().c_str(), "kvstore"),
            "Expected reading the value back in to update the read counter");

    const uint64_t exp_read_bytes =
            key.size() + value.size() +
            MetaData::getMetaDataSize(MetaData::Version::V1);
    checkeq(exp_read_bytes,
            get_stat<uint64_t>(
                    h, h1, readBytesStatStr.str().c_str(), "kvstore"),
            "Expected reading the value back in to update the read bytes");

    // For read amplification, exact value depends on couchstore file layout,
    // but generally see a value of 2 here.
    checkge(get_float_stat(h, h1, "ep_bg_fetch_avg_read_amplification"),
            2.0f,
            "Expected sensible bgFetch read amplification value");

    checkeq(1, get_int_stat(h, h1, "rw_0:io_num_write", "kvstore"),
            "Expected reading the value back in to not update the write counter");
    checkeq(exp_write_bytes,
            get_int_stat(h, h1, "rw_0:io_write_bytes", "kvstore"),
            "Expected reading the value back in to not update the write bytes");

    return SUCCESS;
}

static enum test_result test_vb_file_stats(ENGINE_HANDLE *h,
                                        ENGINE_HANDLE_V1 *h1) {
    wait_for_flusher_to_settle(h, h1);
    wait_for_stat_change(h, h1, "ep_db_data_size", 0);

    int old_data_size = get_int_stat(h, h1, "ep_db_data_size");
    int old_file_size = get_int_stat(h, h1, "ep_db_file_size");
    check(old_file_size != 0, "Expected a non-zero value for ep_db_file_size");

    // Write a value and test ...
    wait_for_persisted_value(h, h1, "a", "b\r\n");
    check(get_int_stat(h, h1, "ep_db_data_size") > old_data_size,
          "Expected the DB data size to increase");
    check(get_int_stat(h, h1, "ep_db_file_size") > old_file_size,
          "Expected the DB file size to increase");

    check(get_int_stat(h, h1, "vb_0:db_data_size", "vbucket-details 0") > 0,
          "Expected the vbucket DB data size to non-zero");
    check(get_int_stat(h, h1, "vb_0:db_file_size", "vbucket-details 0") > 0,
          "Expected the vbucket DB file size to non-zero");
    return SUCCESS;
}

static enum test_result test_vb_file_stats_after_warmup(ENGINE_HANDLE *h,
                                                        ENGINE_HANDLE_V1 *h1) {
    if (!isWarmupEnabled(h, h1)) {
        return SKIPPED;
    }

    for (int i = 0; i < 100; ++i) {
        std::stringstream key;
        key << "key-" << i;
        checkeq(ENGINE_SUCCESS,
                store(h,
                      h1,
                      NULL,
                      OPERATION_SET,
                      key.str().c_str(),
                      "somevalue"),
                "Error setting.");
    }
    wait_for_flusher_to_settle(h, h1);

    int fileSize = get_int_stat(h, h1, "vb_0:db_file_size", "vbucket-details 0");
    int spaceUsed = get_int_stat(h, h1, "vb_0:db_data_size", "vbucket-details 0");

    // Restart the engine.
    testHarness.reload_engine(&h, &h1,
                              testHarness.engine_path,
                              testHarness.get_current_testcase()->cfg,
                              true, false);
    wait_for_warmup_complete(h, h1);

    int newFileSize = get_int_stat(h, h1, "vb_0:db_file_size", "vbucket-details 0");
    int newSpaceUsed = get_int_stat(h, h1, "vb_0:db_data_size", "vbucket-details 0");

    check((float)newFileSize >= 0.9 * fileSize, "Unexpected fileSize for vbucket");
    check((float)newSpaceUsed >= 0.9 * spaceUsed, "Unexpected spaceUsed for vbucket");

    return SUCCESS;
}

static enum test_result test_bg_stats(ENGINE_HANDLE *h, ENGINE_HANDLE_V1 *h1) {
    reset_stats(h);
    wait_for_persisted_value(h, h1, "a", "b\r\n");
    evict_key(h, h1, "a", 0, "Ejected.");
    testHarness.time_travel(43);
    check_key_value(h, h1, "a", "b\r\n", 3, 0);

    auto stats = get_all_stats(h, h1);
    checkeq(1, std::stoi(stats.at("ep_bg_num_samples")),
               "Expected one sample");

    const char* bg_keys[] = { "ep_bg_min_wait",
                              "ep_bg_max_wait",
                              "ep_bg_wait_avg",
                              "ep_bg_min_load",
                              "ep_bg_max_load",
                              "ep_bg_load_avg"};
    for (const auto* key : bg_keys) {
        check(stats.find(key) != stats.end(),
              (std::string("Found no ") + key).c_str());
    }

    evict_key(h, h1, "a", 0, "Ejected.");
    check_key_value(h, h1, "a", "b\r\n", 3, 0);
    check(get_int_stat(h, h1, "ep_bg_num_samples") == 2,
          "Expected one sample");

    reset_stats(h);
    checkeq(0, get_int_stat(h, h1, "ep_bg_fetched"),
            "ep_bg_fetched is not reset to 0");
    return SUCCESS;
}

static enum test_result test_bg_meta_stats(ENGINE_HANDLE *h, ENGINE_HANDLE_V1 *h1) {
    reset_stats(h);

    wait_for_persisted_value(h, h1, "k1", "v1");
    wait_for_persisted_value(h, h1, "k2", "v2");

    evict_key(h, h1, "k1", 0, "Ejected.");
    checkeq(ENGINE_SUCCESS,
            del(h, h1, "k2", 0, 0), "Failed remove with value.");
    wait_for_flusher_to_settle(h, h1);

    checkeq(0, get_int_stat(h, h1, "ep_bg_fetched"), "Expected bg_fetched to be 0");
    checkeq(0, get_int_stat(h, h1, "ep_bg_meta_fetched"), "Expected bg_meta_fetched to be 0");

    check(get_meta(h, h1, "k2"), "Get meta failed");
    checkeq(0, get_int_stat(h, h1, "ep_bg_fetched"), "Expected bg_fetched to be 0");
    checkeq(1, get_int_stat(h, h1, "ep_bg_meta_fetched"), "Expected bg_meta_fetched to be 1");

    checkeq(cb::engine_errc::success,
            get(h, h1, NULL, "k1", 0).first,
            "Missing key");
    checkeq(1, get_int_stat(h, h1, "ep_bg_fetched"), "Expected bg_fetched to be 1");
    checkeq(1, get_int_stat(h, h1, "ep_bg_meta_fetched"), "Expected bg_meta_fetched to be 1");

    // store new key with some random metadata
    const size_t keylen = strlen("k3");
    ItemMetaData itemMeta;
    itemMeta.revSeqno = 10;
    itemMeta.cas = 0xdeadbeef;
    itemMeta.exptime = 0;
    itemMeta.flags = 0xdeadbeef;

    add_with_meta(h, h1, "k3", keylen, NULL, 0, 0, &itemMeta);
    checkeq(PROTOCOL_BINARY_RESPONSE_SUCCESS, last_status.load(), "Set meta failed");

    check(get_meta(h, h1, "k2"), "Get meta failed");
    checkeq(1, get_int_stat(h, h1, "ep_bg_fetched"), "Expected bg_fetched to be 1");
    checkeq(1, get_int_stat(h, h1, "ep_bg_meta_fetched"),
            "Expected bg_meta_fetched to remain at 1");

    return SUCCESS;
}

static enum test_result test_key_stats(ENGINE_HANDLE *h, ENGINE_HANDLE_V1 *h1) {
    check(set_vbucket_state(h, h1, 1, vbucket_state_active), "Failed set vbucket 1 state.");

    // set (k1,v1) in vbucket 0
    checkeq(ENGINE_SUCCESS,
            store(h, h1, NULL, OPERATION_SET, "k1", "v1"),
            "Failed to store an item.");

    // set (k2,v2) in vbucket 1
    checkeq(ENGINE_SUCCESS,
            store(h, h1, NULL, OPERATION_SET, "k2", "v2", nullptr, 0, 1),
            "Failed to store an item.");

    const void *cookie = testHarness.create_cookie();

    // stat for key "k1" and vbucket "0"
    const char *statkey1 = "key k1 0";
    checkeq(ENGINE_SUCCESS,
            h1->get_stats(h, cookie, {statkey1, strlen(statkey1)}, add_stats),
            "Failed to get stats.");
    check(vals.find("key_is_dirty") != vals.end(), "Found no key_is_dirty");
    check(vals.find("key_exptime") != vals.end(), "Found no key_exptime");
    check(vals.find("key_flags") != vals.end(), "Found no key_flags");
    check(vals.find("key_cas") != vals.end(), "Found no key_cas");
    check(vals.find("key_vb_state") != vals.end(), "Found no key_vb_state");

    // stat for key "k2" and vbucket "1"
    const char *statkey2 = "key k2 1";
    checkeq(ENGINE_SUCCESS,
            h1->get_stats(h, cookie, {statkey2, strlen(statkey2)}, add_stats),
            "Failed to get stats.");
    check(vals.find("key_is_dirty") != vals.end(), "Found no key_is_dirty");
    check(vals.find("key_exptime") != vals.end(), "Found no key_exptime");
    check(vals.find("key_flags") != vals.end(), "Found no key_flags");
    check(vals.find("key_cas") != vals.end(), "Found no key_cas");
    check(vals.find("key_vb_state") != vals.end(), "Found no key_vb_state");

    testHarness.destroy_cookie(cookie);
    return SUCCESS;
}

static enum test_result test_vkey_stats(ENGINE_HANDLE *h, ENGINE_HANDLE_V1 *h1) {
    check(set_vbucket_state(h, h1, 1, vbucket_state_active), "Failed set vbucket 1 state.");
    check(set_vbucket_state(h, h1, 2, vbucket_state_active), "Failed set vbucket 2 state.");
    check(set_vbucket_state(h, h1, 3, vbucket_state_active), "Failed set vbucket 3 state.");
    check(set_vbucket_state(h, h1, 4, vbucket_state_active), "Failed set vbucket 4 state.");

    wait_for_persisted_value(h, h1, "k1", "v1");
    wait_for_persisted_value(h, h1, "k2", "v2", 1);
    wait_for_persisted_value(h, h1, "k3", "v3", 2);
    wait_for_persisted_value(h, h1, "k4", "v4", 3);
    wait_for_persisted_value(h, h1, "k5", "v5", 4);

    check(set_vbucket_state(h, h1, 2, vbucket_state_replica), "Failed to set VB2 state.");
    check(set_vbucket_state(h, h1, 3, vbucket_state_pending), "Failed to set VB3 state.");
    check(set_vbucket_state(h, h1, 4, vbucket_state_dead), "Failed to set VB4 state.");

    const void *cookie = testHarness.create_cookie();

    // stat for key "k1" and vbucket "0"
    const char *statkey1 = "vkey k1 0";
    checkeq(ENGINE_SUCCESS,
            h1->get_stats(h, cookie, {statkey1, strlen(statkey1)}, add_stats),
            "Failed to get stats.");
    check(vals.find("key_is_dirty") != vals.end(), "Found no key_is_dirty");
    check(vals.find("key_exptime") != vals.end(), "Found no key_exptime");
    check(vals.find("key_flags") != vals.end(), "Found no key_flags");
    check(vals.find("key_cas") != vals.end(), "Found no key_cas");
    check(vals.find("key_vb_state") != vals.end(), "Found no key_vb_state");
    check(vals.find("key_valid") != vals.end(), "Found no key_valid");

    // stat for key "k2" and vbucket "1"
    const char *statkey2 = "vkey k2 1";
    checkeq(ENGINE_SUCCESS,
            h1->get_stats(h, cookie, {statkey2, strlen(statkey2)}, add_stats),
            "Failed to get stats.");
    check(vals.find("key_is_dirty") != vals.end(), "Found no key_is_dirty");
    check(vals.find("key_exptime") != vals.end(), "Found no key_exptime");
    check(vals.find("key_flags") != vals.end(), "Found no key_flags");
    check(vals.find("key_cas") != vals.end(), "Found no key_cas");
    check(vals.find("key_vb_state") != vals.end(), "Found no key_vb_state");
    check(vals.find("key_valid") != vals.end(), "Found no key_valid");

    // stat for key "k3" and vbucket "2"
    const char *statkey3 = "vkey k3 2";
    checkeq(ENGINE_SUCCESS,
            h1->get_stats(h, cookie, {statkey3, strlen(statkey3)}, add_stats),
            "Failed to get stats.");
    check(vals.find("key_is_dirty") != vals.end(), "Found no key_is_dirty");
    check(vals.find("key_exptime") != vals.end(), "Found no key_exptime");
    check(vals.find("key_flags") != vals.end(), "Found no key_flags");
    check(vals.find("key_cas") != vals.end(), "Found no key_cas");
    check(vals.find("key_vb_state") != vals.end(), "Found no key_vb_state");
    check(vals.find("key_valid") != vals.end(), "Found no key_valid");

    // stat for key "k4" and vbucket "3"
    const char *statkey4 = "vkey k4 3";
    checkeq(ENGINE_SUCCESS,
            h1->get_stats(h, cookie, {statkey4, strlen(statkey4)}, add_stats),
            "Failed to get stats.");
    check(vals.find("key_is_dirty") != vals.end(), "Found no key_is_dirty");
    check(vals.find("key_exptime") != vals.end(), "Found no key_exptime");
    check(vals.find("key_flags") != vals.end(), "Found no key_flags");
    check(vals.find("key_cas") != vals.end(), "Found no key_cas");
    check(vals.find("key_vb_state") != vals.end(), "Found no key_vb_state");
    check(vals.find("key_valid") != vals.end(), "Found no key_valid");

    // stat for key "k5" and vbucket "4"
    const char *statkey5 = "vkey k5 4";
    checkeq(ENGINE_SUCCESS,
            h1->get_stats(h, cookie, {statkey5, strlen(statkey5)}, add_stats),
            "Failed to get stats.");
    check(vals.find("key_is_dirty") != vals.end(), "Found no key_is_dirty");
    check(vals.find("key_exptime") != vals.end(), "Found no key_exptime");
    check(vals.find("key_flags") != vals.end(), "Found no key_flags");
    check(vals.find("key_cas") != vals.end(), "Found no key_cas");
    check(vals.find("key_vb_state") != vals.end(), "Found no key_vb_state");
    check(vals.find("key_valid") != vals.end(), "Found no key_valid");

    testHarness.destroy_cookie(cookie);
    return SUCCESS;
}

static enum test_result test_warmup_conf(ENGINE_HANDLE *h, ENGINE_HANDLE_V1 *h1) {
    if (!isWarmupEnabled(h, h1)) {
        return SKIPPED;
    }

    checkeq(100, get_int_stat(h, h1, "ep_warmup_min_items_threshold"),
            "Incorrect initial warmup min items threshold.");
    checkeq(100, get_int_stat(h, h1, "ep_warmup_min_memory_threshold"),
            "Incorrect initial warmup min memory threshold.");

    check(!set_param(h, h1, protocol_binary_engine_param_flush,
                     "warmup_min_items_threshold", "a"),
          "Set warmup_min_items_threshold should have failed");
    check(!set_param(h, h1, protocol_binary_engine_param_flush,
                     "warmup_min_items_threshold", "a"),
          "Set warmup_min_memory_threshold should have failed");

    check(set_param(h, h1, protocol_binary_engine_param_flush,
                    "warmup_min_items_threshold", "80"),
          "Set warmup_min_items_threshold should have worked");
    check(set_param(h, h1, protocol_binary_engine_param_flush,
                    "warmup_min_memory_threshold", "80"),
          "Set warmup_min_memory_threshold should have worked");

    checkeq(80, get_int_stat(h, h1, "ep_warmup_min_items_threshold"),
            "Incorrect smaller warmup min items threshold.");
    checkeq(80, get_int_stat(h, h1, "ep_warmup_min_memory_threshold"),
            "Incorrect smaller warmup min memory threshold.");

    for (int i = 0; i < 100; ++i) {
        std::stringstream key;
        key << "key-" << i;
        checkeq(ENGINE_SUCCESS,
                store(h,
                      h1,
                      NULL,
                      OPERATION_SET,
                      key.str().c_str(),
                      "somevalue"),
                "Error setting.");
    }

    // Restart the server.
    std::string config(testHarness.get_current_testcase()->cfg);
    config = config + "warmup_min_memory_threshold=0";
    testHarness.reload_engine(&h, &h1,
                              testHarness.engine_path,
                              config.c_str(),
                              true, false);
    wait_for_warmup_complete(h, h1);

    const std::string eviction_policy = get_str_stat(h, h1, "ep_item_eviction_policy");
    if (eviction_policy == "value_only") {
        checkeq(100, get_int_stat(h, h1, "ep_warmup_key_count", "warmup"),
                "Expected 100 keys loaded after warmup");
    } else { // Full eviction mode
        checkeq(0, get_int_stat(h, h1, "ep_warmup_key_count", "warmup"),
                "Expected 0 keys loaded after warmup");
    }

    checkeq(0, get_int_stat(h, h1, "ep_warmup_value_count", "warmup"),
            "Expected 0 values loaded after warmup");

    return SUCCESS;
}

static enum test_result test_bloomfilter_conf(ENGINE_HANDLE *h,
                                              ENGINE_HANDLE_V1 *h1) {

    if (get_bool_stat(h, h1, "ep_bfilter_enabled") == false) {
        check(set_param(h, h1, protocol_binary_engine_param_flush,
                        "bfilter_enabled", "true"),
              "Set bloomfilter_enabled should have worked");
    }
    check(get_bool_stat(h, h1, "ep_bfilter_enabled"),
          "Bloom filter wasn't enabled");

    check(get_float_stat(h, h1, "ep_bfilter_residency_threshold") == (float)0.1,
          "Incorrect initial bfilter_residency_threshold.");

    check(set_param(h, h1, protocol_binary_engine_param_flush,
          "bfilter_enabled", "false"),
          "Set bloomfilter_enabled should have worked.");
    check(set_param(h, h1, protocol_binary_engine_param_flush,
          "bfilter_residency_threshold", "0.15"),
          "Set bfilter_residency_threshold should have worked.");

    check(get_bool_stat(h, h1, "ep_bfilter_enabled") == false,
          "Bloom filter should have been disabled.");
    check(get_float_stat(h, h1, "ep_bfilter_residency_threshold") == (float)0.15,
          "Incorrect bfilter_residency_threshold.");

    return SUCCESS;
}

static enum test_result test_bloomfilters(ENGINE_HANDLE *h,
                                          ENGINE_HANDLE_V1 *h1) {

    if (get_bool_stat(h, h1, "ep_bfilter_enabled") == false) {
        check(set_param(h, h1, protocol_binary_engine_param_flush,
                    "bfilter_enabled", "true"),
                "Set bloomfilter_enabled should have worked");
    }
    check(get_bool_stat(h, h1, "ep_bfilter_enabled"),
            "Bloom filter wasn't enabled");

    // Key is only present if bgOperations is non-zero.
    int num_read_attempts = get_int_stat_or_default(h, h1, 0,
                                                    "ep_bg_num_samples");

    // Ensure vbucket's bloom filter is enabled
    checkeq(std::string("ENABLED"),
            get_str_stat(h, h1, "vb_0:bloom_filter", "vbucket-details 0"),
            "Vbucket 0's bloom filter wasn't enabled upon setup!");

    int i;

    // Insert 10 items.
    for (i = 0; i < 10; ++i) {
        std::stringstream key;
        key << "key-" << i;
        checkeq(ENGINE_SUCCESS,
                store(h,
                      h1,
                      NULL,
                      OPERATION_SET,
                      key.str().c_str(),
                      "somevalue"),
                "Error setting.");
    }
    wait_for_flusher_to_settle(h, h1);

    // Evict all 10 items.
    for (i = 0; i < 10; ++i) {
        std::stringstream key;
        key << "key-" << i;
        evict_key(h, h1, key.str().c_str(), 0, "Ejected.");
    }
    wait_for_flusher_to_settle(h, h1);

    // Ensure 10 items are non-resident.
    cb_assert(10 == get_int_stat(h, h1, "ep_num_non_resident"));

    // Issue delete on first 5 items.
    for (i = 0; i < 5; ++i) {
        std::stringstream key;
        key << "key-" << i;
        checkeq(ENGINE_SUCCESS,
                del(h, h1, key.str().c_str(), 0, 0),
                "Failed remove with value.");
    }
    wait_for_flusher_to_settle(h, h1);

    // Ensure that there are 5 non-resident items
    cb_assert(5 == get_int_stat(h, h1, "ep_num_non_resident"));
    cb_assert(5 == get_int_stat(h, h1, "curr_items"));

    checkeq(ENGINE_SUCCESS,
            get_stats(h, {}, add_stats),
            "Failed to get stats.");
    std::string eviction_policy = vals.find("ep_item_eviction_policy")->second;

    useconds_t sleepTime = 128;

    if (eviction_policy == "value_only") {  // VALUE-ONLY EVICTION MODE

        checkeq(5,
                get_int_stat(h, h1, "vb_0:bloom_filter_key_count",
                             "vbucket-details 0"),
                "Unexpected no. of keys in bloom filter");

        checkeq(num_read_attempts,
                get_int_stat_or_default(h, h1, 0, "ep_bg_num_samples"),
                "Expected bgFetch attempts to remain unchanged");

        for (i = 0; i < 5; ++i) {
            std::stringstream key;
            key << "key-" << i;
            check(get_meta(h, h1, key.str().c_str()), "Get meta failed");
        }

        // GetMeta would cause bgFetches as bloomfilter contains
        // the deleted items.
        checkeq(num_read_attempts + 5,
                get_int_stat(h, h1, "ep_bg_num_samples"),
                "Expected bgFetch attempts to increase by five");

        // Run compaction, with drop_deletes
        compact_db(h, h1, 0, 0, 15, 15, 1);
        while (get_int_stat(h, h1, "ep_pending_compactions") != 0) {
            decayingSleep(&sleepTime);
        }

        for (i = 0; i < 5; ++i) {
            std::stringstream key;
            key << "key-" << i;
            check(get_meta(h, h1, key.str().c_str()), "Get meta failed");
        }
        checkeq(num_read_attempts + 5,
                get_int_stat(h, h1, "ep_bg_num_samples"),
                "Expected bgFetch attempts to stay as before");

    } else {                                // FULL EVICTION MODE

        checkeq(10,
                get_int_stat(h, h1, "vb_0:bloom_filter_key_count",
                             "vbucket-details 0"),
                "Unexpected no. of keys in bloom filter");


        // Because of issuing deletes on non-resident items
        checkeq(num_read_attempts + 5,
                get_int_stat(h, h1, "ep_bg_num_samples"),
                "Expected bgFetch attempts to increase by five, after deletes");

        // Run compaction, with drop_deletes, to exclude deleted items
        // from bloomfilter.
        compact_db(h, h1, 0, 0, 15, 15, 1);
        while (get_int_stat(h, h1, "ep_pending_compactions") != 0) {
            decayingSleep(&sleepTime);
        }

        for (i = 0; i < 5; i++) {
            std::stringstream key;
            key << "key-" << i;
            checkeq(cb::engine_errc::no_such_key,
                    get(h, h1, NULL, key.str(), 0).first,
                    "Unable to get stored item");
        }
        // + 6 because last delete is not purged by the compactor
        checkeq(num_read_attempts + 6,
                get_int_stat(h, h1, "ep_bg_num_samples"),
                "Expected bgFetch attempts to stay as before");
    }

    return SUCCESS;
}

static enum test_result test_bloomfilters_with_store_apis(ENGINE_HANDLE *h,
                                                          ENGINE_HANDLE_V1 *h1) {
    if (get_bool_stat(h, h1, "ep_bfilter_enabled") == false) {
        check(set_param(h, h1, protocol_binary_engine_param_flush,
                    "bfilter_enabled", "true"),
                "Set bloomfilter_enabled should have worked");
    }
    check(get_bool_stat(h, h1, "ep_bfilter_enabled"),
            "Bloom filter wasn't enabled");

    int num_read_attempts = get_int_stat_or_default(h, h1, 0,
                                                    "ep_bg_num_samples");

    // Ensure vbucket's bloom filter is enabled
    checkeq(std::string("ENABLED"),
            get_str_stat(h, h1, "vb_0:bloom_filter", "vbucket-details 0"),
            "Vbucket 0's bloom filter wasn't enabled upon setup!");

    for (int i = 0; i < 1000; i++) {
        std::stringstream key;
        key << "key-" << i;
        check(!get_meta(h, h1, key.str().c_str()),
                "Get meta should fail.");
    }

    checkeq(num_read_attempts,
            get_int_stat_or_default(h, h1, 0, "ep_bg_num_samples"),
            "Expected no bgFetch attempts");

    checkeq(ENGINE_SUCCESS,
            get_stats(h, {}, add_stats),
            "Failed to get stats.");
    std::string eviction_policy = vals.find("ep_item_eviction_policy")->second;

    if (eviction_policy == "full_eviction") {  // FULL EVICTION MODE
        // Set with Meta
        int j;
        for (j = 0; j < 10; j++) {
            uint64_t cas_for_set = last_cas;
            // init some random metadata
            ItemMetaData itm_meta;
            itm_meta.revSeqno = 10;
            itm_meta.cas = 0xdeadbeef;
            itm_meta.exptime = time(NULL) + 300;
            itm_meta.flags = 0xdeadbeef;

            std::stringstream key;
            key << "swm-" << j;
            set_with_meta(h, h1, key.str().c_str(), key.str().length(),
                          "somevalue", 9, 0, &itm_meta, cas_for_set);
        }

        checkeq(num_read_attempts,
                get_int_stat_or_default(h, h1, 0, "ep_bg_num_samples"),
                "Expected no bgFetch attempts");

        // Add
        for (j = 0; j < 10; j++) {
            std::stringstream key;
            key << "add-" << j;

            checkeq(ENGINE_SUCCESS,
                    store(h,
                          h1,
                          NULL,
                          OPERATION_ADD,
                          key.str().c_str(),
                          "newvalue"),
                    "Failed to add value again.");
        }

        checkeq(num_read_attempts,
                get_int_stat_or_default(h, h1, 0, "ep_bg_num_samples"),
                "Expected no bgFetch attempts");

        // Delete
        for (j = 0; j < 10; j++) {
            std::stringstream key;
            key << "del-" << j;
            checkeq(ENGINE_KEY_ENOENT,
                    del(h, h1, key.str().c_str(), 0, 0),
                    "Failed remove with value.");
        }

        checkeq(num_read_attempts,
                get_int_stat_or_default(h, h1, 0, "ep_bg_num_samples"),
                "Expected no bgFetch attempts");

    }

    return SUCCESS;
}

static enum test_result test_bloomfilter_delete_plus_set_scenario(
                                       ENGINE_HANDLE *h, ENGINE_HANDLE_V1 *h1) {
    if (get_bool_stat(h, h1, "ep_bfilter_enabled") == false) {
        check(set_param(h, h1, protocol_binary_engine_param_flush,
                    "bfilter_enabled", "true"),
                "Set bloomfilter_enabled should have worked");
    }
    check(get_bool_stat(h, h1, "ep_bfilter_enabled"),
            "Bloom filter wasn't enabled");

    // Ensure vbucket's bloom filter is enabled
    checkeq(std::string("ENABLED"),
            get_str_stat(h, h1, "vb_0:bloom_filter", "vbucket-details 0"),
            "Vbucket 0's bloom filter wasn't enabled upon setup!");

    checkeq(ENGINE_SUCCESS,
            store(h, h1, NULL, OPERATION_SET, "k1", "v1"),
            "Failed to fail to store an item.");

    wait_for_flusher_to_settle(h, h1);
    int num_writes = get_int_stat(h, h1, "rw_0:io_num_write", "kvstore");
    int num_persisted = get_int_stat(h, h1, "ep_total_persisted");
    cb_assert(num_writes == 1 && num_persisted == 1);

    checkeq(ENGINE_SUCCESS,
            del(h, h1, "k1", 0, 0), "Failed remove with value.");
    stop_persistence(h, h1);
    checkeq(ENGINE_SUCCESS,
            store(h, h1, NULL, OPERATION_SET, "k1", "v2", nullptr, 0, 0),
            "Failed to fail to store an item.");
    int key_count = get_int_stat(h, h1, "vb_0:bloom_filter_key_count",
                                 "vbucket-details 0");

    if (key_count == 0) {
        check(get_int_stat(h, h1, "rw_0:io_num_write", "kvstore") <= 2,
                "Unexpected number of writes");
        start_persistence(h, h1);
        wait_for_flusher_to_settle(h, h1);
        checkeq(0, get_int_stat(h, h1, "vb_0:bloom_filter_key_count",
                                "vbucket-details 0"),
                "Unexpected number of keys in bloomfilter");
    } else {
        cb_assert(key_count == 1);
        checkeq(2, get_int_stat(h, h1, "rw_0:io_num_write", "kvstore"),
                "Unexpected number of writes");
        start_persistence(h, h1);
        wait_for_flusher_to_settle(h, h1);
        checkeq(1, get_int_stat(h, h1, "vb_0:bloom_filter_key_count",
                                "vbucket-details 0"),
                "Unexpected number of keys in bloomfilter");
    }

    return SUCCESS;
}

static enum test_result test_datatype(ENGINE_HANDLE *h, ENGINE_HANDLE_V1 *h1) {
    const void *cookie = testHarness.create_cookie();
    testHarness.set_datatype_support(cookie, true);

    item *itm = NULL;
    const std::string key("{\"foo\":\"bar\"}");
    const protocol_binary_datatype_t datatype = PROTOCOL_BINARY_DATATYPE_JSON;
    uint64_t cas = 0;
    std::string value("x");
    checkeq(ENGINE_SUCCESS,
            storeCasOut(h, h1, NULL, 0, key, value, datatype, itm, cas),
            "Expected set to succeed");

    auto ret = get(h, h1, cookie, key, 0);
    checkeq(cb::engine_errc::success, ret.first, "Unable to get stored item");

    item_info info;
    h1->get_item_info(h, ret.second.get(), &info);
    checkeq(static_cast<uint8_t>(PROTOCOL_BINARY_DATATYPE_JSON),
            info.datatype, "Invalid datatype");

    const char* key1 = "foo";
    const char* val1 = "{\"foo1\":\"bar1\"}";
    ItemMetaData itm_meta;
    itm_meta.revSeqno = 10;
    itm_meta.cas = info.cas;
    itm_meta.exptime = info.exptime;
    itm_meta.flags = info.flags;
    set_with_meta(h, h1, key1, strlen(key1), val1, strlen(val1), 0, &itm_meta,
                  last_cas, 0, info.datatype, cookie);

    ret = get(h, h1, cookie, key1, 0);
    checkeq(cb::engine_errc::success, ret.first, "Unable to get stored item");

    h1->get_item_info(h, ret.second.get(), &info);
    checkeq(static_cast<uint8_t>(PROTOCOL_BINARY_DATATYPE_JSON),
            info.datatype, "Invalid datatype, when setWithMeta");

    testHarness.destroy_cookie(cookie);
    return SUCCESS;
}

static enum test_result test_datatype_with_unknown_command(ENGINE_HANDLE *h,
                                                           ENGINE_HANDLE_V1 *h1) {
    const void *cookie = testHarness.create_cookie();
    testHarness.set_datatype_support(cookie, true);
    const char* key = "foo";
    const char* val = "{\"foo\":\"bar\"}";
    uint8_t datatype = PROTOCOL_BINARY_DATATYPE_JSON;

    ItemMetaData itm_meta;
    itm_meta.revSeqno = 10;
    itm_meta.cas = 0x1;
    itm_meta.exptime = 0;
    itm_meta.flags = 0;

    //SET_WITH_META
    set_with_meta(h, h1, key, strlen(key), val, strlen(val), 0, &itm_meta,
                  0, 0, datatype, cookie);

    auto ret = get(h, h1, cookie, key, 0);
    checkeq(cb::engine_errc::success, ret.first, "Unable to get stored item");

    item_info info;
    h1->get_item_info(h, ret.second.get(), &info);
    checkeq(static_cast<uint8_t>(PROTOCOL_BINARY_DATATYPE_JSON),
            info.datatype, "Invalid datatype, when setWithMeta");

    //SET_RETURN_META
    checkeq(ENGINE_SUCCESS,
            set_ret_meta(h,
                         h1,
                         "foo1",
                         4,
                         val,
                         strlen(val),
                         0,
                         0,
                         0,
                         0,
                         datatype,
                         cookie),
            "Expected success");
    checkeq(PROTOCOL_BINARY_RESPONSE_SUCCESS, last_status.load(),
            "Expected set returing meta to succeed");
    checkeq(static_cast<uint8_t>(PROTOCOL_BINARY_DATATYPE_JSON),
            last_datatype.load(), "Invalid datatype, when set_return_meta");

    testHarness.destroy_cookie(cookie);
    return SUCCESS;
}

static enum test_result test_session_cas_validation(ENGINE_HANDLE *h,
                                                    ENGINE_HANDLE_V1 *h1) {
    //Testing PROTOCOL_BINARY_CMD_SET_VBUCKET..
    char ext[4];
    protocol_binary_request_header *pkt;
    vbucket_state_t state = vbucket_state_active;
    uint32_t val = static_cast<uint32_t>(state);
    val = htonl(val);
    memcpy(ext, (char*)&val, sizeof(val));

    uint64_t cas = 0x0101010101010101;
    pkt = createPacket(PROTOCOL_BINARY_CMD_SET_VBUCKET, 0, cas, ext, 4);
    checkeq(ENGINE_SUCCESS,
            h1->unknown_command(h, NULL, pkt, add_response, testHarness.doc_namespace),
            "SET_VBUCKET command failed");
    cb_free(pkt);
    cb_assert(last_status == PROTOCOL_BINARY_RESPONSE_KEY_EEXISTS);

    cas = 0x0102030405060708;
    pkt = createPacket(PROTOCOL_BINARY_CMD_SET_VBUCKET, 0, cas, ext, 4);
    checkeq(ENGINE_SUCCESS,
            h1->unknown_command(h, NULL, pkt, add_response, testHarness.doc_namespace),
            "SET_VBUCKET command failed");
    cb_free(pkt);
    cb_assert(last_status == PROTOCOL_BINARY_RESPONSE_SUCCESS);

    return SUCCESS;
}

static enum test_result test_access_scanner_settings(ENGINE_HANDLE *h,
                                                     ENGINE_HANDLE_V1 *h1) {
    if (!isWarmupEnabled(h, h1)) {
        // Access scanner n/a without warmup.
        return SKIPPED;
    }

    // Create a unique access log path by combining with the db path.
    checkeq(ENGINE_SUCCESS,
            get_stats(h, {}, add_stats),
            "Failed to get stats.");
    std::string dbname = vals.find("ep_dbname")->second;

    const auto alog_path = std::string("alog_path=") + dbname +
            DIRECTORY_SEPARATOR_CHARACTER + "access.log";
    std::string newconfig = std::string(testHarness.get_current_testcase()->cfg)
                            + alog_path;

    testHarness.reload_engine(&h, &h1,
                              testHarness.engine_path,
                              newconfig.c_str(),
                              true, false);
    wait_for_warmup_complete(h, h1);

    std::string err_msg;
    // Check access scanner is enabled and alog_task_time is at default
    checkeq(true, get_bool_stat(h, h1, "ep_access_scanner_enabled"),
            "Expected access scanner to be enabled");
    cb_assert(get_int_stat(h, h1, "ep_alog_task_time") == 2);

    // Ensure access_scanner_task_time is what its expected to be.
    // Need to wait until the AccessScanner task has been setup.
    wait_for_stat_change(h, h1, "ep_access_scanner_task_time",
                         std::string{"NOT_SCHEDULED"});

    std::string str = get_str_stat(h, h1, "ep_access_scanner_task_time");
    std::string expected_time = "02:00";
    err_msg.assign("Initial time incorrect, expect: " +
                   expected_time + ", actual: " + str.substr(11, 5));
    checkeq(0, str.substr(11, 5).compare(expected_time), err_msg.c_str());

    // Update alog_task_time and ensure the update is successful
    expected_time = "05:00";

    // [MB-24422] we need to set this multiple times as the change listeners
    //  may not have been initialized at the time of call
    repeat_till_true([&]() {
        set_param(h,
                  h1,
                  protocol_binary_engine_param_flush,
                  "alog_task_time",
                  "5");
        str = get_str_stat(h, h1, "ep_access_scanner_task_time");
        return (0 == str.substr(11, 5).compare(expected_time));
    });

    err_msg.assign("Updated time incorrect, expect: " +
                   expected_time + ", actual: " + str.substr(11, 5));
    checkeq(0, str.substr(11, 5).compare(expected_time), err_msg.c_str());

    // Update alog_sleep_time by 10 mins and ensure the update is successful.
    const std::chrono::minutes update_by{10};
    std::string targetTaskTime1{make_time_string(std::chrono::system_clock::now() +
                                                 update_by)};

    set_param(h, h1, protocol_binary_engine_param_flush, "alog_sleep_time",
              std::to_string(update_by.count()).c_str());
    str = get_str_stat(h, h1, "ep_access_scanner_task_time");

    // Recalculate now() + 10mins as upper bound on when the task should be
    // scheduled.
    std::string targetTaskTime2{make_time_string(std::chrono::system_clock::now() +
                                                 update_by)};

    // ep_access_scanner_task_time should fall within the range of
    // targetTaskTime1 and targetTaskTime2
    err_msg.assign("Unexpected task time range, expect: " +
                   targetTaskTime1 + " <= " + str + " <= " + targetTaskTime2);
    check(targetTaskTime1 <= str, err_msg.c_str());
    check(str <= targetTaskTime2, err_msg.c_str());

    return SUCCESS;
}

static enum test_result test_access_scanner(ENGINE_HANDLE *h,
                                            ENGINE_HANDLE_V1 *h1) {
    if (!isWarmupEnabled(h, h1)) {
        // Access scanner not applicable without warmup.
        return SKIPPED;
    }

    // Create a unique access log path by combining with the db path.
    checkeq(ENGINE_SUCCESS,
            get_stats(h, {}, add_stats),
            "Failed to get stats.");
    const auto dbname = vals.find("ep_dbname")->second;

    const auto alog_path = std::string("alog_path=") + dbname +
            DIRECTORY_SEPARATOR_CHARACTER + "access.log";

    /* We do not want the access scanner task to be running while we initiate it
       explicitly below. Hence set the alog_task_time to about 1 ~ 2 hours
       from now */
    const time_t now = time(nullptr);
    struct tm tm_now;
    cb_gmtime_r(&now, &tm_now);
    const auto two_hours_hence = (tm_now.tm_hour + 2) % 24;

    const auto alog_task_time = std::string("alog_task_time=") +
            std::to_string(two_hours_hence);

    const auto newconfig = std::string(testHarness.get_current_testcase()->cfg)
                           + alog_path + ";" + alog_task_time;

    testHarness.reload_engine(&h, &h1,
                              testHarness.engine_path,
                              newconfig.c_str(),
                              true, false);
    wait_for_warmup_complete(h, h1);

    /* Check that alog_task_time was correctly updated. */
    checkeq(get_int_stat(h, h1, "ep_alog_task_time"),
            two_hours_hence,
            "Failed to set alog_task_time to 2 hours in the future");

    checkeq(ENGINE_SUCCESS,
            get_stats(h, {}, add_stats),
            "Failed to get stats.");
    std::string name = vals.find("ep_alog_path")->second;

    /* Check access scanner is enabled */
    checkeq(true, get_bool_stat(h, h1, "ep_access_scanner_enabled"),
            "Access scanner task not enabled by default. Check test config");

    const int num_shards = get_int_stat(h, h1, "ep_workload:num_shards",
                                        "workload");
    name = name + ".0";
    std::string prev(name + ".old");

    /* Get the resident ratio down to below 95% - point at which access.log
     * generation occurs.
     */
    int num_items = 0;
    // Size chosen to create ~2000 items (i.e. 2x more than we sanity-check below)
    // with the given max_size for this test.
    const std::string value(2000, 'x');
    while (true) {
        // Gathering stats on every store is expensive, just check every 100 iterations
        if ((num_items % 100) == 0) {
            if (get_int_stat(h, h1, "vb_active_perc_mem_resident") < 94) {
                break;
            }
        }

        std::string key("key" + std::to_string(num_items));
        ENGINE_ERROR_CODE ret =
                store(h, h1, NULL, OPERATION_SET, key.c_str(), value.c_str());
        switch (ret) {
            case ENGINE_SUCCESS:
                num_items++;
                break;

            case ENGINE_ENOMEM:
            case ENGINE_TMPFAIL:
                // Returned when at high watermark; simply retry the op.
                break;

            default:
                fprintf(stderr, "test_access_scanner: Unexpected result from store(): %d\n",
                        ret);
                abort();
        }

    }

    // Sanity check - ensure we have enough vBucket quota (max_size)
    // such that we have 1000 items - enough to give us 0.1%
    // granuarity in any residency calculations. */
    if (num_items < 1000) {
        std::cerr << "Error: test_access_scanner: "
            "expected at least 1000 items after filling vbucket, "
            "but only have " << num_items << ". "
            "Check max_size setting for test." << std::endl;
        return FAIL;
    }

    wait_for_flusher_to_settle(h, h1);
    verify_curr_items(h, h1, num_items, "Wrong number of items");
    int num_non_resident = get_int_stat(h, h1, "vb_active_num_non_resident");
    checkge(num_non_resident, num_items * 6 / 100,
            "Expected num_non_resident to be at least 6% of total items");

    /* Run access scanner task once and expect it to generate access log */
    check(set_param(h, h1, protocol_binary_engine_param_flush,
                    "access_scanner_run", "true"),
          "Failed to trigger access scanner");

    // Wait for the number of runs to equal the number of shards.
    wait_for_stat_to_be(h, h1, "ep_num_access_scanner_runs", num_shards);

    /* This time since resident ratio is < 95% access log should be generated */
    checkeq(0, access(name.c_str(), F_OK),
            (std::string("access log file (") + name +
             ") should exist (got errno:" + std::to_string(errno)).c_str());

    /* Increase resident ratio by deleting items */
    checkeq(ENGINE_SUCCESS, vbucketDelete(h, h1, 0), "Expected success");
    check(set_vbucket_state(h, h1, 0, vbucket_state_active),
          "Failed to set VB0 state.");

    /* Run access scanner task once */
    const int access_scanner_skips =
            get_int_stat(h, h1, "ep_num_access_scanner_skips");
    check(set_param(h, h1, protocol_binary_engine_param_flush,
                    "access_scanner_run", "true"),
          "Failed to trigger access scanner");
    wait_for_stat_to_be(h, h1, "ep_num_access_scanner_skips",
                        access_scanner_skips + num_shards);

    /* Access log files should be removed because resident ratio > 95% */
    checkeq(-1, access(prev.c_str(), F_OK),
            ".old access log file should not exist");
    checkeq(-1, access(name.c_str(), F_OK), "access log file should not exist");

    return SUCCESS;
}

static enum test_result test_set_param_message(ENGINE_HANDLE *h, ENGINE_HANDLE_V1 *h1) {
    set_param(h, h1, protocol_binary_engine_param_flush, "alog_task_time", "50");

    checkeq(PROTOCOL_BINARY_RESPONSE_EINVAL, last_status.load(),
        "Expected an invalid value error for an out of bounds alog_task_time");
    check(std::string("Validation Error").compare(last_body), "Expected a "
            "validation error in the response body");
    return SUCCESS;
}

static enum test_result test_warmup_stats(ENGINE_HANDLE *h, ENGINE_HANDLE_V1 *h1) {
    if (!isWarmupEnabled(h, h1)) {
        return SKIPPED;
    }

    check(set_vbucket_state(h, h1, 0, vbucket_state_active), "Failed to set VB0 state.");
    check(set_vbucket_state(h, h1, 1, vbucket_state_replica), "Failed to set VB1 state.");

    for (int i = 0; i < 5000; ++i) {
        std::stringstream key;
        key << "key-" << i;
        checkeq(ENGINE_SUCCESS,
                store(h,
                      h1,
                      NULL,
                      OPERATION_SET,
                      key.str().c_str(),
                      "somevalue"),
                "Error setting.");
    }

    // Restart the server.
    testHarness.reload_engine(&h, &h1,
                              testHarness.engine_path,
                              testHarness.get_current_testcase()->cfg,
                              true, false);

    wait_for_warmup_complete(h, h1);

    const auto warmup_stats = get_all_stats(h, h1, "warmup");

    // Check all expected warmup stats exists.
    const char* warmup_keys[] = { "ep_warmup_thread",
                                  "ep_warmup_value_count",
                                  "ep_warmup_key_count",
                                  "ep_warmup_dups",
                                  "ep_warmup_oom",
                                  "ep_warmup_time"};
    for (const auto* key : warmup_keys) {
        check(warmup_stats.find(key) != warmup_stats.end(),
              (std::string("Found no ") + key).c_str());
    }

    std::string warmup_time = warmup_stats.at("ep_warmup_time");
    cb_assert(std::stoi(warmup_time) > 0);

    const auto prev_vb_stats = get_all_stats(h, h1, "prev-vbucket");

    check(prev_vb_stats.find("vb_0") != prev_vb_stats.end(),
          "Found no previous state for VB0");
    check(prev_vb_stats.find("vb_1") != prev_vb_stats.end(),
          "Found no previous state for VB1");

    checkeq(std::string("active"), prev_vb_stats.at("vb_0"),
            "Unexpected stats for vb 0");
    checkeq(std::string("replica"), prev_vb_stats.at("vb_1"),
            "Unexpected stats for vb 1");

    const auto vb_details_stats = get_all_stats(h, h1, "vbucket-details");
    checkeq(5000, std::stoi(vb_details_stats.at("vb_0:num_items")),
            "Unexpected item count for vb 0");
    checkeq(0, std::stoi(vb_details_stats.at("vb_1:num_items")),
            "Unexpected item count for vb 1");

    return SUCCESS;
}

static enum test_result test_warmup_with_threshold(ENGINE_HANDLE *h,
                                                   ENGINE_HANDLE_V1 *h1) {
    if (!isWarmupEnabled(h, h1)) {
        return SKIPPED;
    }

    check(set_vbucket_state(h, h1, 0, vbucket_state_active), "Failed set vbucket 1 state.");
    check(set_vbucket_state(h, h1, 1, vbucket_state_active), "Failed set vbucket 2 state.");
    check(set_vbucket_state(h, h1, 2, vbucket_state_active), "Failed set vbucket 3 state.");
    check(set_vbucket_state(h, h1, 3, vbucket_state_active), "Failed set vbucket 4 state.");

    for (int i = 0; i < 10000; ++i) {
        std::stringstream key;
        key << "key+" << i;
        checkeq(ENGINE_SUCCESS,
                store(h,
                      h1,
                      NULL,
                      OPERATION_SET,
                      key.str().c_str(),
                      "somevalue",
                      nullptr,
                      0,
                      (i % 4)),
                "Error setting.");
    }

    // Restart the server.
    testHarness.reload_engine(&h, &h1,
                              testHarness.engine_path,
                              testHarness.get_current_testcase()->cfg,
                              true, false);

    wait_for_warmup_complete(h, h1);

    checkeq(1,
            get_int_stat(h, h1, "ep_warmup_min_item_threshold", "warmup"),
            "Unable to set warmup_min_item_threshold to 1%");

    const std::string policy = get_str_stat(h, h1, "ep_item_eviction_policy");

    if (policy == "full_eviction") {
        checkeq(get_int_stat(h, h1, "ep_warmup_key_count", "warmup"),
                get_int_stat(h, h1, "ep_warmup_value_count", "warmup"),
                "Warmed up key count didn't match warmed up value count");
    } else {
        checkeq(10000, get_int_stat(h, h1, "ep_warmup_key_count", "warmup"),
                "Warmup didn't warmup all keys");
    }
    check(get_int_stat(h, h1, "ep_warmup_value_count", "warmup") <= 110,
            "Warmed up value count found to be greater than 1%");

    cb_assert(get_int_stat(h, h1, "ep_warmup_time", "warmup") > 0);

    return SUCCESS;
}

#if 0
// Comment out the entire test since the hack gave warnings on win32
static enum test_result test_warmup_accesslog(ENGINE_HANDLE *h, ENGINE_HANDLE_V1 *h1) {
#ifdef __APPLE__
    /* I'm getting a weird link error from clang.. disable the test until I
    ** understand why
    */
    return SKIPPED;
#else
    item *it = NULL;

    int n_items_to_store1 = 10;
    for (int i = 0; i < n_items_to_store1; ++i) {
        std::stringstream key;
        key << "key-" << i;
        const char* keystr = key.str().c_str();
        checkeq(ENGINE_SUCCESS,
                store(h, h1, NULL, OPERATION_SET, keystr, "somevalue", &it, 0, 0),
                "Error setting.");
        h1->release(h, NULL, it);
    }

    wait_for_flusher_to_settle(h, h1);

    int n_items_to_access = 10;
    for (int i = 0; i < n_items_to_access; ++i) {
        std::stringstream key;
        key << "key-" << i;
        const char* keystr = key.str().c_str();
        checkeq(ENGINE_SUCCESS,
                get(h, h1, NULL, &it, keystr, 0),
                "Error getting.");
        h1->release(h, NULL, it);
    }

    // sleep so that scanner task can have timew to generate access log
    sleep(61);

    // store additional items
    int n_items_to_store2 = 10;
    for (int i = 0; i < n_items_to_store2; ++i) {
        std::stringstream key;
        key << "key2-" << i;
        const char* keystr = key.str().c_str();
        checkeq(ENGINE_SUCCESS,
                store(h, h1, NULL, OPERATION_SET, keystr, "somevalue", &it, 0, 0),
                "Error setting.");
        h1->release(h, NULL, it);
    }

    // Restart the server.
    testHarness.reload_engine(&h, &h1,
                              testHarness.engine_path,
                              testHarness.get_current_testcase()->cfg,
                              true, false);

    wait_for_warmup_complete(h, h1);
    // n_items_to_access items should be loaded from access log first
    // but we continue to load until we hit 75% item watermark

    int warmedup = get_int_stat(h, h1, "ep_warmup_value_count", "warmup");
    //    std::cout << "ep_warmup_value_count = " << warmedup << std::endl;
    int expected = (n_items_to_store1 + n_items_to_store2) * 0.75 + 1;

    check(warmedup == expected, "Expected 16 items to be resident");
    return SUCCESS;
#endif
}
#endif

static enum test_result test_warmup_oom(ENGINE_HANDLE *h, ENGINE_HANDLE_V1 *h1) {
    if (!isWarmupEnabled(h, h1)) {
        return SKIPPED;
    }

    write_items(h, h1, 20000, 0, "superlongnameofkey1234567890123456789012345678902");

    wait_for_flusher_to_settle(h, h1);

    std::string config(testHarness.get_current_testcase()->cfg);
    config = config + "max_size=2097152;item_eviction_policy=value_only";

    testHarness.reload_engine(&h, &h1,
                              testHarness.engine_path,
                              config.c_str(),
                              true, false);

    wait_for_warmup_complete(h, h1);

    protocol_binary_request_header *pkt = createPacket(PROTOCOL_BINARY_CMD_ENABLE_TRAFFIC);
    checkeq(ENGINE_SUCCESS,
            h1->unknown_command(h, NULL, pkt, add_response, testHarness.doc_namespace),
            "Failed to send data traffic command to the services");
    checkeq(PROTOCOL_BINARY_RESPONSE_ENOMEM, last_status.load(),
            "Data traffic command should have failed with enomem");
    cb_free(pkt);

    return SUCCESS;
}

static enum test_result test_cbd_225(ENGINE_HANDLE *h, ENGINE_HANDLE_V1 *h1) {

    // get engine startup token
    time_t token1 = get_int_stat(h, h1, "ep_startup_time");
    check(token1 != 0, "Expected non-zero startup token");

    // store some random data
    checkeq(ENGINE_SUCCESS,
            store(h, h1, NULL, OPERATION_SET, "k1", "v1"),
            "Failed to fail to store an item.");
    checkeq(ENGINE_SUCCESS,
            store(h, h1, NULL, OPERATION_SET, "k2", "v2"),
            "Failed to fail to store an item.");
    wait_for_flusher_to_settle(h, h1);

    // check token again, which should be the same as before
    time_t token2 = get_int_stat(h, h1, "ep_startup_time");
    check(token2 == token1, "Expected the same startup token");

    // reload the engine
    testHarness.time_travel(10);
    testHarness.reload_engine(&h, &h1,
                              testHarness.engine_path,
                              testHarness.get_current_testcase()->cfg,
                              true, false);
    wait_for_warmup_complete(h, h1);

    // check token, this time we should get a different one
    time_t token3 = get_int_stat(h, h1, "ep_startup_time");
    check(token3 != token1, "Expected a different startup token");

    return SUCCESS;
}

static enum test_result test_workload_stats(ENGINE_HANDLE *h, ENGINE_HANDLE_V1 *h1) {
    const void* cookie = testHarness.create_cookie();
    checkeq(ENGINE_SUCCESS,
            h1->get_stats(h, cookie, "workload"_ccb, add_stats),
            "Falied to get workload stats");
    testHarness.destroy_cookie(cookie);
    int num_read_threads = get_int_stat(h, h1, "ep_workload:num_readers",
                                               "workload");
    int num_write_threads = get_int_stat(h, h1, "ep_workload:num_writers",
                                                "workload");
    int num_auxio_threads = get_int_stat(h, h1, "ep_workload:num_auxio",
                                                "workload");
    int num_nonio_threads = get_int_stat(h, h1, "ep_workload:num_nonio",
                                                "workload");
    int max_read_threads = get_int_stat(h, h1, "ep_workload:max_readers",
                                               "workload");
    int max_write_threads = get_int_stat(h, h1, "ep_workload:max_writers",
                                                "workload");
    int max_auxio_threads = get_int_stat(h, h1, "ep_workload:max_auxio",
                                                "workload");
    int max_nonio_threads = get_int_stat(h, h1, "ep_workload:max_nonio",
                                                "workload");
    int num_shards = get_int_stat(h, h1, "ep_workload:num_shards", "workload");
    checkeq(4, num_read_threads, "Incorrect number of readers");
    // MB-12279: limiting max writers to 4 for DGM bgfetch performance
    checkeq(4, num_write_threads, "Incorrect number of writers");
    checkeq(1, num_auxio_threads, "Incorrect number of auxio threads");
    check(num_nonio_threads > 1 && num_nonio_threads <= 8,
          "Incorrect number of nonio threads");
    checkeq(4, max_read_threads, "Incorrect limit of readers");
    // MB-12279: limiting max writers to 4 for DGM bgfetch performance
    checkeq(4, max_write_threads, "Incorrect limit of writers");
    checkeq(1, max_auxio_threads, "Incorrect limit of auxio threads");
    check(max_nonio_threads > 1 && max_nonio_threads <=8,
          "Incorrect limit of nonio threads");
    checkeq(5, num_shards, "Incorrect number of shards");
    return SUCCESS;
}

static enum test_result test_max_workload_stats(ENGINE_HANDLE *h, ENGINE_HANDLE_V1 *h1) {
    const void* cookie = testHarness.create_cookie();
    checkeq(ENGINE_SUCCESS,
            h1->get_stats(h, cookie, "workload"_ccb, add_stats),
            "Failed to get workload stats");
    testHarness.destroy_cookie(cookie);
    int num_read_threads = get_int_stat(h, h1, "ep_workload:num_readers",
                                               "workload");
    int num_write_threads = get_int_stat(h, h1, "ep_workload:num_writers",
                                                "workload");
    int num_auxio_threads = get_int_stat(h, h1, "ep_workload:num_auxio",
                                                "workload");
    int num_nonio_threads = get_int_stat(h, h1, "ep_workload:num_nonio",
                                                "workload");
    int max_read_threads = get_int_stat(h, h1, "ep_workload:max_readers",
                                               "workload");
    int max_write_threads = get_int_stat(h, h1, "ep_workload:max_writers",
                                                "workload");
    int max_auxio_threads = get_int_stat(h, h1, "ep_workload:max_auxio",
                                                "workload");
    int max_nonio_threads = get_int_stat(h, h1, "ep_workload:max_nonio",
                                                "workload");
    int num_shards = get_int_stat(h, h1, "ep_workload:num_shards", "workload");
    // if max limit on other groups missing use remaining for readers & writers
    checkeq(5, num_read_threads, "Incorrect number of readers");
    // MB-12279: limiting max writers to 4 for DGM bgfetch performance
    checkeq(4, num_write_threads, "Incorrect number of writers");

    checkeq(1, num_auxio_threads, "Incorrect number of auxio threads");// config
    checkeq(4, num_nonio_threads, "Incorrect number of nonio threads");// config
    checkeq(5, max_read_threads, "Incorrect limit of readers");// derived
    // MB-12279: limiting max writers to 4 for DGM bgfetch performance
    checkeq(4, max_write_threads, "Incorrect limit of writers");// max-capped
    checkeq(1, max_auxio_threads, "Incorrect limit of auxio threads");// config
    checkeq(4, max_nonio_threads, "Incorrect limit of nonio threads");// config
    checkeq(5, num_shards, "Incorrect number of shards");
    return SUCCESS;
}

static enum test_result test_worker_stats(ENGINE_HANDLE *h, ENGINE_HANDLE_V1 *h1) {
    checkeq(ENGINE_SUCCESS,
            get_stats(h, "dispatcher"_ccb, add_stats),
            "Failed to get worker stats");

    std::set<std::string> tasklist;
    tasklist.insert("Running a flusher loop");
    tasklist.insert("Updating stat snapshot on disk");
    tasklist.insert("Batching background fetch");
    tasklist.insert("Fetching item from disk for vkey stat");
    tasklist.insert("Fetching item from disk");
    tasklist.insert("Generating access log");
    tasklist.insert("Snapshotting vbucket states");
    tasklist.insert("Warmup - initialize");
    tasklist.insert("Warmup - creating vbuckets");
    tasklist.insert("Warmup - estimate item count");
    tasklist.insert("Warmup - key dump");
    tasklist.insert("Warmup - check for access log");
    tasklist.insert("Warmup - loading access log");
    tasklist.insert("Warmup - loading KV Pairs");
    tasklist.insert("Warmup - loading data");
    tasklist.insert("Warmup - completion");
    tasklist.insert("Not currently running any task");

    std::set<std::string> statelist;
    statelist.insert("creating");
    statelist.insert("running");
    statelist.insert("waiting");
    statelist.insert("sleeping");
    statelist.insert("shutdown");
    statelist.insert("dead");

    std::string worker_0_task = vals["reader_worker_0:task"];
    unsigned pos = worker_0_task.find(":");
    worker_0_task = worker_0_task.substr(0, pos ? pos : worker_0_task.size());
    std::string worker_0_state = vals["reader_worker_0:state"];
    check(tasklist.find(worker_0_task)!=tasklist.end(),
          "worker_0's Current task incorrect");
    check(statelist.find(worker_0_state)!=statelist.end(),
          "worker_0's state incorrect");
    std::string worker_1_task = vals["reader_worker_1:task"];
    pos = worker_1_task.find(":");
    worker_1_task = worker_1_task.substr(0, pos ? pos : worker_1_task.size());
    std::string worker_1_state = vals["reader_worker_1:state"];
    check(tasklist.find(worker_1_task)!=tasklist.end(),
          "worker_1's Current task incorrect");
    check(statelist.find(worker_1_state)!=statelist.end(),
          "worker_1's state incorrect");

    checkeq(11, get_int_stat(h, h1, "ep_num_workers"), // cannot spawn less
            "Incorrect number of threads spawned");
    return SUCCESS;
}

static enum test_result test_all_keys_api(ENGINE_HANDLE *h, ENGINE_HANDLE_V1 *h1) {
    std::vector<std::string> keys;
    const int start_key_idx = 10, del_key_idx = 12, num_keys = 5,
              total_keys = 100;

    for (uint32_t i = 0; i < total_keys; ++i) {
        std::string key("key_" + std::to_string(i));
        keys.push_back(key);
    }
    std::vector<std::string>::iterator it;
    for (it = keys.begin(); it != keys.end(); ++it) {
        item *itm;
        checkeq(ENGINE_SUCCESS, store(h, h1, NULL, OPERATION_SET, it->c_str(),
                                      it->c_str(), &itm, 0, 0),
                "Failed to store a value");
        h1->release(h, itm);
    }
    std::string del_key("key_" + std::to_string(del_key_idx));
    checkeq(ENGINE_SUCCESS, del(h, h1, del_key.c_str(), 0, 0),
            "Failed to delete key");
    wait_for_flusher_to_settle(h, h1);
    checkeq(total_keys - 1, get_int_stat(h, h1, "curr_items"),
            "Item count mismatch");

    std::string start_key("key_" + std::to_string(start_key_idx));
    const uint16_t keylen = start_key.length();
    uint32_t count = htonl(num_keys);

    protocol_binary_request_header *pkt1 =
        createPacket(PROTOCOL_BINARY_CMD_GET_KEYS, 0, 0,
                     reinterpret_cast<char*>(&count),
                     sizeof(count), start_key.c_str(), keylen, NULL, 0, 0x00);

    if (isPersistentBucket(h, h1)) {
        checkeq(ENGINE_SUCCESS,
                h1->unknown_command(h,
                                    nullptr,
                                    pkt1,
                                    add_response,
                                    testHarness.doc_namespace),
                "Failed to get all_keys, sort: ascending");
        cb_free(pkt1);
    } else {
        /* We intend to support PROTOCOL_BINARY_CMD_GET_KEYS in ephemeral
           buckets in the future */
        checkeq(ENGINE_ENOTSUP,
                h1->unknown_command(h,
                                    nullptr,
                                    pkt1,
                                    add_response,
                                    testHarness.doc_namespace),
                "Should return not supported");
        cb_free(pkt1);
        return SUCCESS;
    }

    /* Check the keys. */
    size_t offset = 0;
    /* Since we have one deleted key, we must go till num_keys + 1 */
    for (size_t i = 0; i < num_keys + 1; ++i) {
        if (del_key_idx == start_key_idx + i) {
            continue;
        }
        uint16_t len;
        memcpy(&len, last_body.data() + offset, sizeof(uint16_t));
        len = ntohs(len);
        checkeq(keylen, len, "Key length mismatch in all_docs response");
        std::string key("key_" + std::to_string(start_key_idx + i));
        offset += sizeof(uint16_t);
        checkeq(0, last_body.compare(offset, keylen, key.c_str()),
                "Key mismatch in all_keys response");
        offset += keylen;
    }

    return SUCCESS;
}

static enum test_result test_all_keys_api_during_bucket_creation(
                                ENGINE_HANDLE *h, ENGINE_HANDLE_V1 *h1) {

    uint32_t count = htonl(5);
    const char key[] = "key_10";

    protocol_binary_request_header *pkt1 =
        createPacket(PROTOCOL_BINARY_CMD_GET_KEYS, 1, 0,
                     reinterpret_cast<char*>(&count),
                     sizeof(count), key, strlen(key), NULL, 0, 0x00);

    stop_persistence(h, h1);
    check(set_vbucket_state(h, h1, 1, vbucket_state_active),
          "Failed set vbucket 1 state.");

    if (isPersistentBucket(h, h1)) {
        checkeq(ENGINE_SUCCESS,
                h1->unknown_command(h,
                                    nullptr,
                                    pkt1,
                                    add_response,
                                    testHarness.doc_namespace),
                "Unexpected return code from all_keys_api");
        cb_free(pkt1);
    } else {
        /* We intend to support PROTOCOL_BINARY_CMD_GET_KEYS in ephemeral
           buckets in the future */
        checkeq(ENGINE_ENOTSUP,
                h1->unknown_command(h,
                                    nullptr,
                                    pkt1,
                                    add_response,
                                    testHarness.doc_namespace),
                "Should return not supported");
        cb_free(pkt1);
        return SUCCESS;
    }

    start_persistence(h, h1);

    checkeq(PROTOCOL_BINARY_RESPONSE_SUCCESS, last_status.load(),
            "Unexpected response status");

    return SUCCESS;
}

static enum test_result test_curr_items_add_set(ENGINE_HANDLE *h, ENGINE_HANDLE_V1 *h1) {
    // Verify initial case.
    verify_curr_items(h, h1, 0, "init");

    const auto initial_enqueued = get_int_stat(h, h1, "ep_total_enqueued");

    // Verify set and add case
    checkeq(ENGINE_SUCCESS,
            store(h, h1, NULL, OPERATION_ADD, "k1", "v1"),
            "Failed to fail to store an item.");
    checkeq(ENGINE_SUCCESS,
            store(h, h1, NULL, OPERATION_SET, "k2", "v2"),
            "Failed to fail to store an item.");
    checkeq(ENGINE_SUCCESS,
            store(h, h1, NULL, OPERATION_SET, "k3", "v3"),
            "Failed to fail to store an item.");
    if (isPersistentBucket(h, h1) && is_full_eviction(h, h1)) {
        // MB-21957: FE mode - curr_items is only valid once we flush documents
        wait_for_flusher_to_settle(h, h1);
    }
    verify_curr_items(h, h1, 3, "three items stored");
    checkeq(initial_enqueued + 3, get_int_stat(h, h1, "ep_total_enqueued"),
            "Expected total_enqueued to increase by 3 after 3 new items");

    return SUCCESS;
}

static enum test_result test_curr_items_delete(ENGINE_HANDLE *h,
                                               ENGINE_HANDLE_V1 *h1) {
    // Verify initial case.
    verify_curr_items(h, h1, 0, "init");

    // Store some items
    write_items(h, h1, 3);
    wait_for_flusher_to_settle(h, h1);

    // Verify delete case.
    checkeq(ENGINE_SUCCESS, del(h, h1, "key1", 0, 0),
            "Failed remove with value.");

    wait_for_stat_change(h, h1, "curr_items", 3);
    verify_curr_items(h, h1, 2, "one item deleted - persisted");

    return SUCCESS;
}

static enum test_result test_curr_items_flush(ENGINE_HANDLE *h, ENGINE_HANDLE_V1 *h1) {

    // Verify initial case.
    verify_curr_items(h, h1, 0, "init");
    checkeq(uint64_t(0),
            get_stat<uint64_t>(h, h1, "ep_queue_size"),
            "initial ep_queue_size is not zero");

    // Store some items
    write_items(h, h1, 3);
    wait_for_flusher_to_settle(h, h1);

    // Verify flush case.
    set_degraded_mode(h, h1, nullptr, true);
    const auto* cookie = testHarness.create_cookie();
    checkeq(ENGINE_SUCCESS, h1->flush(h, cookie), "Failed to flush");
    testHarness.destroy_cookie(cookie);
    set_degraded_mode(h, h1, nullptr, false);
    verify_curr_items(h, h1, 0, "flush");

    checkeq(uint64_t(0),
            get_stat<uint64_t>(h, h1, "ep_queue_size"),
            "final ep_queue_size is not zero");

    return SUCCESS;
}


static enum test_result test_curr_items_dead(ENGINE_HANDLE *h, ENGINE_HANDLE_V1 *h1) {

    // Verify initial case.
    verify_curr_items(h, h1, 0, "init");

    // Store some items
    write_items(h, h1, 3);
    wait_for_flusher_to_settle(h, h1);

    // Verify dead vbucket case.
    check(set_vbucket_state(h, h1, 0, vbucket_state_dead),
          "Failed set vbucket 0 state to dead");

    verify_curr_items(h, h1, 0, "dead vbucket");
    checkeq(0, get_int_stat(h, h1, "curr_items_tot"),
            "Expected curr_items_tot to be 0 with a dead vbucket");

    // Then resurrect.
    check(set_vbucket_state(h, h1, 0, vbucket_state_active),
          "Failed set vbucket 0 state to active");

    verify_curr_items(h, h1, 3, "resurrected vbucket");

    // Now completely delete it.
    check(set_vbucket_state(h, h1, 0, vbucket_state_dead),
          "Failed set vbucket 0 state to dead (2)");
    wait_for_flusher_to_settle(h, h1);
    checkeq(uint64_t(0),
            get_stat<uint64_t>(h, h1, "ep_queue_size"),
            "ep_queue_size is not zero after setting to dead (2)");

    checkeq(ENGINE_SUCCESS, vbucketDelete(h, h1, 0), "Expected success");
    checkeq(PROTOCOL_BINARY_RESPONSE_SUCCESS, last_status.load(),
            "Expected success deleting vbucket.");
    verify_curr_items(h, h1, 0, "del vbucket");
    checkeq(0, get_int_stat(h, h1, "curr_items_tot"),
            "Expected curr_items_tot to be 0 after deleting a vbucket");

    return SUCCESS;
}

static enum test_result test_value_eviction(ENGINE_HANDLE *h, ENGINE_HANDLE_V1 *h1) {
    check(set_vbucket_state(h, h1, 1, vbucket_state_active), "Failed to set vbucket state.");

    reset_stats(h);

    checkeq(0, get_int_stat(h, h1, "ep_num_value_ejects"),
            "Expected reset stats to set ep_num_value_ejects to zero");
    checkeq(0, get_int_stat(h, h1, "ep_num_non_resident"),
            "Expected all items to be resident");
    checkeq(0, get_int_stat(h, h1, "vb_active_num_non_resident"),
            "Expected all active vbucket items to be resident");


    stop_persistence(h, h1);
    checkeq(ENGINE_SUCCESS,
            store(h, h1, NULL, OPERATION_SET, "k1", "v1"),
            "Failed to fail to store an item.");
    evict_key(h, h1, "k1", 0, "Can't eject: Dirty object.", true);
    start_persistence(h, h1);
    wait_for_flusher_to_settle(h, h1);
    stop_persistence(h, h1);
    checkeq(ENGINE_SUCCESS,
            store(h, h1, NULL, OPERATION_SET, "k2", "v2", nullptr, 0, 1),
            "Failed to fail to store an item.");
    evict_key(h, h1, "k2", 1, "Can't eject: Dirty object.", true);
    start_persistence(h, h1);
    wait_for_flusher_to_settle(h, h1);

    evict_key(h, h1, "k1", 0, "Ejected.");
    evict_key(h, h1, "k2", 1, "Ejected.");

    checkeq(2, get_int_stat(h, h1, "vb_active_num_non_resident"),
            "Expected two non-resident items for active vbuckets");

    evict_key(h, h1, "k1", 0, "Already ejected.");
    evict_key(h, h1, "k2", 1, "Already ejected.");

    protocol_binary_request_header *pkt = createPacket(PROTOCOL_BINARY_CMD_EVICT_KEY, 0, 0,
                                                       NULL, 0, "missing-key", 11);
    pkt->request.vbucket = htons(0);

    checkeq(ENGINE_SUCCESS,
            h1->unknown_command(h, NULL, pkt, add_response, testHarness.doc_namespace),
            "Failed to evict key.");

    checkeq(ENGINE_SUCCESS,
            get_stats(h, {}, add_stats),
            "Failed to get stats.");
    std::string eviction_policy = vals.find("ep_item_eviction_policy")->second;
    if (eviction_policy == "value_only") {
        checkeq(PROTOCOL_BINARY_RESPONSE_KEY_ENOENT, last_status.load(),
                "expected the key to be missing...");
    } else {
        // Note that we simply return SUCCESS when EVICT_KEY is issued to
        // a non-resident or non-existent key with full eviction to avoid a disk lookup.
        checkeq(PROTOCOL_BINARY_RESPONSE_SUCCESS, last_status.load(),
            "expected the success for evicting a non-existent key with full eviction");
    }
    cb_free(pkt);

    reset_stats(h);
    checkeq(0, get_int_stat(h, h1, "ep_num_value_ejects"),
            "Expected reset stats to set ep_num_value_ejects to zero");

    check_key_value(h, h1, "k1", "v1", 2);
    checkeq(1, get_int_stat(h, h1, "vb_active_num_non_resident"),
            "Expected only one active vbucket item to be non-resident");

    check(set_vbucket_state(h, h1, 0, vbucket_state_replica), "Failed to set vbucket state.");
    check(set_vbucket_state(h, h1, 1, vbucket_state_replica), "Failed to set vbucket state.");
    checkeq(0, get_int_stat(h, h1, "vb_active_num_non_resident"),
            "Expected no non-resident items");

    return SUCCESS;
}

static enum test_result test_duplicate_items_disk(ENGINE_HANDLE *h, ENGINE_HANDLE_V1 *h1) {
    if (!isWarmupEnabled(h, h1)) {
        return SKIPPED;
    }

    check(set_vbucket_state(h, h1, 1, vbucket_state_active), "Failed to set vbucket state.");

    std::vector<std::string> keys;
    for (int j = 0; j < 100; ++j) {
        std::stringstream ss;
        ss << "key" << j;
        std::string key(ss.str());
        keys.push_back(key);
    }
    std::vector<std::string>::iterator it;
    for (it = keys.begin(); it != keys.end(); ++it) {
        checkeq(ENGINE_SUCCESS,
                store(h,
                      h1,
                      NULL,
                      OPERATION_SET,
                      it->c_str(),
                      "value",
                      nullptr,
                      0,
                      1),
                "Failed to store a value");
    }
    wait_for_flusher_to_settle(h, h1);

    // don't need to explicitly set the vbucket state to dead as this is
    // done as part of the vbucketDelete. See KVBucket::deleteVBucket
    int vb_del_num = get_int_stat(h, h1, "ep_vbucket_del");
    checkeq(ENGINE_SUCCESS, vbucketDelete(h, h1, 1), "Expected success");
    checkeq(PROTOCOL_BINARY_RESPONSE_SUCCESS, last_status.load(),
            "Failure deleting dead bucket.");
    check(verify_vbucket_missing(h, h1, 1),
          "vbucket 1 was not missing after deleting it.");
    // wait for the deletion to successfully complete before setting the
    // vbucket state active (which creates the vbucket)
    wait_for_stat_change(h, h1, "ep_vbucket_del", vb_del_num);

    check(set_vbucket_state(h, h1, 1, vbucket_state_active), "Failed to set vbucket state.");

    for (it = keys.begin(); it != keys.end(); ++it) {
        item *i;
        checkeq(ENGINE_SUCCESS,
                store(h, h1, NULL, OPERATION_SET, it->c_str(), it->c_str(), &i, 0, 1),
                "Failed to store a value");
        h1->release(h, i);
    }
    wait_for_flusher_to_settle(h, h1);

    testHarness.reload_engine(&h, &h1,
                              testHarness.engine_path,
                              testHarness.get_current_testcase()->cfg,
                              true, false);
    wait_for_warmup_complete(h, h1);
    check(set_vbucket_state(h, h1, 1, vbucket_state_active), "Failed to set vbucket state.");
    // Make sure that a key/value item is persisted correctly
    for (it = keys.begin(); it != keys.end(); ++it) {
        evict_key(h, h1, it->c_str(), 1, "Ejected.");
    }
    for (it = keys.begin(); it != keys.end(); ++it) {
        check_key_value(h, h1, it->c_str(), it->data(), it->size(), 1);
    }
    checkeq(0, get_int_stat(h, h1, "ep_warmup_dups"),
            "Expected no duplicate items from disk");

    return SUCCESS;
}

static enum test_result test_disk_gt_ram_golden(ENGINE_HANDLE *h,
                                                ENGINE_HANDLE_V1 *h1) {
    // Check/grab initial state.
    const auto initial_enqueued = get_int_stat(h, h1, "ep_total_enqueued");
    int itemsRemoved = get_int_stat(h, h1, "ep_items_rm_from_checkpoints");

    // Store some data and check post-set state.
    wait_for_persisted_value(h, h1, "k1", "some value");
    testHarness.time_travel(65);
    wait_for_stat_change(h, h1, "ep_items_rm_from_checkpoints", itemsRemoved);

    checkeq(0, get_int_stat(h, h1, "ep_bg_fetched"),
            "Should start with zero bg fetches");
    checkeq((initial_enqueued + 1),
            get_int_stat(h, h1, "ep_total_enqueued"),
            "Should have additional item enqueued after store");
    int kv_size = get_int_stat(h, h1, "ep_kv_size");
    int mem_used = get_int_stat(h, h1, "mem_used");

    // Evict the data.
    evict_key(h, h1, "k1");

    int kv_size2 = get_int_stat(h, h1, "ep_kv_size");
    int mem_used2 = get_int_stat(h, h1, "mem_used");

    checkgt(kv_size, kv_size2, "kv_size should have decreased after eviction");
    checkgt(mem_used, mem_used2, "mem_used should have decreased after eviction");

    // Reload the data.
    check_key_value(h, h1, "k1", "some value", 10);

    int kv_size3 = get_int_stat(h, h1, "ep_kv_size");
    int mem_used3 = get_int_stat(h, h1, "mem_used");

    checkeq(1, get_int_stat(h, h1, "ep_bg_fetched"),
            "BG fetches should be one after reading an evicted key");
    checkeq((initial_enqueued + 1), get_int_stat(h, h1, "ep_total_enqueued"),
            "Item should not be marked dirty after reading an evicted key");

    checkeq(kv_size, kv_size3,
            "kv_size should have returned to initial value after restoring evicted item");
    checkle(mem_used, mem_used3,
            "mem_used should have returned to initial value (or less) after restoring evicted item");

    itemsRemoved = get_int_stat(h, h1, "ep_items_rm_from_checkpoints");
    // Delete the value and make sure things return correctly.
    int numStored = get_int_stat(h, h1, "ep_total_persisted");
    checkeq(ENGINE_SUCCESS,
            del(h, h1, "k1", 0, 0), "Failed remove with value.");
    wait_for_stat_change(h, h1, "ep_total_persisted", numStored);
    testHarness.time_travel(65);
    wait_for_stat_change(h, h1, "ep_items_rm_from_checkpoints", itemsRemoved);

    return SUCCESS;
}

static enum test_result test_disk_gt_ram_paged_rm(ENGINE_HANDLE *h,
                                                  ENGINE_HANDLE_V1 *h1) {
    // Check/grab initial state.
    int overhead = get_int_stat(h, h1, "ep_overhead");
    const auto initial_enqueued = get_int_stat(h, h1, "ep_total_enqueued");

    // Store some data and check post-set state.
    wait_for_persisted_value(h, h1, "k1", "some value");
    checkeq(0, get_int_stat(h, h1, "ep_bg_fetched"),
            "bg_fetched should initially be zero");
    checkeq(initial_enqueued + 1, get_int_stat(h, h1, "ep_total_enqueued"),
            "Expected total_enqueued to increase by 1 after storing 1 value");
    checkge(get_int_stat(h, h1, "ep_overhead"), overhead,
            "Fell below initial overhead.");

    // Evict the data.
    evict_key(h, h1, "k1");

    // Delete the value and make sure things return correctly.
    int itemsRemoved = get_int_stat(h, h1, "ep_items_rm_from_checkpoints");
    int numStored = get_int_stat(h, h1, "ep_total_persisted");
    checkeq(ENGINE_SUCCESS,
            del(h, h1, "k1", 0, 0), "Failed remove with value.");
    wait_for_stat_change(h, h1, "ep_total_persisted", numStored);
    testHarness.time_travel(65);
    wait_for_stat_change(h, h1, "ep_items_rm_from_checkpoints", itemsRemoved);

    return SUCCESS;
}

static enum test_result test_disk_gt_ram_update_paged_out(ENGINE_HANDLE *h,
                                                          ENGINE_HANDLE_V1 *h1) {
    wait_for_persisted_value(h, h1, "k1", "some value");

    evict_key(h, h1, "k1");

    checkeq(ENGINE_SUCCESS,
            store(h, h1, NULL, OPERATION_SET, "k1", "new value"),
            "Failed to update an item.");

    check_key_value(h, h1, "k1", "new value", 9);

    checkeq(0, get_int_stat(h, h1, "ep_bg_fetched"), "bg fetched something");

    return SUCCESS;
}

static enum test_result test_disk_gt_ram_delete_paged_out(ENGINE_HANDLE *h,
                                                          ENGINE_HANDLE_V1 *h1) {
    wait_for_persisted_value(h, h1, "k1", "some value");

    evict_key(h, h1, "k1");

    checkeq(ENGINE_SUCCESS,
            del(h, h1, "k1", 0, 0), "Failed to delete.");

    check(verify_key(h, h1, "k1") == ENGINE_KEY_ENOENT, "Expected miss.");

    checkeq(0,
            get_int_stat(h, h1, "ep_bg_fetched"),
            "Unexpected bg_fetched after del/get");

    return SUCCESS;
}

extern "C" {
    static void bg_set_thread(void *arg) {
        ThreadData* td(static_cast<ThreadData*>(arg));

        usleep(2600); // Exacerbate race condition.

        checkeq(ENGINE_SUCCESS,
                store(td->h, td->h1, NULL, OPERATION_SET, "k1", "new value"),
                "Failed to update an item.");

        delete td;
    }

    static void bg_del_thread(void *arg) {
        ThreadData *td(static_cast<ThreadData*>(arg));

        usleep(2600); // Exacerbate race condition.

        checkeq(ENGINE_SUCCESS,
                del(td->h, td->h1, "k1", 0, 0), "Failed to delete.");

        delete td;
    }
}

static enum test_result test_disk_gt_ram_set_race(ENGINE_HANDLE *h,
                                                  ENGINE_HANDLE_V1 *h1) {
    wait_for_persisted_value(h, h1, "k1", "some value");

    set_param(h, h1, protocol_binary_engine_param_flush, "bg_fetch_delay", "3");

    evict_key(h, h1, "k1");

    cb_thread_t tid;
    if (cb_create_thread(&tid, bg_set_thread, new ThreadData(h, h1), 0) != 0) {
        abort();
    }

    check_key_value(h, h1, "k1", "new value", 9);

    // Should have bg_fetched, but discarded the old value.
    cb_assert(1 == get_int_stat(h, h1, "ep_bg_fetched"));

    cb_assert(cb_join_thread(tid) == 0);

    return SUCCESS;
}

static enum test_result test_disk_gt_ram_rm_race(ENGINE_HANDLE *h,
                                                 ENGINE_HANDLE_V1 *h1) {
    wait_for_persisted_value(h, h1, "k1", "some value");

    set_param(h, h1, protocol_binary_engine_param_flush, "bg_fetch_delay", "3");

    evict_key(h, h1, "k1");

    cb_thread_t tid;
    if (cb_create_thread(&tid, bg_del_thread, new ThreadData(h, h1), 0) != 0) {
        abort();
    }

    check(verify_key(h, h1, "k1") == ENGINE_KEY_ENOENT, "Expected miss.");

    // Should have bg_fetched, but discarded the old value.
    cb_assert(1 == get_int_stat(h, h1, "ep_bg_fetched"));

    cb_assert(cb_join_thread(tid) == 0);

    return SUCCESS;
}

static enum test_result test_kill9_bucket(ENGINE_HANDLE *h, ENGINE_HANDLE_V1 *h1) {
    if (!isWarmupEnabled(h, h1)) {
        return SKIPPED;
    }

    std::vector<std::string> keys;
    for (int j = 0; j < 2000; ++j) {
        std::stringstream ss;
        ss << "key-0-" << j;
        std::string key(ss.str());
        keys.push_back(key);
    }
    std::vector<std::string>::iterator it;
    for (it = keys.begin(); it != keys.end(); ++it) {
        checkeq(ENGINE_SUCCESS,
                store(h, h1, NULL, OPERATION_SET, it->c_str(), it->c_str()),
                "Failed to store a value");
    }

    // Last parameter indicates the force shutdown for the engine.
    testHarness.reload_engine(&h, &h1,
                              testHarness.engine_path,
                              testHarness.get_current_testcase()->cfg,
                              true, true);
    wait_for_warmup_complete(h, h1);

    keys.clear();
    for (int j = 0; j < 2000; ++j) {
        std::stringstream ss;
        ss << "key-1-" << j;
        std::string key(ss.str());
        keys.push_back(key);
    }
    for (it = keys.begin(); it != keys.end(); ++it) {
        item *i;
        checkeq(ENGINE_SUCCESS,
                store(h, h1, NULL, OPERATION_SET, it->c_str(), it->c_str(), &i, 0, 0),
                "Failed to store a value");
        h1->release(h, i);
    }
    for (it = keys.begin(); it != keys.end(); ++it) {
        check_key_value(h, h1, it->c_str(), it->data(), it->size(), 0);
    }

    return SUCCESS;
}

static enum test_result test_revid(ENGINE_HANDLE* h, ENGINE_HANDLE_V1* h1) {
    ItemMetaData meta;
    for (uint64_t ii = 1; ii < 10; ++ii) {
        checkeq(ENGINE_SUCCESS,
                store(h, h1, NULL, OPERATION_SET, "test_revid", "foo"),
                "Failed to store a value");

        cb::EngineErrorMetadataPair erroMetaPair;
        check(get_meta(h, h1, "test_revid", erroMetaPair), "Get meta failed");
        checkeq(ii, erroMetaPair.second.seqno, "Unexpected sequence number");
    }

    return SUCCESS;
}

static enum test_result test_regression_mb4314(ENGINE_HANDLE *h, ENGINE_HANDLE_V1 *h1)
{
    cb::EngineErrorMetadataPair errorMetaPair;
    check(!get_meta(h, h1, "test_regression_mb4314", errorMetaPair),
          "Expected get_meta() to fail");

    ItemMetaData itm_meta(0xdeadbeef, 10, 0xdeadbeef, 0);
    set_with_meta(h,
                  h1,
                  "test_regression_mb4314",
                  22,
                  NULL,
                  0,
                  0,
                  &itm_meta,
                  errorMetaPair.second.cas);

    // Now try to read the item back:
    auto ret = get(h, h1, NULL, "test_regression_mb4314", 0);
    checkeq(cb::engine_errc::success,
            ret.first,
            "Expected to get the item back!");

    return SUCCESS;
}

static enum test_result test_mb3466(ENGINE_HANDLE *h, ENGINE_HANDLE_V1 *h1)
{
    checkeq(ENGINE_SUCCESS,
            get_stats(h, {}, add_stats),
            "Failed to get stats.");

    check(vals.find("mem_used") != vals.end(),
          "Expected \"mem_used\" to be returned");
    check(vals.find("bytes") != vals.end(),
          "Expected \"bytes\" to be returned");
    std::string memUsed = vals["mem_used"];
    std::string bytes = vals["bytes"];
    check(memUsed == bytes,
          "Expected mem_used and bytes to have the same value");

    return SUCCESS;
}

static enum test_result test_observe_no_data(ENGINE_HANDLE *h, ENGINE_HANDLE_V1 *h1) {
    std::map<std::string, uint16_t> obskeys;
    checkeq(ENGINE_SUCCESS, observe(h, h1, obskeys), "expected success");
    checkeq(PROTOCOL_BINARY_RESPONSE_SUCCESS, last_status.load(), "Expected success");
    return SUCCESS;
}

static enum test_result test_observe_seqno_basic_tests(ENGINE_HANDLE *h,
                                                       ENGINE_HANDLE_V1 *h1) {
    // Check observe seqno for vbucket with id 1
    check(set_vbucket_state(h, h1, 1, vbucket_state_active), "Failed to set vbucket state.");

    //Check the output when there is no data in the vbucket
    uint64_t vb_uuid = get_ull_stat(h, h1, "vb_1:0:id", "failovers");
    uint64_t high_seqno = get_int_stat(h, h1, "vb_1:high_seqno", "vbucket-seqno");
    checkeq(ENGINE_SUCCESS,
            observe_seqno(h, h1, 1, vb_uuid),
            "Expected success");

    checkeq(PROTOCOL_BINARY_RESPONSE_SUCCESS,
            last_status.load(),
            "Expected success");

    const auto bucket_type =
            isPersistentBucket(h, h1) ? BucketType::EP : BucketType::Ephemeral;
    check_observe_seqno(
            false, bucket_type, 0, 1, vb_uuid, high_seqno, high_seqno);

    //Add some mutations and verify the output
    int num_items = 10;
    for (int j = 0; j < num_items; ++j) {
        // Set an item
        item *it = NULL;
        uint64_t cas1;
        std::string value('x', 100);
        check(storeCasOut(h, h1, NULL, 1, "key" + std::to_string(j), value,
                          PROTOCOL_BINARY_RAW_BYTES, it, cas1) == ENGINE_SUCCESS,
              "Expected set to succeed");
    }

    wait_for_flusher_to_settle(h, h1);

    int total_persisted = 0;
    high_seqno = get_int_stat(h, h1, "vb_1:high_seqno", "vbucket-seqno");

    if (isPersistentBucket(h, h1)) {
        total_persisted = get_int_stat(h, h1, "ep_total_persisted");
        checkeq(total_persisted,
                num_items,
                "Expected ep_total_persisted equals the number of items");
    } else {
        total_persisted = high_seqno;
    }

    checkeq(ENGINE_SUCCESS,
            observe_seqno(h, h1, 1, vb_uuid),
            "Expected success");

    check_observe_seqno(
            false, bucket_type, 0, 1, vb_uuid, total_persisted, high_seqno);
    //Stop persistence. Add more mutations and check observe result
    stop_persistence(h, h1);

    num_items = 20;
    for (int j = 10; j < num_items; ++j) {
        // Set an item
        item *it = NULL;
        uint64_t cas1;
        std::string value('x', 100);
        check(storeCasOut(h, h1, NULL, 1, "key" + std::to_string(j), value,
                          PROTOCOL_BINARY_RAW_BYTES, it, cas1) == ENGINE_SUCCESS,
              "Expected set to succeed");
    }

    high_seqno = get_int_stat(h, h1, "vb_1:high_seqno", "vbucket-seqno");
    checkeq(ENGINE_SUCCESS,
            observe_seqno(h, h1, 1, vb_uuid),
            "Expected success");

    if (!isPersistentBucket(h, h1)) {
        /* if bucket is not persistent then total_persisted == high_seqno */
        total_persisted = high_seqno;
    }
    check_observe_seqno(
            false, bucket_type, 0, 1, vb_uuid, total_persisted, high_seqno);
    start_persistence(h, h1);
    wait_for_flusher_to_settle(h, h1);

    if (isPersistentBucket(h, h1)) {
        total_persisted = get_int_stat(h, h1, "ep_total_persisted");
    } else {
        total_persisted = high_seqno;
    }

    checkeq(ENGINE_SUCCESS,
            observe_seqno(h, h1, 1, vb_uuid),
            "Expected success");

    check_observe_seqno(
            false, bucket_type, 0, 1, vb_uuid, total_persisted, high_seqno);
    return SUCCESS;
}

static enum test_result test_observe_seqno_failover(ENGINE_HANDLE *h,
                                                    ENGINE_HANDLE_V1 *h1) {
    if (!isWarmupEnabled(h, h1)) {
        return SKIPPED;
    }

    int num_items = 10;
    for (int j = 0; j < num_items; ++j) {
        // Set an item
        item *it = NULL;
        uint64_t cas1;
        std::string value('x', 100);
        check(storeCasOut(h, h1, NULL, 0, "key" + std::to_string(j), value,
                          PROTOCOL_BINARY_RAW_BYTES, it, cas1) == ENGINE_SUCCESS,
              "Expected set to succeed");
    }

    wait_for_flusher_to_settle(h, h1);

    uint64_t vb_uuid = get_ull_stat(h, h1, "vb_0:0:id", "failovers");
    uint64_t high_seqno = get_int_stat(h, h1, "vb_0:high_seqno", "vbucket-seqno");

    // restart
    testHarness.reload_engine(&h, &h1,
                              testHarness.engine_path,
                              testHarness.get_current_testcase()->cfg,
                              true, true);
    wait_for_warmup_complete(h, h1);

    uint64_t new_vb_uuid = get_ull_stat(h, h1, "vb_0:0:id", "failovers");

    checkeq(ENGINE_SUCCESS,
            observe_seqno(h, h1, 0, vb_uuid),
            "Expected success");

    const auto bucket_type =
            isPersistentBucket(h, h1) ? BucketType::EP : BucketType::Ephemeral;
    check_observe_seqno(true,
                        bucket_type,
                        1,
                        0,
                        new_vb_uuid,
                        high_seqno,
                        high_seqno,
                        vb_uuid,
                        high_seqno);

    return SUCCESS;
}

static enum test_result test_observe_seqno_error(ENGINE_HANDLE *h,
                                                 ENGINE_HANDLE_V1 *h1) {

    //not my vbucket test
    uint64_t vb_uuid = get_ull_stat(h, h1, "vb_0:0:id", "failovers");
    checkeq(ENGINE_NOT_MY_VBUCKET,
            observe_seqno(h, h1, 10, vb_uuid),
            "Expected NMVB");

    //invalid uuid for vbucket
    vb_uuid = 0xdeadbeef;
    std::stringstream invalid_data;
    invalid_data.write((char *) &vb_uuid, sizeof(uint64_t));

    protocol_binary_request_header *request;

    request = createPacket(PROTOCOL_BINARY_CMD_OBSERVE_SEQNO, 0, 0, NULL, 0,
                           NULL, 0, invalid_data.str().data(),
                           invalid_data.str().length());
    h1->unknown_command(h, NULL, request, add_response, testHarness.doc_namespace);

    cb_free(request);
    checkeq(PROTOCOL_BINARY_RESPONSE_KEY_ENOENT, last_status.load(),
          "Expected vb uuid not found");

    return SUCCESS;
}

static enum test_result test_observe_single_key(ENGINE_HANDLE *h, ENGINE_HANDLE_V1 *h1) {
    stop_persistence(h, h1);

    // Set an item
    std::string value('x', 100);
    item *it = NULL;
    uint64_t cas1;
    check(storeCasOut(h, h1, NULL, /*vb*/0, "key", value,
                      PROTOCOL_BINARY_RAW_BYTES, it, cas1) == ENGINE_SUCCESS,
          "Set should work");

    // Do an observe
    std::map<std::string, uint16_t> obskeys;
    obskeys["key"] = 0;
    checkeq(ENGINE_SUCCESS, observe(h, h1, obskeys), "Expected success");
    checkeq(PROTOCOL_BINARY_RESPONSE_SUCCESS, last_status.load(), "Expected success");

    // Check that the key is not persisted
    uint16_t vb;
    uint16_t keylen;
    char key[3];
    uint8_t persisted;
    uint64_t cas;

    memcpy(&vb, last_body.data(), sizeof(uint16_t));
    check(ntohs(vb) == 0, "Wrong vbucket in result");
    memcpy(&keylen, last_body.data() + 2, sizeof(uint16_t));
    check(ntohs(keylen) == 3, "Wrong keylen in result");
    memcpy(&key, last_body.data() + 4, ntohs(keylen));
    check(strncmp(key, "key", 3) == 0, "Wrong key in result");
    memcpy(&persisted, last_body.data() + 7, sizeof(uint8_t));
    check(persisted == OBS_STATE_NOT_PERSISTED, "Expected persisted in result");
    memcpy(&cas, last_body.data() + 8, sizeof(uint64_t));
    check(ntohll(cas) == cas1, "Wrong cas in result");

    return SUCCESS;
}

static enum test_result test_observe_temp_item(ENGINE_HANDLE *h, ENGINE_HANDLE_V1 *h1) {
    char const *k1 = "key";

    checkeq(ENGINE_SUCCESS,
            store(h, h1, NULL, OPERATION_SET, k1, "somevalue"),
            "Failed set.");
    wait_for_flusher_to_settle(h, h1);

    checkeq(ENGINE_SUCCESS, del(h, h1, k1, 0, 0), "Delete failed");
    wait_for_flusher_to_settle(h, h1);
    wait_for_stat_to_be(h, h1, "curr_items", 0);

    cb::EngineErrorMetadataPair errorMetaPair;

    check(get_meta(h, h1, k1, errorMetaPair), "Expected to get meta");
    check(errorMetaPair.second.document_state == DocumentState::Deleted,
          "Expected deleted flag to be set");
    checkeq(0, get_int_stat(h, h1, "curr_items"), "Expected zero curr_items");

    if (isPersistentBucket(h, h1)) {
        // Persistent: make sure there is one temp_item (as Persistent buckets
        // don't keep deleted items in HashTable, unlike Ephemeral).
        checkeq(1,
                get_int_stat(h, h1, "curr_temp_items"),
                "Expected single temp_items");
    }

    // Do an observe
    std::map<std::string, uint16_t> obskeys;
    obskeys["key"] = 0;
    checkeq(ENGINE_SUCCESS, observe(h, h1, obskeys), "Expected success");
    checkeq(PROTOCOL_BINARY_RESPONSE_SUCCESS, last_status.load(), "Expected success");

    // Check that the key is not found
    uint16_t vb;
    uint16_t keylen;
    char key[3];
    uint8_t persisted;
    uint64_t cas;

    memcpy(&vb, last_body.data(), sizeof(uint16_t));
    memcpy(&keylen, last_body.data() + 2, sizeof(uint16_t));
    memcpy(&key, last_body.data() + 4, ntohs(keylen));
    memcpy(&persisted, last_body.data() + 7, sizeof(uint8_t));
    memcpy(&cas, last_body.data() + 8, sizeof(uint64_t));

    check(ntohs(vb) == 0, "Wrong vbucket in result");
    check(ntohs(keylen) == 3, "Wrong keylen in result");
    check(strncmp(key, "key", 3) == 0, "Wrong key in result");
    if (isPersistentBucket(h, h1)) {
        checkeq(OBS_STATE_NOT_FOUND,
                int(persisted),
                "Expected NOT_FOUND in result");
        checkeq(uint64_t(0), ntohll(cas), "Wrong cas in result");
    } else {
        // For ephemeral buckets, deleted items are kept in HT hence we check
        // for LOGICAL_DEL and a valid CAS.
        checkeq(OBS_STATE_LOGICAL_DEL,
                int(persisted),
                "Expected LOGICAL_DEL in result");
        checkne(uint64_t(0), ntohll(cas), "Wrong cas in result");
    }

    return SUCCESS;
}

static enum test_result test_observe_multi_key(ENGINE_HANDLE *h, ENGINE_HANDLE_V1 *h1) {
    // Create some vbuckets
    check(set_vbucket_state(h, h1, 1, vbucket_state_active), "Failed to set vbucket state.");

    // Set some keys to observe
    item *it = NULL;
    uint64_t cas1, cas2, cas3;
    std::string value('x', 100);
    check(storeCasOut(h, h1, NULL, 0, "key1", value, PROTOCOL_BINARY_RAW_BYTES,
                      it, cas1) == ENGINE_SUCCESS,
          "Set should work");

    check(storeCasOut(h, h1, NULL, 1, "key2", value, PROTOCOL_BINARY_RAW_BYTES,
                      it, cas2) == ENGINE_SUCCESS,
          "Set should work");

    check(storeCasOut(h, h1, NULL, 1, "key3", value, PROTOCOL_BINARY_RAW_BYTES,
                      it, cas3) == ENGINE_SUCCESS,
          "Set should work");

    if (isPersistentBucket(h, h1)) {
        wait_for_stat_to_be(h, h1, "ep_total_persisted", 3);
    }

    // Do observe
    std::map<std::string, uint16_t> obskeys;
    obskeys["key1"] = 0;
    obskeys["key2"] = 1;
    obskeys["key3"] = 1;
    checkeq(ENGINE_SUCCESS, observe(h, h1, obskeys), "Expected success");
    checkeq(PROTOCOL_BINARY_RESPONSE_SUCCESS, last_status.load(), "Expected success");

    // Check the result
    uint16_t vb;
    uint16_t keylen;
    char key[10];
    uint8_t persisted;
    uint64_t cas;

    const int expected_persisted = isPersistentBucket(h, h1)
                                           ? OBS_STATE_PERSISTED
                                           : OBS_STATE_NOT_PERSISTED;

    memcpy(&vb, last_body.data(), sizeof(uint16_t));
    check(ntohs(vb) == 0, "Wrong vbucket in result");
    memcpy(&keylen, last_body.data() + 2, sizeof(uint16_t));
    check(ntohs(keylen) == 4, "Wrong keylen in result");
    memcpy(&key, last_body.data() + 4, ntohs(keylen));
    check(strncmp(key, "key1", 4) == 0, "Wrong key in result");
    memcpy(&persisted, last_body.data() + 8, sizeof(uint8_t));
    checkeq(expected_persisted, int(persisted), "Expected persisted in result");
    memcpy(&cas, last_body.data() + 9, sizeof(uint64_t));
    check(ntohll(cas) == cas1, "Wrong cas in result");

    memcpy(&vb, last_body.data() + 17, sizeof(uint16_t));
    check(ntohs(vb) == 1, "Wrong vbucket in result");
    memcpy(&keylen, last_body.data() + 19, sizeof(uint16_t));
    check(ntohs(keylen) == 4, "Wrong keylen in result");
    memcpy(&key, last_body.data() + 21, ntohs(keylen));
    check(strncmp(key, "key2", 4) == 0, "Wrong key in result");
    memcpy(&persisted, last_body.data() + 25, sizeof(uint8_t));
    checkeq(expected_persisted, int(persisted), "Expected persisted in result");
    memcpy(&cas, last_body.data() + 26, sizeof(uint64_t));
    check(ntohll(cas) == cas2, "Wrong cas in result");

    memcpy(&vb, last_body.data() + 34, sizeof(uint16_t));
    check(ntohs(vb) == 1, "Wrong vbucket in result");
    memcpy(&keylen, last_body.data() + 36, sizeof(uint16_t));
    check(ntohs(keylen) == 4, "Wrong keylen in result");
    memcpy(&key, last_body.data() + 38, ntohs(keylen));
    check(strncmp(key, "key3", 4) == 0, "Wrong key in result");
    memcpy(&persisted, last_body.data() + 42, sizeof(uint8_t));
    checkeq(expected_persisted, int(persisted), "Expected persisted in result");
    memcpy(&cas, last_body.data() + 43, sizeof(uint64_t));
    check(ntohll(cas) == cas3, "Wrong cas in result");

    return SUCCESS;
}

static enum test_result test_multiple_observes(ENGINE_HANDLE *h, ENGINE_HANDLE_V1 *h1) {
    // Holds the result
    uint16_t vb;
    uint16_t keylen;
    char key[10];
    uint8_t persisted;
    uint64_t cas;

    // Set some keys
    item *it = NULL;
    uint64_t cas1, cas2;
    std::string value('x', 100);
    check(storeCasOut(h, h1, NULL, 0, "key1", value, PROTOCOL_BINARY_RAW_BYTES,
                      it, cas1) == ENGINE_SUCCESS,
          "Set should work");

    check(storeCasOut(h, h1, NULL, 0, "key2", value, PROTOCOL_BINARY_RAW_BYTES,
                      it, cas2) == ENGINE_SUCCESS,
          "Set should work");

    if (isPersistentBucket(h, h1)) {
        wait_for_stat_to_be(h, h1, "ep_total_persisted", 2);
    }

    // Do observe
    std::map<std::string, uint16_t> obskeys;
    obskeys["key1"] = 0;
    checkeq(ENGINE_SUCCESS, observe(h, h1, obskeys), "Expected success");
    checkeq(PROTOCOL_BINARY_RESPONSE_SUCCESS, last_status.load(), "Expected success");

    const int expected_persisted = isPersistentBucket(h, h1)
                                           ? OBS_STATE_PERSISTED
                                           : OBS_STATE_NOT_PERSISTED;

    memcpy(&vb, last_body.data(), sizeof(uint16_t));
    check(ntohs(vb) == 0, "Wrong vbucket in result");
    memcpy(&keylen, last_body.data() + 2, sizeof(uint16_t));
    check(ntohs(keylen) == 4, "Wrong keylen in result");
    memcpy(&key, last_body.data() + 4, ntohs(keylen));
    check(strncmp(key, "key1", 4) == 0, "Wrong key in result");
    memcpy(&persisted, last_body.data() + 8, sizeof(uint8_t));
    checkeq(expected_persisted, int(persisted), "Expected persisted in result");
    memcpy(&cas, last_body.data() + 9, sizeof(uint64_t));
    check(ntohll(cas) == cas1, "Wrong cas in result");
    check(last_body.size() == 17, "Incorrect body length");

    // Do another observe
    obskeys.clear();
    obskeys["key2"] = 0;
    checkeq(ENGINE_SUCCESS, observe(h, h1, obskeys), "Expected success");
    checkeq(PROTOCOL_BINARY_RESPONSE_SUCCESS, last_status.load(), "Expected success");

    memcpy(&vb, last_body.data(), sizeof(uint16_t));
    check(ntohs(vb) == 0, "Wrong vbucket in result");
    memcpy(&keylen, last_body.data() + 2, sizeof(uint16_t));
    check(ntohs(keylen) == 4, "Wrong keylen in result");
    memcpy(&key, last_body.data() + 4, ntohs(keylen));
    check(strncmp(key, "key2", 4) == 0, "Wrong key in result");
    memcpy(&persisted, last_body.data() + 8, sizeof(uint8_t));
    checkeq(expected_persisted, int(persisted), "Expected persisted in result");
    memcpy(&cas, last_body.data() + 9, sizeof(uint64_t));
    check(ntohll(cas) == cas2, "Wrong cas in result");
    check(last_body.size() == 17, "Incorrect body length");

    return SUCCESS;
}

static enum test_result test_observe_with_not_found(ENGINE_HANDLE *h, ENGINE_HANDLE_V1 *h1) {
    // Create some vbuckets
    check(set_vbucket_state(h, h1, 1, vbucket_state_active), "Failed to set vbucket state.");

    // Set some keys
    item *it = NULL;
    uint64_t cas1, cas3;
    std::string value('x', 100);
    check(storeCasOut(h, h1, NULL, 0, "key1", value, PROTOCOL_BINARY_RAW_BYTES,
                      it, cas1) == ENGINE_SUCCESS,
          "Set should work");

    if (isPersistentBucket(h, h1)) {
        wait_for_stat_to_be(h, h1, "ep_total_persisted", 1);
        stop_persistence(h, h1);
    }

    check(storeCasOut(h, h1, NULL, 1, "key3", value, PROTOCOL_BINARY_RAW_BYTES,
                      it, cas3) == ENGINE_SUCCESS,
          "Set should work");

    check(del(h, h1, "key3", 0, 1) == ENGINE_SUCCESS, "Failed to remove a key");

    // Do observe
    std::map<std::string, uint16_t> obskeys;
    obskeys["key1"] = 0;
    obskeys["key2"] = 0;
    obskeys["key3"] = 1;
    checkeq(ENGINE_SUCCESS, observe(h, h1, obskeys), "Expected success");
    checkeq(PROTOCOL_BINARY_RESPONSE_SUCCESS, last_status.load(), "Expected success");

    // Check the result
    uint16_t vb;
    uint16_t keylen;
    char key[10];
    uint8_t persisted;
    uint64_t cas;

    const int expected_persisted = isPersistentBucket(h, h1)
                                           ? OBS_STATE_PERSISTED
                                           : OBS_STATE_NOT_PERSISTED;

    memcpy(&vb, last_body.data(), sizeof(uint16_t));
    check(ntohs(vb) == 0, "Wrong vbucket in result");
    memcpy(&keylen, last_body.data() + 2, sizeof(uint16_t));
    check(ntohs(keylen) == 4, "Wrong keylen in result");
    memcpy(&key, last_body.data() + 4, ntohs(keylen));
    check(strncmp(key, "key1", 4) == 0, "Wrong key in result");
    memcpy(&persisted, last_body.data() + 8, sizeof(uint8_t));
    checkeq(expected_persisted, int(persisted), "Expected persisted in result");
    memcpy(&cas, last_body.data() + 9, sizeof(uint64_t));
    check(ntohll(cas) == cas1, "Wrong cas in result");

    memcpy(&keylen, last_body.data() + 19, sizeof(uint16_t));
    check(ntohs(keylen) == 4, "Wrong keylen in result");
    memcpy(&key, last_body.data() + 21, ntohs(keylen));
    check(strncmp(key, "key2", 4) == 0, "Wrong key in result");
    memcpy(&persisted, last_body.data() + 25, sizeof(uint8_t));
    checkeq(OBS_STATE_NOT_FOUND, int(persisted), "Expected key_not_found key status");

    memcpy(&vb, last_body.data() + 34, sizeof(uint16_t));
    check(ntohs(vb) == 1, "Wrong vbucket in result");
    memcpy(&keylen, last_body.data() + 36, sizeof(uint16_t));
    check(ntohs(keylen) == 4, "Wrong keylen in result");
    memcpy(&key, last_body.data() + 38, ntohs(keylen));
    check(strncmp(key, "key3", 4) == 0, "Wrong key in result");
    memcpy(&persisted, last_body.data() + 42, sizeof(uint8_t));
    checkeq(OBS_STATE_LOGICAL_DEL, int(persisted), "Expected persisted in result");
    memcpy(&cas, last_body.data() + 43, sizeof(uint64_t));
    check(ntohll(cas) != cas3, "Expected cas to be different");

    return SUCCESS;
}

static enum test_result test_observe_errors(ENGINE_HANDLE *h, ENGINE_HANDLE_V1 *h1) {
    std::map<std::string, uint16_t> obskeys;

    // Check not my vbucket error
    obskeys["key"] = 1;

    checkeq(ENGINE_NOT_MY_VBUCKET,
            observe(h, h1, obskeys),
            "Expected not my vbucket");

    // Check invalid packets
    protocol_binary_request_header *pkt;
    pkt = createPacket(PROTOCOL_BINARY_CMD_OBSERVE, 0, 0, NULL, 0, NULL, 0, "0", 1);
    check(h1->unknown_command(h, NULL, pkt, add_response, testHarness.doc_namespace) == ENGINE_SUCCESS,
          "Observe failed.");
    checkeq(PROTOCOL_BINARY_RESPONSE_EINVAL, last_status.load(), "Expected invalid");
    cb_free(pkt);

    pkt = createPacket(PROTOCOL_BINARY_CMD_OBSERVE, 0, 0, NULL, 0, NULL, 0, "0000", 4);
    checkeq(ENGINE_SUCCESS,
            h1->unknown_command(h, NULL, pkt, add_response, testHarness.doc_namespace),
            "Observe failed.");
    checkeq(PROTOCOL_BINARY_RESPONSE_EINVAL, last_status.load(), "Expected invalid");
    cb_free(pkt);

    return SUCCESS;
}

static enum test_result test_control_data_traffic(ENGINE_HANDLE *h, ENGINE_HANDLE_V1 *h1) {
    checkeq(ENGINE_SUCCESS,
            store(h, h1, NULL, OPERATION_SET, "key", "value1"),
            "Failed to set key");

    protocol_binary_request_header *pkt = createPacket(PROTOCOL_BINARY_CMD_DISABLE_TRAFFIC);
    checkeq(ENGINE_SUCCESS,
            h1->unknown_command(h, NULL, pkt, add_response, testHarness.doc_namespace),
            "Failed to send data traffic command to the server");
    checkeq(PROTOCOL_BINARY_RESPONSE_SUCCESS, last_status.load(),
          "Faile to disable data traffic");
    cb_free(pkt);

    checkeq(ENGINE_TMPFAIL,
            store(h, h1, NULL, OPERATION_SET, "key", "value2"),
            "Expected to receive temporary failure");

    pkt = createPacket(PROTOCOL_BINARY_CMD_ENABLE_TRAFFIC);
    checkeq(ENGINE_SUCCESS,
            h1->unknown_command(h, NULL, pkt, add_response, testHarness.doc_namespace),
            "Failed to send data traffic command to the server");
    checkeq(PROTOCOL_BINARY_RESPONSE_SUCCESS, last_status.load(),
          "Faile to enable data traffic");
    cb_free(pkt);

    checkeq(ENGINE_SUCCESS,
            store(h, h1, NULL, OPERATION_SET, "key", "value2"),
            "Failed to set key");
    return SUCCESS;
}

static enum test_result test_memory_condition(ENGINE_HANDLE* h,
                                              ENGINE_HANDLE_V1* h1) {
    char data[1024];
    memset(&data, 'x', sizeof(data)-1);
    data[1023] = '\0';

    //Write 10 times as much data as the bucket quota
    for (uint64_t j = 0; j < 26214400; ++j) {
        std::stringstream ss;
        ss << "key-" << j;
        std::string key(ss.str());

        ENGINE_ERROR_CODE err =
                store(h, h1, NULL, OPERATION_SET, key.c_str(), data);

        check(err == ENGINE_SUCCESS || err == ENGINE_TMPFAIL,
              "Failed to store a value");
        if (err == ENGINE_TMPFAIL) {
            break;
        }
    }
    wait_for_flusher_to_settle(h, h1);

    return SUCCESS;
}

static enum test_result test_item_pager(ENGINE_HANDLE *h, ENGINE_HANDLE_V1 *h1) {

    // 1. Create enough 1KB items to hit the high watermark (i.e. get TEMP_OOM).
    char data[1024];
    memset(&data, 'x', sizeof(data)-1);
    data[1023] = '\0';

    // Create documents, until we hit TempOOM. Due to accurate memory tracking
    // & overheads it's impossible to exactly predict how many we will need...
    int docs_stored = 0;
    for (int j = 0; ; ++j) {
        std::stringstream ss;
        ss << "key-" << j;
        std::string key(ss.str());

        ENGINE_ERROR_CODE err =
                store(h, h1, NULL, OPERATION_SET, key.c_str(), data);

        check(err == ENGINE_SUCCESS || err == ENGINE_TMPFAIL,
              "Failed to store a value");
        if (err == ENGINE_TMPFAIL) {
            break;
        }
        docs_stored++;
    }
    wait_for_flusher_to_settle(h, h1);

    // We should have stored at least a reasonable number of docs so we can
    // then have NRU act on 50% of them.
    check(docs_stored > 10,
          "Failed to store enough documents before hitting TempOOM\n");

    // Reference the first 50% of the stored documents making them have a
    // lower NRU and not candidates for ejection.
    for (int j = 0; j < docs_stored / 2; ++j) {
        std::stringstream ss;
        ss << "key-" << j;
        std::string key(ss.str());
        // Reference each stored item multiple times.
        for (int k = 0; k < 5; ++k) {
            checkeq(cb::engine_errc::success,
                    get(h, h1, NULL, key, 0).first,
                    "Failed to get value.");
        }
    }

    // If the item pager hasn't run already, set mem_high_wat
    // to a value less than mem_used which would force the
    // item pager to run at least once.
    if (get_int_stat(h, h1, "ep_num_non_resident") == 0) {
        int mem_used = get_int_stat(h, h1, "mem_used");
        int new_low_wat = mem_used * 0.75;
        set_param(h, h1, protocol_binary_engine_param_flush,
                  "mem_low_wat", std::to_string(new_low_wat).c_str());
        int new_high_wat = mem_used * 0.85;
        set_param(h, h1, protocol_binary_engine_param_flush,
                  "mem_high_wat", std::to_string(new_high_wat).c_str());
    }

    testHarness.time_travel(5);

    wait_for_memory_usage_below(h, h1, get_int_stat(h, h1, "ep_mem_high_wat"));

#ifdef _MSC_VER
    // It seems like the scheduling of the tasks is different on windows
    // (at least on my virtual machines). Once we have all of the tests
    // passing for WIN32 we're going to start benchmarking it so we'll
    // figure out a better fix for this at a later time..
    // For now just spend some time waiting for it to bump the values
    int max = 0;
    while (get_int_stat(h, h1, "ep_num_non_resident") == 0) {
        sleep(1);
        if (++max == 30) {
            std::cerr << "Giving up waiting for item_pager to eject data.. "
                      << std::endl;
            return FAIL;
        }
    }
#endif

    int num_non_resident = get_int_stat(h, h1, "ep_num_non_resident");

    if (num_non_resident == 0) {
        wait_for_stat_change(h, h1, "ep_num_non_resident", 0);
    }
    // Check we can successfully fetch all of the documents (even ones not
    // resident).
    for (int j = 0; j < docs_stored; ++j) {
        std::stringstream ss;
        ss << "key-" << j;
        std::string key(ss.str());

        // Given we're in a high watermark scenario, may (temporarily) fail
        // to allocate memory for the response, so retry in that case.
        auto result = cb::makeEngineErrorItemPair(cb::engine_errc{});
        do {
            result = get(h, h1, NULL, key, 0);
        } while (result.first == cb::engine_errc::no_memory);

        checkeq(cb::engine_errc::success,
                result.first,
                "Failed to get value after hitting high watermark.");
    }

    //Tmp ooms now trigger the item_pager task to eject some items,
    //thus there would be a few background fetches at least.
    check(get_int_stat(h, h1, "ep_bg_fetched") > 0,
          "Expected a few disk reads for referenced items");

    return SUCCESS;
}

static enum test_result test_stats_vkey_valid_field(ENGINE_HANDLE *h,
                                                    ENGINE_HANDLE_V1 *h1) {
    const void *cookie = testHarness.create_cookie();

    // Check vkey when a key doesn't exist
    const char* stats_key = "vkey key 0";
    checkeq(ENGINE_KEY_ENOENT,
            h1->get_stats(h, cookie, {stats_key, strlen(stats_key)}, add_stats),
            "Expected not found.");

    stop_persistence(h, h1);

    checkeq(ENGINE_SUCCESS,
            store(h, h1, NULL, OPERATION_SET, "key", "value"),
            "Failed to set key");

    // Check to make sure a non-persisted item is 'dirty'
    checkeq(ENGINE_SUCCESS,
            h1->get_stats(h, cookie, {stats_key, strlen(stats_key)}, add_stats),
            "Failed to get stats.");
    check(vals.find("key_valid")->second.compare("dirty") == 0,
          "Expected 'dirty'");

    // Check that a key that is resident and persisted returns valid
    start_persistence(h, h1);
    wait_for_stat_to_be(h, h1, "ep_total_persisted", 1);
    checkeq(ENGINE_SUCCESS,
            h1->get_stats(h, cookie, {stats_key, strlen(stats_key)}, add_stats),
            "Failed to get stats.");
    check(vals.find("key_valid")->second.compare("valid") == 0,
          "Expected 'valid'");

    // Check that an evicted key still returns valid
    evict_key(h, h1, "key", 0, "Ejected.");
    checkeq(ENGINE_SUCCESS,
            h1->get_stats(h, cookie, "vkey key 0"_ccb, add_stats),
            "Failed to get stats.");
    check(vals.find("key_valid")->second.compare("valid") == 0, "Expected 'valid'");

    testHarness.destroy_cookie(cookie);
    return SUCCESS;
}

static enum test_result test_multiple_transactions(ENGINE_HANDLE *h,
                                                   ENGINE_HANDLE_V1 *h1) {
    check(set_vbucket_state(h, h1, 1, vbucket_state_active),
          "Failed to set vbucket state.");
    for (int j = 0; j < 1000; ++j) {
        std::stringstream s1;
        s1 << "key-0-" << j;
        checkeq(ENGINE_SUCCESS,
                store(h,
                      h1,
                      NULL,
                      OPERATION_SET,
                      s1.str().c_str(),
                      s1.str().c_str()),
                "Failed to store a value");
        std::stringstream s2;
        s2 << "key-1-" << j;
        checkeq(ENGINE_SUCCESS,
                store(h,
                      h1,
                      NULL,
                      OPERATION_SET,
                      s2.str().c_str(),
                      s2.str().c_str(),
                      nullptr,
                      0,
                      1),
                "Failed to store a value");
    }
    wait_for_stat_to_be(h, h1, "ep_total_persisted", 2000);
    check(get_int_stat(h, h1, "ep_commit_num") > 1,
          "Expected 20 transaction completions at least");
    return SUCCESS;
}

static enum test_result test_set_ret_meta(ENGINE_HANDLE *h,
                                          ENGINE_HANDLE_V1 *h1) {
    // Check that set without cas succeeds
    checkeq(ENGINE_SUCCESS,
            set_ret_meta(h, h1, "key", 3, "value", 5, 0, 0, 0, 0),
            "Expected success");
    checkeq(PROTOCOL_BINARY_RESPONSE_SUCCESS, last_status.load(),
          "Expected set returing meta to succeed");
    checkeq(1, get_int_stat(h, h1, "ep_num_ops_set_ret_meta"),
                       "Expected 1 set rm op");

    check(last_meta.flags == 0, "Invalid result for flags");
    check(last_meta.exptime == 0, "Invalid result for expiration");
    check(last_meta.cas != 0, "Invalid result for cas");
    check(last_meta.revSeqno == 1, "Invalid result for seqno");

    // Check that set with correct cas succeeds
    checkeq(ENGINE_SUCCESS,
            set_ret_meta(h,
                         h1,
                         "key",
                         3,
                         "value",
                         5,
                         0,
                         last_meta.cas,
                         10,
                         1735689600),
            "Expected success");
    checkeq(PROTOCOL_BINARY_RESPONSE_SUCCESS, last_status.load(),
          "Expected set returing meta to succeed");
    checkeq(2, get_int_stat(h, h1, "ep_num_ops_set_ret_meta"),
                       "Expected 2 set rm ops");

    check(last_meta.flags == 10, "Invalid result for flags");
    check(last_meta.exptime == 1735689600, "Invalid result for expiration");
    check(last_meta.cas != 0, "Invalid result for cas");
    check(last_meta.revSeqno == 2, "Invalid result for seqno");

    // Check that updating an item with no cas succeeds
    checkeq(ENGINE_SUCCESS,
            set_ret_meta(h, h1, "key", 3, "value", 5, 0, 0, 5, 0),
            "Expected success");
    checkeq(PROTOCOL_BINARY_RESPONSE_SUCCESS, last_status.load(),
          "Expected set returing meta to succeed");
    checkeq(3, get_int_stat(h, h1, "ep_num_ops_set_ret_meta"),
                       "Expected 3 set rm ops");

    check(last_meta.flags == 5, "Invalid result for flags");
    check(last_meta.exptime == 0, "Invalid result for expiration");
    check(last_meta.cas != 0, "Invalid result for cas");
    check(last_meta.revSeqno == 3, "Invalid result for seqno");

    // Check that updating an item with the wrong cas fails
    checkeq(ENGINE_SUCCESS,
            set_ret_meta(
                    h, h1, "key", 3, "value", 5, 0, last_meta.cas + 1, 5, 0),
            "Expected success");
    checkeq(PROTOCOL_BINARY_RESPONSE_KEY_EEXISTS, last_status.load(),
          "Expected set returing meta to fail");
    checkeq(3, get_int_stat(h, h1, "ep_num_ops_set_ret_meta"),
                       "Expected 3 set rm ops");

    return SUCCESS;
}

static enum test_result test_set_ret_meta_error(ENGINE_HANDLE *h,
                                                ENGINE_HANDLE_V1 *h1) {
    // Check invalid packet constructions
    checkeq(ENGINE_SUCCESS,
            set_ret_meta(h, h1, "", 0, "value", 5, 0),
            "Expected success");
    checkeq(PROTOCOL_BINARY_RESPONSE_EINVAL, last_status.load(),
          "Expected set returing meta to succeed");

    protocol_binary_request_header *pkt;
    pkt = createPacket(PROTOCOL_BINARY_CMD_RETURN_META, 0, 0, NULL, 0,
                       "key", 3, "val", 3);
    checkeq(ENGINE_SUCCESS, h1->unknown_command(h, NULL, pkt, add_response, testHarness.doc_namespace),
            "Expected to be able to store ret meta");
    cb_free(pkt);
    checkeq(PROTOCOL_BINARY_RESPONSE_EINVAL, last_status.load(),
          "Expected set returing meta to succeed");

    // Check tmp fail errors
    disable_traffic(h, h1);
    checkeq(ENGINE_SUCCESS,
            set_ret_meta(h, h1, "key", 3, "value", 5, 0),
            "Expected success");
    checkeq(PROTOCOL_BINARY_RESPONSE_ETMPFAIL, last_status.load(),
          "Expected set returing meta to fail");
    enable_traffic(h, h1);

    // Check not my vbucket errors
    checkeq(ENGINE_NOT_MY_VBUCKET,
            set_ret_meta(h, h1, "key", 3, "value", 5, 1),
            "Expected NMVB");

    check(set_vbucket_state(h, h1, 1, vbucket_state_replica),
          "Failed to set vbucket state.");
    checkeq(ENGINE_NOT_MY_VBUCKET,
            set_ret_meta(h, h1, "key", 3, "value", 5, 1),
            "Expected NMVB");
    checkeq(ENGINE_SUCCESS, vbucketDelete(h, h1, 1), "Expected success");

    check(set_vbucket_state(h, h1, 1, vbucket_state_dead),
          "Failed to set vbucket state.");
    checkeq(ENGINE_NOT_MY_VBUCKET,
            set_ret_meta(h, h1, "key", 3, "value", 5, 1),
            "Expected NMVB");
    checkeq(ENGINE_SUCCESS, vbucketDelete(h, h1, 1), "Expected success");

    return SUCCESS;
}

static enum test_result test_add_ret_meta(ENGINE_HANDLE *h,
                                          ENGINE_HANDLE_V1 *h1) {
    // Check that add with cas fails
    checkeq(ENGINE_SUCCESS,
            add_ret_meta(h, h1, "key", 3, "value", 5, 0, 10, 0, 0),
            "Expected success");
    checkeq(PROTOCOL_BINARY_RESPONSE_NOT_STORED, last_status.load(),
          "Expected set returing meta to fail");

    // Check that add without cas succeeds.
    checkeq(ENGINE_SUCCESS,
            add_ret_meta(h, h1, "key", 3, "value", 5, 0, 0, 0, 0),
            "Expected success");
    checkeq(PROTOCOL_BINARY_RESPONSE_SUCCESS, last_status.load(),
          "Expected set returing meta to succeed");
    checkeq(1, get_int_stat(h, h1, "ep_num_ops_set_ret_meta"),
                       "Expected 1 set rm op");

    check(last_meta.flags == 0, "Invalid result for flags");
    check(last_meta.exptime == 0, "Invalid result for expiration");
    check(last_meta.cas != 0, "Invalid result for cas");
    check(last_meta.revSeqno == 1, "Invalid result for seqno");

    // Check that re-adding a key fails
    checkeq(ENGINE_SUCCESS,
            add_ret_meta(h, h1, "key", 3, "value", 5, 0, 0, 0, 0),
            "Expected success");
    checkeq(PROTOCOL_BINARY_RESPONSE_NOT_STORED, last_status.load(),
          "Expected set returing meta to fail");

    // Check that adding a key with flags and exptime returns the correct values
    checkeq(ENGINE_SUCCESS,
            add_ret_meta(h, h1, "key2", 4, "value", 5, 0, 0, 10, 1735689600),
            "Expected success");
    checkeq(PROTOCOL_BINARY_RESPONSE_SUCCESS, last_status.load(),
          "Expected set returing meta to succeed");
    checkeq(2, get_int_stat(h, h1, "ep_num_ops_set_ret_meta"),
                       "Expected 2 set rm ops");

    check(last_meta.flags == 10, "Invalid result for flags");
    check(last_meta.exptime == 1735689600, "Invalid result for expiration");
    check(last_meta.cas != 0, "Invalid result for cas");
    check(last_meta.revSeqno == 1, "Invalid result for seqno");

    return SUCCESS;
}

static enum test_result test_add_ret_meta_error(ENGINE_HANDLE *h,
                                                ENGINE_HANDLE_V1 *h1) {
    // Check invalid packet constructions
    checkeq(ENGINE_SUCCESS,
            add_ret_meta(h, h1, "", 0, "value", 5, 0),
            "Expected success");
    checkeq(PROTOCOL_BINARY_RESPONSE_EINVAL, last_status.load(),
          "Expected add returing meta to succeed");

    protocol_binary_request_header *pkt;
    pkt = createPacket(PROTOCOL_BINARY_CMD_RETURN_META, 0, 0, NULL, 0,
                       "key", 3, "val", 3);
    checkeq(ENGINE_SUCCESS, h1->unknown_command(h, NULL, pkt, add_response, testHarness.doc_namespace),
          "Expected to be able to add ret meta");
    cb_free(pkt);
    checkeq(PROTOCOL_BINARY_RESPONSE_EINVAL, last_status.load(),
          "Expected add returing meta to succeed");

    // Check tmp fail errors
    disable_traffic(h, h1);
    checkeq(ENGINE_SUCCESS,
            add_ret_meta(h, h1, "key", 3, "value", 5, 0),
            "Expected success");
    checkeq(PROTOCOL_BINARY_RESPONSE_ETMPFAIL, last_status.load(),
          "Expected add returing meta to fail");
    enable_traffic(h, h1);

    // Check not my vbucket errors
    checkeq(ENGINE_NOT_MY_VBUCKET,
            add_ret_meta(h, h1, "key", 3, "value", 5, 1),
            "Expected NMVB");

    check(set_vbucket_state(h, h1, 1, vbucket_state_replica),
          "Failed to set vbucket state.");
    checkeq(ENGINE_NOT_MY_VBUCKET,
            add_ret_meta(h, h1, "key", 3, "value", 5, 1),
            "Expected NMVB");
    checkeq(ENGINE_SUCCESS, vbucketDelete(h, h1, 1), "Expected success");

    check(set_vbucket_state(h, h1, 1, vbucket_state_dead),
          "Failed to add vbucket state.");
    checkeq(ENGINE_NOT_MY_VBUCKET,
            add_ret_meta(h, h1, "key", 3, "value", 5, 1),
            "Expected NMVB");
    checkeq(ENGINE_SUCCESS, vbucketDelete(h, h1, 1), "Expected success");

    return SUCCESS;
}

static enum test_result test_del_ret_meta(ENGINE_HANDLE *h,
                                          ENGINE_HANDLE_V1 *h1) {
    // Check that deleting a non-existent key fails
    checkeq(ENGINE_SUCCESS,
            del_ret_meta(h, h1, "key", 3, 0, 0),
            "Expected success");
    checkeq(PROTOCOL_BINARY_RESPONSE_KEY_ENOENT, last_status.load(),
          "Expected set returing meta to fail");

    // Check that deleting a non-existent key with a cas fails
    checkeq(ENGINE_SUCCESS,
            del_ret_meta(h, h1, "key", 3, 0, 10),
            "Expeced success");
    checkeq(PROTOCOL_BINARY_RESPONSE_KEY_ENOENT, last_status.load(),
          "Expected set returing meta to fail");

    // Check that deleting a key with no cas succeeds
    checkeq(ENGINE_SUCCESS,
            add_ret_meta(h, h1, "key", 3, "value", 5, 0, 0, 0, 0),
            "Expected success");
    checkeq(PROTOCOL_BINARY_RESPONSE_SUCCESS, last_status.load(),
          "Expected set returing meta to succeed");

    check(last_meta.flags == 0, "Invalid result for flags");
    check(last_meta.exptime == 0, "Invalid result for expiration");
    check(last_meta.cas != 0, "Invalid result for cas");
    check(last_meta.revSeqno == 1, "Invalid result for seqno");

    checkeq(ENGINE_SUCCESS,
            del_ret_meta(h, h1, "key", 3, 0, 0),
            "Expected success");
    checkeq(PROTOCOL_BINARY_RESPONSE_SUCCESS, last_status.load(),
          "Expected set returing meta to succeed");
    checkeq(1, get_int_stat(h, h1, "ep_num_ops_del_ret_meta"),
                       "Expected 1 del rm op");

    check(last_meta.flags == 0, "Invalid result for flags");
    check(last_meta.exptime == 0, "Invalid result for expiration");
    check(last_meta.cas != 0, "Invalid result for cas");
    check(last_meta.revSeqno == 2, "Invalid result for seqno");

    // Check that deleting a key with a cas succeeds.
    checkeq(ENGINE_SUCCESS,
            add_ret_meta(h, h1, "key", 3, "value", 5, 0, 0, 10, 1735689600),
            "Expected success");
    checkeq(PROTOCOL_BINARY_RESPONSE_SUCCESS, last_status.load(),
          "Expected set returing meta to succeed");

    check(last_meta.flags == 10, "Invalid result for flags");
    check(last_meta.exptime == 1735689600, "Invalid result for expiration");
    check(last_meta.cas != 0, "Invalid result for cas");
    check(last_meta.revSeqno == 3, "Invalid result for seqno");

    checkeq(ENGINE_SUCCESS,
            del_ret_meta(h, h1, "key", 3, 0, last_meta.cas),
            "Expected success");
    checkeq(PROTOCOL_BINARY_RESPONSE_SUCCESS, last_status.load(),
          "Expected set returing meta to succeed");
    checkeq(2, get_int_stat(h, h1, "ep_num_ops_del_ret_meta"),
                       "Expected 2 del rm ops");

    check(last_meta.flags == 10, "Invalid result for flags");
    check(last_meta.exptime == 1735689600, "Invalid result for expiration");
    check(last_meta.cas != 0, "Invalid result for cas");
    check(last_meta.revSeqno == 4, "Invalid result for seqno");

    // Check that deleting a key with the wrong cas fails
    checkeq(ENGINE_SUCCESS,
            add_ret_meta(h, h1, "key", 3, "value", 5, 0, 0, 0, 0),
            "Expected success");
    checkeq(PROTOCOL_BINARY_RESPONSE_SUCCESS, last_status.load(),
          "Expected set returing meta to succeed");

    check(last_meta.flags == 0, "Invalid result for flags");
    check(last_meta.exptime == 0, "Invalid result for expiration");
    check(last_meta.cas != 0, "Invalid result for cas");
    check(last_meta.revSeqno == 5, "Invalid result for seqno");

    checkeq(ENGINE_SUCCESS,
            del_ret_meta(h, h1, "key", 3, 0, last_meta.cas + 1),
            "Expected success");
    checkeq(PROTOCOL_BINARY_RESPONSE_KEY_EEXISTS, last_status.load(),
          "Expected set returing meta to fail");
    checkeq(2, get_int_stat(h, h1, "ep_num_ops_del_ret_meta"),
                       "Expected 2 del rm ops");

    return SUCCESS;
}

static enum test_result test_del_ret_meta_error(ENGINE_HANDLE *h,
                                                ENGINE_HANDLE_V1 *h1) {
    // Check invalid packet constructions
    checkeq(ENGINE_SUCCESS, del_ret_meta(h, h1, "", 0, 0), "Expected success");
    checkeq(PROTOCOL_BINARY_RESPONSE_EINVAL, last_status.load(),
          "Expected add returing meta to succeed");

    protocol_binary_request_header *pkt;
    pkt = createPacket(PROTOCOL_BINARY_CMD_RETURN_META, 0, 0, NULL, 0,
                       "key", 3);
    checkeq(ENGINE_SUCCESS,
            h1->unknown_command(h, NULL, pkt, add_response, testHarness.doc_namespace),
            "Expected to be able to del ret meta");
    cb_free(pkt);
    checkeq(PROTOCOL_BINARY_RESPONSE_EINVAL, last_status.load(),
          "Expected add returing meta to succeed");

    // Check tmp fail errors
    disable_traffic(h, h1);
    checkeq(ENGINE_SUCCESS,
            del_ret_meta(h, h1, "key", 3, 0),
            "Expected success");
    checkeq(PROTOCOL_BINARY_RESPONSE_ETMPFAIL, last_status.load(),
          "Expected add returing meta to fail");
    enable_traffic(h, h1);

    // Check not my vbucket errors
    checkeq(ENGINE_NOT_MY_VBUCKET,
            del_ret_meta(h, h1, "key", 3, 1, 0, nullptr),
            "Expected NMVB");

    check(set_vbucket_state(h, h1, 1, vbucket_state_replica),
          "Failed to set vbucket state.");
    checkeq(ENGINE_NOT_MY_VBUCKET,
            del_ret_meta(h, h1, "key", 3, 1, 0, nullptr),
            "Expected NMVB");
    checkeq(ENGINE_SUCCESS, vbucketDelete(h, h1, 1), "Expected success");

    check(set_vbucket_state(h, h1, 1, vbucket_state_dead),
          "Failed to add vbucket state.");
    checkeq(ENGINE_NOT_MY_VBUCKET,
            del_ret_meta(h, h1, "key", 3, 1, 0, nullptr),
            "Expected NMVB");
    checkeq(ENGINE_SUCCESS, vbucketDelete(h, h1, 1), "Expected success");

    return SUCCESS;
}

static enum test_result test_set_with_item_eviction(ENGINE_HANDLE *h,
                                                    ENGINE_HANDLE_V1 *h1) {
    checkeq(ENGINE_SUCCESS,
            store(h, h1, NULL, OPERATION_SET, "key", "somevalue"),
            "Failed set.");
    wait_for_flusher_to_settle(h, h1);
    evict_key(h, h1, "key", 0, "Ejected.");
    checkeq(ENGINE_SUCCESS,
            store(h, h1, NULL, OPERATION_SET, "key", "newvalue"),
            "Failed set.");
    check_key_value(h, h1, "key", "newvalue", 8);
    return SUCCESS;
}

static enum test_result test_setWithMeta_with_item_eviction(ENGINE_HANDLE *h,
                                                            ENGINE_HANDLE_V1 *h1) {
    const char* key = "set_with_meta_key";
    size_t keylen = strlen(key);
    const char* val = "somevalue";
    const char* newVal = "someothervalue";
    size_t newValLen = strlen(newVal);

    // create a new key
    checkeq(ENGINE_SUCCESS,
            store(h, h1, NULL, OPERATION_SET, key, val),
            "Failed set.");
    wait_for_flusher_to_settle(h, h1);
    evict_key(h, h1, key, 0, "Ejected.");

    // this is the cas to be used with a subsequent set with meta
    uint64_t cas_for_set = last_cas;
    // init some random metadata
    ItemMetaData itm_meta;
    itm_meta.revSeqno = 10;
    itm_meta.cas = 0xdeadbeef;
    itm_meta.exptime = 300;
    itm_meta.flags = 0xdeadbeef;

    // set with meta for a non-resident item should pass.
    set_with_meta(h, h1, key, keylen, newVal, newValLen, 0, &itm_meta, cas_for_set);
    checkeq(PROTOCOL_BINARY_RESPONSE_SUCCESS, last_status.load(), "Expected success");

    return SUCCESS;
}

struct multi_meta_args {
    ENGINE_HANDLE *h;
    ENGINE_HANDLE_V1 *h1;
    int start;
    int end;
};

extern "C" {
    static void multi_set_with_meta(void *args) {
        struct multi_meta_args *mma = static_cast<multi_meta_args *>(args);

        for (int i = mma->start; i < mma->end; i++) {
            // init some random metadata
            ItemMetaData itm_meta;
            itm_meta.revSeqno = 10;
            itm_meta.cas = 0xdeadbeef;
            itm_meta.exptime = 0;
            itm_meta.flags = 0xdeadbeef;

            std::stringstream key;
            key << "key" << i;

            set_with_meta(mma->h, mma->h1, key.str().c_str(),
                          key.str().length(), "somevalueEdited", 15,
                          0, &itm_meta, last_cas);
        }
    }

    static void multi_del_with_meta(void *args) {
        struct multi_meta_args *mma = static_cast<multi_meta_args *>(args);

        for (int i = mma->start; i < mma->end; i++) {
            // init some random metadata
            ItemMetaData itm_meta;
            itm_meta.revSeqno = 10;
            itm_meta.cas = 0xdeadbeef;
            itm_meta.exptime = 0;
            itm_meta.flags = 0xdeadbeef;

            std::stringstream key;
            key << "key" << i;

            del_with_meta(mma->h, mma->h1, key.str().c_str(),
                          key.str().length(), 0, &itm_meta, last_cas);
        }
    }
}

static enum test_result test_multiple_set_delete_with_metas_full_eviction(
                                    ENGINE_HANDLE *h, ENGINE_HANDLE_V1 *h1) {
    checkeq(ENGINE_SUCCESS, get_stats(h, {}, add_stats), "Failed to get stats");
    std::string eviction_policy = vals.find("ep_item_eviction_policy")->second;
    cb_assert(eviction_policy == "full_eviction");

    int i = 0;
    while(i < 1000) {
        uint64_t cas_for_set = last_cas;
        // init some random metadata
        ItemMetaData itm_meta;
        itm_meta.revSeqno = 10;
        itm_meta.cas = 0xdeadbeef;
        itm_meta.exptime = 0;
        itm_meta.flags = 0xdeadbeef;

        std::stringstream key;
        key << "key" << i;

        set_with_meta(h, h1, key.str().c_str(), key.str().length(),
                "somevalue", 9, 0, &itm_meta, cas_for_set);
        i++;
    }

    wait_for_flusher_to_settle(h, h1);

    int curr_vb_items = get_int_stat(h, h1, "vb_0:num_items", "vbucket-details 0");
    int num_ops_set_with_meta = get_int_stat(h, h1, "ep_num_ops_set_meta");
    cb_assert(curr_vb_items == num_ops_set_with_meta && curr_vb_items > 0);

    cb_thread_t thread1, thread2;
    struct multi_meta_args mma1, mma2;
    mma1.h = h;
    mma1.h1 = h1;
    mma1.start = 0;
    mma1.end = 100;
    cb_assert(cb_create_thread(&thread1, multi_set_with_meta, &mma1, 0) == 0);

    mma2.h = h;
    mma2.h1 = h1;
    mma2.start = curr_vb_items - 100;
    mma2.end = curr_vb_items;
    cb_assert(cb_create_thread(&thread2, multi_del_with_meta, &mma2, 0) == 0);

    cb_assert(cb_join_thread(thread1) == 0);
    cb_assert(cb_join_thread(thread2) == 0);

    wait_for_flusher_to_settle(h, h1);

    cb_assert(get_int_stat(h, h1, "ep_num_ops_set_meta") > num_ops_set_with_meta);
    cb_assert(get_int_stat(h ,h1, "ep_num_ops_del_meta") > 0);

    curr_vb_items = get_int_stat(h, h1, "vb_0:num_items", "vbucket-details 0");

    if (isWarmupEnabled(h, h1)) {
        // Restart, and check data is warmed up correctly.
        testHarness.reload_engine(&h, &h1,
                                  testHarness.engine_path,
                                  testHarness.get_current_testcase()->cfg,
                                  true, true);
        wait_for_warmup_complete(h, h1);

        checkeq(curr_vb_items,
                get_int_stat(h, h1, "vb_0:num_items", "vbucket-details 0"),
                "Unexpected item count in vbucket");
    }

    return SUCCESS;
}


static enum test_result test_add_with_item_eviction(ENGINE_HANDLE *h,
                                                    ENGINE_HANDLE_V1 *h1) {
    checkeq(ENGINE_SUCCESS,
            store(h, h1, NULL, OPERATION_ADD, "key", "somevalue"),
            "Failed to add value.");
    wait_for_flusher_to_settle(h, h1);
    evict_key(h, h1, "key", 0, "Ejected.");

    checkeq(ENGINE_NOT_STORED,
            store(h, h1, NULL, OPERATION_ADD, "key", "somevalue"),
            "Failed to fail to re-add value.");

    // Expiration above was an hour, so let's go to The Future
    testHarness.time_travel(3800);

    checkeq(ENGINE_SUCCESS,
            store(h, h1, NULL, OPERATION_ADD, "key", "newvalue"),
            "Failed to add value again.");
    check_key_value(h, h1, "key", "newvalue", 8);
    return SUCCESS;
}

static enum test_result test_gat_with_item_eviction(ENGINE_HANDLE *h,
                                                    ENGINE_HANDLE_V1 *h1) {
    // Store the item!
    checkeq(ENGINE_SUCCESS,
            store(h, h1, NULL, OPERATION_SET, "mykey", "somevalue"),
            "Failed set.");
    wait_for_flusher_to_settle(h, h1);
    evict_key(h, h1, "mykey", 0, "Ejected.");

    gat(h, h1, "mykey", 0, 10); // 10 sec as expiration time
    checkeq(PROTOCOL_BINARY_RESPONSE_SUCCESS, last_status.load(), "gat mykey");
    check(last_body == "somevalue", "Invalid data returned");

    // time-travel 9 secs..
    testHarness.time_travel(9);

    // The item should still exist
    check_key_value(h, h1, "mykey", "somevalue", 9);

    // time-travel 2 secs..
    testHarness.time_travel(2);

    // The item should have expired now...
    checkeq(cb::engine_errc::no_such_key,
            get(h, h1, NULL, "mykey", 0).first,
            "Item should be gone");
    return SUCCESS;
}

static enum test_result test_keyStats_with_item_eviction(ENGINE_HANDLE *h,
                                                         ENGINE_HANDLE_V1 *h1) {
    // set (k1,v1) in vbucket 0
    checkeq(ENGINE_SUCCESS,
            store(h, h1, NULL, OPERATION_SET, "k1", "v1"),
            "Failed to store an item.");
    wait_for_flusher_to_settle(h, h1);
    evict_key(h, h1, "k1", 0, "Ejected.");

    const void *cookie = testHarness.create_cookie();

    // stat for key "k1" and vbucket "0"
    const char *statkey1 = "key k1 0";
    checkeq(ENGINE_SUCCESS,
            h1->get_stats(h, cookie, {statkey1, strlen(statkey1)}, add_stats),
            "Failed to get stats.");
    check(vals.find("key_is_dirty") != vals.end(), "Found no key_is_dirty");
    check(vals.find("key_exptime") != vals.end(), "Found no key_exptime");
    check(vals.find("key_flags") != vals.end(), "Found no key_flags");
    check(vals.find("key_cas") != vals.end(), "Found no key_cas");
    check(vals.find("key_vb_state") != vals.end(), "Found no key_vb_state");

    testHarness.destroy_cookie(cookie);
    return SUCCESS;
}

static enum test_result test_delWithMeta_with_item_eviction(ENGINE_HANDLE *h,
                                                            ENGINE_HANDLE_V1 *h1) {

    const char *key = "delete_with_meta_key";
    const size_t keylen = strlen(key);
    ItemMetaData itemMeta;
    // put some random meta data
    itemMeta.revSeqno = 10;
    itemMeta.cas = 0xdeadbeef;
    itemMeta.exptime = 0;
    itemMeta.flags = 0xdeadbeef;

    // store an item
    checkeq(ENGINE_SUCCESS,
            store(h, h1, NULL, OPERATION_SET, key, "somevalue"),
            "Failed set.");
    wait_for_flusher_to_settle(h, h1);
    evict_key(h, h1, key, 0, "Ejected.");

    // delete an item with meta data
    del_with_meta(h, h1, key, keylen, 0, &itemMeta);
    checkeq(PROTOCOL_BINARY_RESPONSE_SUCCESS, last_status.load(), "Expected success");

    return SUCCESS;
}

static enum test_result test_del_with_item_eviction(ENGINE_HANDLE *h,
                                                    ENGINE_HANDLE_V1 *h1) {
    item *i = NULL;
    checkeq(ENGINE_SUCCESS,
            store(h, h1, NULL, OPERATION_SET, "key", "somevalue", &i),
            "Failed set.");
    wait_for_flusher_to_settle(h, h1);
    evict_key(h, h1, "key", 0, "Ejected.");

    Item *it = reinterpret_cast<Item*>(i);
    uint64_t orig_cas = it->getCas();
    h1->release(h, i);

    uint64_t cas = 0;
    uint64_t vb_uuid;
    mutation_descr_t mut_info;

    vb_uuid = get_ull_stat(h, h1, "vb_0:0:id", "failovers");
    auto high_seqno = get_ull_stat(h, h1, "vb_0:high_seqno", "vbucket-seqno");
    checkeq(ENGINE_SUCCESS,
            del(h, h1, "key", &cas, 0, nullptr, &mut_info),
            "Failed remove with value.");
    check(orig_cas != cas, "Expected CAS to be different on delete");
    check(ENGINE_KEY_ENOENT == verify_key(h, h1, "key"), "Expected missing key");
    check(vb_uuid == mut_info.vbucket_uuid, "Expected valid vbucket uuid");
    check(high_seqno + 1 == mut_info.seqno, "Expected valid sequence number");

    return SUCCESS;
}

static enum test_result test_observe_with_item_eviction(ENGINE_HANDLE *h,
                                                        ENGINE_HANDLE_V1 *h1) {
    // Create some vbuckets
    check(set_vbucket_state(h, h1, 1, vbucket_state_active), "Failed to set vbucket state.");

    // Set some keys to observe
    item *it = NULL;
    uint64_t cas1, cas2, cas3;

    std::string value('x', 100);
    check(storeCasOut(h, h1, NULL, 0, "key1", value, PROTOCOL_BINARY_RAW_BYTES,
                      it, cas1) == ENGINE_SUCCESS,
          "Set should work.");
    check(storeCasOut(h, h1, NULL, 1, "key2", value, PROTOCOL_BINARY_RAW_BYTES,
                      it, cas2) == ENGINE_SUCCESS,
          "Set should work.");
    check(storeCasOut(h, h1, NULL, 1, "key3", value, PROTOCOL_BINARY_RAW_BYTES,
                      it, cas3) == ENGINE_SUCCESS,
          "Set should work.");

    wait_for_stat_to_be(h, h1, "ep_total_persisted", 3);

    evict_key(h, h1, "key1", 0, "Ejected.");
    evict_key(h, h1, "key2", 1, "Ejected.");

    // Do observe
    std::map<std::string, uint16_t> obskeys;
    obskeys["key1"] = 0;
    obskeys["key2"] = 1;
    obskeys["key3"] = 1;
    checkeq(ENGINE_SUCCESS, observe(h, h1, obskeys), "Expected success");
    checkeq(PROTOCOL_BINARY_RESPONSE_SUCCESS, last_status.load(), "Expected success");

    // Check the result
    uint16_t vb;
    uint16_t keylen;
    char key[10];
    uint8_t persisted;
    uint64_t cas;

    memcpy(&vb, last_body.data(), sizeof(uint16_t));
    check(ntohs(vb) == 0, "Wrong vbucket in result");
    memcpy(&keylen, last_body.data() + 2, sizeof(uint16_t));
    check(ntohs(keylen) == 4, "Wrong keylen in result");
    memcpy(&key, last_body.data() + 4, ntohs(keylen));
    check(strncmp(key, "key1", 4) == 0, "Wrong key in result");
    memcpy(&persisted, last_body.data() + 8, sizeof(uint8_t));
    check(persisted == OBS_STATE_PERSISTED, "Expected persisted in result");
    memcpy(&cas, last_body.data() + 9, sizeof(uint64_t));
    check(ntohll(cas) == cas1, "Wrong cas in result");

    memcpy(&vb, last_body.data() + 17, sizeof(uint16_t));
    check(ntohs(vb) == 1, "Wrong vbucket in result");
    memcpy(&keylen, last_body.data() + 19, sizeof(uint16_t));
    check(ntohs(keylen) == 4, "Wrong keylen in result");
    memcpy(&key, last_body.data() + 21, ntohs(keylen));
    check(strncmp(key, "key2", 4) == 0, "Wrong key in result");
    memcpy(&persisted, last_body.data() + 25, sizeof(uint8_t));
    check(persisted == OBS_STATE_PERSISTED, "Expected persisted in result");
    memcpy(&cas, last_body.data() + 26, sizeof(uint64_t));
    check(ntohll(cas) == cas2, "Wrong cas in result");

    memcpy(&vb, last_body.data() + 34, sizeof(uint16_t));
    check(ntohs(vb) == 1, "Wrong vbucket in result");
    memcpy(&keylen, last_body.data() + 36, sizeof(uint16_t));
    check(ntohs(keylen) == 4, "Wrong keylen in result");
    memcpy(&key, last_body.data() + 38, ntohs(keylen));
    check(strncmp(key, "key3", 4) == 0, "Wrong key in result");
    memcpy(&persisted, last_body.data() + 42, sizeof(uint8_t));
    check(persisted == OBS_STATE_PERSISTED, "Expected persisted in result");
    memcpy(&cas, last_body.data() + 43, sizeof(uint64_t));
    check(ntohll(cas) == cas3, "Wrong cas in result");

    return SUCCESS;
}

static enum test_result test_expired_item_with_item_eviction(
        ENGINE_HANDLE* h, ENGINE_HANDLE_V1* h1) {
    // Store the item!
    check(store(h, h1, NULL, OPERATION_SET, "mykey", "somevalue") ==
                  ENGINE_SUCCESS,
          "Failed set.");
    gat(h, h1, "mykey", 0, 10); // 10 sec as expiration time
    checkeq(PROTOCOL_BINARY_RESPONSE_SUCCESS, last_status.load(), "gat mykey");
    check(last_body == "somevalue", "Invalid data returned");

    // Store a dummy item since we do not purge the item with highest seqno
    checkeq(ENGINE_SUCCESS,
          store(h, h1, NULL, OPERATION_SET, "dummykey", "dummyvalue", NULL,
                0, 0, 0), "Error setting.");

    wait_for_flusher_to_settle(h, h1);
    evict_key(h, h1, "mykey", 0, "Ejected.");

    // time-travel 11 secs..
    testHarness.time_travel(11);

    // Compaction on VBucket 0
    compact_db(h, h1, 0, 0, 10, 10, 0);

    useconds_t sleepTime = 128;
    while (get_int_stat(h, h1, "ep_pending_compactions") != 0) {
        decayingSleep(&sleepTime);
    }

    wait_for_flusher_to_settle(h, h1);
    wait_for_stat_to_be(h, h1, "ep_pending_compactions", 0);
    checkeq(1, get_int_stat(h, h1, "vb_active_expired"),
          "Expect the compactor to delete an expired item");

    // The item is already expired...
    checkeq(cb::engine_errc::no_such_key,
            get(h, h1, NULL, "mykey", 0).first,
            "Item should be gone");
    return SUCCESS;
}

static enum test_result test_non_existent_get_and_delete(ENGINE_HANDLE *h,
                                                         ENGINE_HANDLE_V1 *h1) {
    checkeq(cb::engine_errc::no_such_key,
            get(h, h1, NULL, "key1", 0).first,
            "Unexpected return status");
    checkeq(0, get_int_stat(h, h1, "curr_temp_items"), "Unexpected temp item");
    checkeq(ENGINE_KEY_ENOENT, del(h, h1, "key3", 0, 0), "Unexpected return status");
    checkeq(0, get_int_stat(h, h1, "curr_temp_items"), "Unexpected temp item");
    return SUCCESS;
}

static enum test_result test_mb16421(ENGINE_HANDLE *h,
                                     ENGINE_HANDLE_V1 *h1) {
    // Store the item!
    checkeq(ENGINE_SUCCESS,
            store(h, h1, NULL, OPERATION_SET, "mykey", "somevalue"),
            "Failed set.");
    wait_for_flusher_to_settle(h, h1);

    // Evict Item!
    evict_key(h, h1, "mykey", 0, "Ejected.");

    // Issue Get Meta
    check(get_meta(h, h1, "mykey"), "Expected to get meta");

    // Issue Get
    checkeq(cb::engine_errc::success,
            get(h, h1, NULL, "mykey", 0).first,
            "Item should be there");

    return SUCCESS;
}

/**
 * Test that if we store an object with xattr the datatype is persisted
 * and read back correctly
 */
static enum test_result test_eviction_with_xattr(ENGINE_HANDLE* h,
                                                 ENGINE_HANDLE_V1* h1) {
    if (!isPersistentBucket(h, h1)) {
        return SKIPPED;
    }

    const char key[] = "test_eviction_with_xattr";
    cb::xattr::Blob builder;
    const cb::const_byte_buffer& xattr_key = to_const_byte_buffer("_ep");
    const cb::const_byte_buffer& xattr_value = to_const_byte_buffer("{\foo\":\"bar\"}");
    builder.set(xattr_key, xattr_value);
    auto blob = builder.finalize();
    std::string data;
    std::copy(blob.buf, blob.buf + blob.size(), std::back_inserter(data));

    checkeq(cb::engine_errc::success,
            storeCasVb11(h, h1, nullptr, OPERATION_SET, key,
                         data.data(), data.size(), 0, 0, 0, 0,
                         PROTOCOL_BINARY_DATATYPE_XATTR, DocumentState::Alive).first,
            "Unable to store item");

    wait_for_flusher_to_settle(h, h1);

    // Evict Item!
    evict_key(h, h1, key, 0, "Ejected.");

    item_info info;
    check(get_item_info(h, h1, &info, key), "Error getting item info");

    checkeq(PROTOCOL_BINARY_DATATYPE_XATTR, info.datatype,
            "Incorrect datatype read back");

    return SUCCESS;
}

static enum test_result test_get_random_key(ENGINE_HANDLE *h,
                                            ENGINE_HANDLE_V1 *h1) {

    const void *cookie = testHarness.create_cookie();

    // An empty database should return no key
    protocol_binary_request_header pkt;
    memset(&pkt, 0, sizeof(pkt));
    pkt.request.opcode = PROTOCOL_BINARY_CMD_GET_RANDOM_KEY;

    checkeq(ENGINE_KEY_ENOENT,
            h1->unknown_command(h, cookie, &pkt, add_response, testHarness.doc_namespace),
            "Database should be empty");

    // Store a key
    checkeq(ENGINE_SUCCESS,
            store(h,
                  h1,
                  NULL,
                  OPERATION_SET,
                  "mykey",
                  "{\"some\":\"value\"}",
                  nullptr,
                  0,
                  0,
                  3600,
                  PROTOCOL_BINARY_DATATYPE_JSON),
            "Failed set.");
    checkeq(cb::engine_errc::success,
            get(h, h1, NULL, "mykey", 0).first,
            "Item should be there");

    // We should be able to get one if there is something in there
    checkeq(ENGINE_SUCCESS,
            h1->unknown_command(h, cookie, &pkt, add_response, testHarness.doc_namespace),
            "get random should work");
    checkeq(PROTOCOL_BINARY_RESPONSE_SUCCESS, last_status.load(), "Expected success");
    checkeq(static_cast<uint8_t>(PROTOCOL_BINARY_DATATYPE_JSON),
            last_datatype.load(),
            "Expected datatype to be JSON");

    // Since it is random we can't really check that we don't get the
    // same value twice...

    // Check for invalid packets
    pkt.request.extlen = 1;
    checkeq(ENGINE_EINVAL,
            h1->unknown_command(h, cookie, &pkt, add_response, testHarness.doc_namespace),
            "extlen not allowed");

    pkt.request.extlen = 0;
    pkt.request.keylen = 1;
    checkeq(ENGINE_EINVAL,
            h1->unknown_command(h, cookie, &pkt, add_response, testHarness.doc_namespace),
            "keylen not allowed");

    pkt.request.keylen = 0;
    pkt.request.bodylen = 1;
    checkeq(ENGINE_EINVAL,
            h1->unknown_command(h, cookie, &pkt, add_response, testHarness.doc_namespace),
            "bodylen not allowed");

    testHarness.destroy_cookie(cookie);
    return SUCCESS;
}

static enum test_result test_failover_log_behavior(ENGINE_HANDLE *h,
                                                   ENGINE_HANDLE_V1 *h1) {
    if (!isWarmupEnabled(h, h1)) {
        // TODO: Ephemeral: We should add a test variant which checks that
        // on restart we generate a new UUID (essentially forcing all clients
        // to rollback if they re-connect; given that all previous data is gone).
        return SKIPPED;
    }

    uint64_t num_entries, top_entry_id;
    // warm up
    wait_for_warmup_complete(h, h1);
    num_entries = get_int_stat(h, h1, "vb_0:num_entries", "failovers");

    check(num_entries == 1, "Failover log should have one entry for new vbucket");
    top_entry_id = get_ull_stat(h, h1, "vb_0:0:id", "failovers");

    // restart
    testHarness.reload_engine(&h, &h1,
                              testHarness.engine_path,
                              testHarness.get_current_testcase()->cfg,
                              true, true);
    wait_for_warmup_complete(h, h1);
    num_entries = get_int_stat(h, h1, "vb_0:num_entries", "failovers");

    check(num_entries == 2, "Failover log should have grown");
    check(get_ull_stat(h, h1, "vb_0:0:id", "failovers") != top_entry_id,
            "Entry at current seq should be overwritten after restart");

    int num_items = 10;
    for (int j = 0; j < num_items; ++j) {
        std::stringstream ss;
        ss << "key" << j;
        checkeq(ENGINE_SUCCESS,
                store(h, h1, NULL, OPERATION_SET, ss.str().c_str(), "data"),
                "Failed to store a value");
    }

    wait_for_flusher_to_settle(h, h1);
    wait_for_stat_to_be(h, h1, "curr_items", 10);

    // restart
    testHarness.reload_engine(&h, &h1,
                              testHarness.engine_path,
                              testHarness.get_current_testcase()->cfg,
                              true, true);
    wait_for_warmup_complete(h, h1);
    num_entries = get_int_stat(h, h1, "vb_0:num_entries", "failovers");

    check(num_entries == 3, "Failover log should have grown");
    check(get_ull_stat(h, h1, "vb_0:0:seq", "failovers") == 10,
            "Latest failover log entry should have correct high sequence number");

    return SUCCESS;
}

static enum test_result test_hlc_cas(ENGINE_HANDLE *h,
                                     ENGINE_HANDLE_V1 *h1) {
    const char *key = "key";
    item_info info;
    uint64_t curr_cas = 0, prev_cas = 0;

    memset(&info, 0, sizeof(info));

    checkeq(ENGINE_SUCCESS,
            store(h, h1, NULL, OPERATION_ADD, key, "data1"),
            "Failed to store an item");

    check(get_item_info(h, h1, &info, key), "Error in getting item info");
    curr_cas = info.cas;
    check(curr_cas > prev_cas, "CAS is not monotonically increasing");
    prev_cas = curr_cas;

    checkeq(ENGINE_SUCCESS,
            store(h, h1, NULL, OPERATION_SET, key, "data2"),
            "Failed to store an item");

    check(get_item_info(h, h1, &info, key), "Error getting item info");
    curr_cas = info.cas;
    check(curr_cas > prev_cas, "CAS is not monotonically increasing");
    prev_cas = curr_cas;

    checkeq(ENGINE_SUCCESS,
            store(h, h1, NULL, OPERATION_REPLACE, key, "data3"),
            "Failed to store an item");

    check(get_item_info(h, h1, &info, key), "Error in getting item info");
    curr_cas = info.cas;
    check(curr_cas > prev_cas, "CAS is not monotonically increasing");
    prev_cas = curr_cas;

    checkeq(cb::engine_errc::success,
            getl(h, h1, NULL, key, 0, 10).first,
            "Expected to be able to getl on first try");
    check(get_item_info(h, h1, &info, key), "Error in getting item info");

    curr_cas = info.cas;
    check(curr_cas > prev_cas, "CAS is not monotonically increasing");
    return SUCCESS;
}

/*
    Basic test demonstrating multi-bucket operations.
    Checks that writing the same key to many buckets works as it should.
*/
static enum test_result test_multi_bucket_set_get(engine_test_t* test) {
    const int n_buckets = 20;
    std::vector<BucketHolder> buckets;
    if (create_buckets(test->cfg, n_buckets, buckets) != n_buckets) {
        destroy_buckets(buckets);
        return FAIL;

    }

    for (auto bucket : buckets) {
        // re-use test_setup which will wait for bucket ready
        test_setup(bucket.h, bucket.h1);
    }

    int ii = 0;
    for (auto bucket : buckets) {
        std::stringstream val;
        val << "value_" << ii++;
        checkeq(ENGINE_SUCCESS,
                store(bucket.h,
                      bucket.h1,
                      NULL,
                      OPERATION_SET,
                      "key",
                      val.str().c_str()),
                "Error setting.");
    }

    // Read back the values
    ii = 0;
    for (auto bucket : buckets) {
        std::stringstream val;
        val << "value_" << ii++;
        check_key_value(bucket.h, bucket.h1,
                        "key", val.str().c_str(), val.str().length());
    }

    destroy_buckets(buckets);

    return SUCCESS;
}

static void force_vbstate_to_25x(std::string dbname, int vbucket) {
    std::string filename = dbname +
                           DIRECTORY_SEPARATOR_CHARACTER +
                           std::to_string(vbucket) +
                           ".couch.1";
    Db* handle;
    couchstore_error_t err = couchstore_open_db(filename.c_str(),
                                                COUCHSTORE_OPEN_FLAG_CREATE,
                                                &handle);

    checkeq(COUCHSTORE_SUCCESS, err, "Failed to open new database");

    // Create 2.5 _local/vbstate
    std::string vbstate2_5_x ="{\"state\": \"active\","
                              " \"checkpoint_id\": \"1\","
                              " \"max_deleted_seqno\": \"0\"}";
    LocalDoc vbstate;
    vbstate.id.buf = (char *)"_local/vbstate";
    vbstate.id.size = sizeof("_local/vbstate") - 1;
    vbstate.json.buf = (char *)vbstate2_5_x.c_str();
    vbstate.json.size = vbstate2_5_x.size();
    vbstate.deleted = 0;

    err = couchstore_save_local_document(handle, &vbstate);
    checkeq(COUCHSTORE_SUCCESS, err, "Failed to write local document");
    couchstore_commit(handle);
    couchstore_close_file(handle);
    couchstore_free_db(handle);
}

// Regression test for MB-19635
// Check that warming up from a 2.x couchfile doesn't end up with a UUID of 0
// we warmup 2 vbuckets and ensure they get unique IDs.
static enum test_result test_mb19635_upgrade_from_25x(ENGINE_HANDLE *h,
                                                      ENGINE_HANDLE_V1 *h1) {
    if (!isWarmupEnabled(h, h1)) {
        return SKIPPED;
    }

    std::string backend = get_str_stat(h, h1, "ep_backend");
    if (backend == "forestdb") {
        return SKIPPED;
    }
    if (backend == "rocksdb") {
        // TODO RDB:
        return SKIPPED_UNDER_ROCKSDB;
    }

    std::string dbname = get_dbname(testHarness.get_current_testcase()->cfg);

    force_vbstate_to_25x(dbname, 0);
    force_vbstate_to_25x(dbname, 1);

    // Now shutdown engine force and restart to warmup from the 2.5.x data.
    testHarness.reload_engine(&h, &h1,
                              testHarness.engine_path,
                              testHarness.get_current_testcase()->cfg,
                              true, false);
    wait_for_warmup_complete(h, h1);
    uint64_t vb_uuid0 = get_ull_stat(h, h1, "vb_0:uuid", "vbucket-details");
    uint64_t vb_uuid1 = get_ull_stat(h, h1, "vb_1:uuid", "vbucket-details");
    checkne(vb_uuid0, vb_uuid1, "UUID is not unique");
    return SUCCESS;
}

// Regression test the stats calls that they don't blow the snprintf
// buffers. All of the tests in this batch make sure that all of the stats
// exists (the stats call return a fixed set of stats)
static enum test_result test_mb19687_fixed(ENGINE_HANDLE* h,
                                           ENGINE_HANDLE_V1* h1) {

    std::vector<std::string> roKVStoreStats = {
                "ro_0:backend_type",
                "ro_0:close",
                "ro_0:failure_compaction",
                "ro_0:failure_get",
                "ro_0:failure_open",
                "ro_0:io_compaction_read_bytes",
                "ro_0:io_compaction_write_bytes",
                "ro_0:io_bg_fetch_docs_read",
                "ro_0:io_num_write",
                "ro_0:io_bg_fetch_doc_bytes",
                "ro_0:io_total_read_bytes",
                "ro_0:io_total_write_bytes",
                "ro_0:io_write_bytes",
                "ro_0:numLoadedVb",
                "ro_0:open",
                "ro_1:backend_type",
                "ro_1:close",
                "ro_1:failure_compaction",
                "ro_1:failure_get",
                "ro_1:failure_open",
                "ro_1:io_compaction_read_bytes",
                "ro_1:io_compaction_write_bytes",
                "ro_1:io_bg_fetch_docs_read",
                "ro_1:io_num_write",
                "ro_1:io_bg_fetch_doc_bytes",
                "ro_1:io_total_read_bytes",
                "ro_1:io_total_write_bytes",
                "ro_1:io_write_bytes",
                "ro_1:numLoadedVb",
                "ro_1:open",
                "ro_2:backend_type",
                "ro_2:close",
                "ro_2:failure_compaction",
                "ro_2:failure_get",
                "ro_2:failure_open",
                "ro_2:io_compaction_read_bytes",
                "ro_2:io_compaction_write_bytes",
                "ro_2:io_bg_fetch_docs_read",
                "ro_2:io_num_write",
                "ro_2:io_bg_fetch_doc_bytes",
                "ro_2:io_total_read_bytes",
                "ro_2:io_total_write_bytes",
                "ro_2:io_write_bytes",
                "ro_2:numLoadedVb",
                "ro_2:open",
                "ro_3:backend_type",
                "ro_3:close",
                "ro_3:failure_compaction",
                "ro_3:failure_get",
                "ro_3:failure_open",
                "ro_3:io_compaction_read_bytes",
                "ro_3:io_compaction_write_bytes",
                "ro_3:io_bg_fetch_docs_read",
                "ro_3:io_num_write",
                "ro_3:io_bg_fetch_doc_bytes",
                "ro_3:io_total_read_bytes",
                "ro_3:io_total_write_bytes",
                "ro_3:io_write_bytes",
                "ro_3:numLoadedVb",
                "ro_3:open"
    };

    std::vector<std::string> rwKVStoreStats = {
                "rw_0:backend_type",
                "rw_0:close",
                "rw_0:failure_compaction",
                "rw_0:failure_del",
                "rw_0:failure_get",
                "rw_0:failure_open",
                "rw_0:failure_set",
                "rw_0:failure_vbset",
                "rw_0:io_compaction_read_bytes",
                "rw_0:io_compaction_write_bytes",
                "rw_0:io_bg_fetch_docs_read",
                "rw_0:io_num_write",
                "rw_0:io_bg_fetch_doc_bytes",
                "rw_0:io_total_read_bytes",
                "rw_0:io_total_write_bytes",
                "rw_0:io_write_bytes",
                "rw_0:lastCommDocs",
                "rw_0:numLoadedVb",
                "rw_0:open",
                "rw_1:backend_type",
                "rw_1:close",
                "rw_1:failure_compaction",
                "rw_1:failure_del",
                "rw_1:failure_get",
                "rw_1:failure_open",
                "rw_1:failure_set",
                "rw_1:failure_vbset",
                "rw_1:io_compaction_read_bytes",
                "rw_1:io_compaction_write_bytes",
                "rw_1:io_bg_fetch_docs_read",
                "rw_1:io_num_write",
                "rw_1:io_bg_fetch_doc_bytes",
                "rw_1:io_total_read_bytes",
                "rw_1:io_total_write_bytes",
                "rw_1:io_write_bytes",
                "rw_1:lastCommDocs",
                "rw_1:numLoadedVb",
                "rw_1:open",
                "rw_2:backend_type",
                "rw_2:close",
                "rw_2:failure_compaction",
                "rw_2:failure_del",
                "rw_2:failure_get",
                "rw_2:failure_open",
                "rw_2:failure_set",
                "rw_2:failure_vbset",
                "rw_2:io_compaction_read_bytes",
                "rw_2:io_compaction_write_bytes",
                "rw_2:io_bg_fetch_docs_read",
                "rw_2:io_num_write",
                "rw_2:io_bg_fetch_doc_bytes",
                "rw_2:io_total_read_bytes",
                "rw_2:io_total_write_bytes",
                "rw_2:io_write_bytes",
                "rw_2:lastCommDocs",
                "rw_2:numLoadedVb",
                "rw_2:open",
                "rw_3:backend_type",
                "rw_3:close",
                "rw_3:failure_compaction",
                "rw_3:failure_del",
                "rw_3:failure_get",
                "rw_3:failure_open",
                "rw_3:failure_set",
                "rw_3:failure_vbset",
                "rw_3:io_compaction_read_bytes",
                "rw_3:io_compaction_write_bytes",
                "rw_3:io_bg_fetch_docs_read",
                "rw_3:io_num_write",
                "rw_3:io_bg_fetch_doc_bytes",
                "rw_3:io_total_read_bytes",
                "rw_3:io_total_write_bytes",
                "rw_3:io_write_bytes",
                "rw_3:lastCommDocs",
                "rw_3:numLoadedVb",
                "rw_3:open"
    };

    std::string backend = get_str_stat(h, h1, "ep_backend");
    std::vector<std::string> kvstats;

    /* initialize with all the read write stats */
    kvstats.insert(kvstats.begin(), rwKVStoreStats.begin(),
                   rwKVStoreStats.end());

    /* add the read-only stats in the case of couchstore */
    if (backend == "couchdb") {
        kvstats.insert(kvstats.end(), roKVStoreStats.begin(),
                       roKVStoreStats.end());
    }

    std::map<std::string, std::vector<std::string> > statsKeys{
            {"dcp-vbtakeover 0",
             {"status",
              "on_disk_deletes",
              "vb_items",
              "chk_items",
              "estimate"}},
            {"dcp",
             {"ep_dcp_count",
              "ep_dcp_dead_conn_count",
              "ep_dcp_items_remaining",
              "ep_dcp_items_sent",
              "ep_dcp_max_running_backfills",
              "ep_dcp_num_running_backfills",
              "ep_dcp_producer_count",
              "ep_dcp_queue_fill",
              "ep_dcp_total_bytes",
<<<<<<< HEAD
              "ep_dcp_total_uncompressed_data_size",
=======
>>>>>>> c8c52ba7
              "ep_dcp_total_queue"}},
            {"hash",
             {"vb_0:counted",
              "vb_0:locks",
              "vb_0:max_depth",
              "vb_0:mem_size",
              "vb_0:mem_size_counted",
              "vb_0:min_depth",
              "vb_0:reported",
              "vb_0:resized",
              "vb_0:size",
              "vb_0:state"}},
            {"vbucket", {"vb_0"}},
            {"vbucket-details 0", {"vb_0",
                                   "vb_0:bloom_filter",
                                   "vb_0:bloom_filter_key_count",
                                   "vb_0:bloom_filter_size",
                                   "vb_0:drift_ahead_threshold",
                                   "vb_0:drift_ahead_threshold_exceeded",
                                   "vb_0:drift_behind_threshold",
                                   "vb_0:drift_behind_threshold_exceeded",
                                   "vb_0:high_seqno",
                                   "vb_0:ht_cache_size",
                                   "vb_0:ht_item_memory",
                                   "vb_0:ht_memory",
                                   "vb_0:ht_size",
                                   "vb_0:logical_clock_ticks",
                                   "vb_0:max_cas",
                                   "vb_0:max_cas_str",
                                   "vb_0:num_ejects",
                                   "vb_0:num_items",
                                   "vb_0:num_non_resident",
                                   "vb_0:num_temp_items",
                                   "vb_0:ops_create",
                                   "vb_0:ops_delete",
                                   "vb_0:ops_reject",
                                   "vb_0:ops_update",
                                   "vb_0:pending_writes",
                                   "vb_0:purge_seqno",
                                   "vb_0:queue_age",
                                   "vb_0:queue_drain",
                                   "vb_0:queue_fill",
                                   "vb_0:queue_memory",
                                   "vb_0:queue_size",
                                   "vb_0:backfill_queue_size",
                                   "vb_0:rollback_item_count",
                                   "vb_0:hp_vb_req_size",
                                   "vb_0:total_abs_drift",
                                   "vb_0:total_abs_drift_count",
                                   "vb_0:uuid",
                                   "vb_0:might_contain_xattrs"}},
            {"vbucket-seqno",
             {"vb_0:abs_high_seqno",
              "vb_0:high_seqno",
              "vb_0:last_persisted_seqno",
              "vb_0:last_persisted_snap_end",
              "vb_0:last_persisted_snap_start",
              "vb_0:purge_seqno",
              "vb_0:uuid"}},
            {"vbucket-seqno 0",
             {"vb_0:abs_high_seqno",
              "vb_0:high_seqno",
              "vb_0:last_persisted_seqno",
              "vb_0:last_persisted_snap_end",
              "vb_0:last_persisted_snap_start",
              "vb_0:purge_seqno",
              "vb_0:uuid"}},
            {"prev-vbucket", {"vb_0"}},
            {"prev-vbucket", {"vb_0"}},
            {"checkpoint",
             {"vb_0:last_closed_checkpoint_id",
              "vb_0:mem_usage",
              "vb_0:num_checkpoint_items",
              "vb_0:num_checkpoints",
              "vb_0:num_conn_cursors",
              "vb_0:num_items_for_persistence",
              "vb_0:num_open_checkpoint_items",
              "vb_0:open_checkpoint_id",
              "vb_0:state"}},
            {"checkpoint 0",
             {"vb_0:last_closed_checkpoint_id",
              "vb_0:mem_usage",
              "vb_0:num_checkpoint_items",
              "vb_0:num_checkpoints",
              "vb_0:num_conn_cursors",
              "vb_0:num_items_for_persistence",
              "vb_0:num_open_checkpoint_items",
              "vb_0:open_checkpoint_id",
              "vb_0:state"}},
            {"uuid", {"uuid"}},
            {"kvstore", kvstats},
            {"info", {"info"}},
            {"allocator", {"detailed"}},
            {"config", {"ep_backend",
                        "ep_backfill_mem_threshold",
                        "ep_bfilter_enabled",
                        "ep_bfilter_fp_prob",
                        "ep_bfilter_key_count",
                        "ep_bfilter_residency_threshold",
                        "ep_bg_fetch_delay",
                        "ep_bucket_type",
                        "ep_cache_size",
                        "ep_chk_max_items",
                        "ep_chk_period",
                        "ep_chk_remover_stime",
                        "ep_collections_prototype_enabled",
<<<<<<< HEAD
                        "ep_collections_max_size",
=======
>>>>>>> c8c52ba7
                        "ep_compaction_exp_mem_threshold",
                        "ep_compaction_write_queue_cap",
                        "ep_config_file",
                        "ep_conflict_resolution_type",
                        "ep_connection_manager_interval",
                        "ep_couch_bucket",
                        "ep_cursor_dropping_lower_mark",
                        "ep_cursor_dropping_upper_mark",
                        "ep_data_traffic_enabled",
                        "ep_dbname",
                        "ep_dcp_backfill_byte_limit",
                        "ep_dcp_conn_buffer_size",
                        "ep_dcp_conn_buffer_size_aggr_mem_threshold",
                        "ep_dcp_conn_buffer_size_aggressive_perc",
                        "ep_dcp_conn_buffer_size_max",
                        "ep_dcp_conn_buffer_size_perc",
                        "ep_dcp_enable_noop",
                        "ep_dcp_ephemeral_backfill_type",
                        "ep_dcp_flow_control_policy",
                        "ep_dcp_max_unacked_bytes",
                        "ep_dcp_min_compression_ratio",
                        "ep_dcp_idle_timeout",
                        "ep_dcp_noop_mandatory_for_v5_features",
                        "ep_dcp_noop_tx_interval",
                        "ep_dcp_producer_snapshot_marker_yield_limit",
                        "ep_dcp_consumer_process_buffered_messages_yield_limit",
                        "ep_dcp_consumer_process_buffered_messages_batch_size",
                        "ep_dcp_scan_byte_limit",
                        "ep_dcp_scan_item_limit",
                        "ep_dcp_takeover_max_time",
<<<<<<< HEAD
=======
                        "ep_dcp_value_compression_enabled",
>>>>>>> c8c52ba7
                        "ep_defragmenter_age_threshold",
                        "ep_defragmenter_chunk_duration",
                        "ep_defragmenter_enabled",
                        "ep_defragmenter_interval",
                        "ep_enable_chk_merge",
<<<<<<< HEAD
                        "ep_enable_dcp_consumer_snappy_compression",
=======
>>>>>>> c8c52ba7
                        "ep_exp_pager_enabled",
                        "ep_exp_pager_initial_run_time",
                        "ep_exp_pager_stime",
                        "ep_failpartialwarmup",
                        "ep_flushall_enabled",
<<<<<<< HEAD
                        "ep_fsync_after_every_n_bytes_written",
=======
>>>>>>> c8c52ba7
                        "ep_getl_default_timeout",
                        "ep_getl_max_timeout",
                        "ep_hlc_drift_ahead_threshold_us",
                        "ep_hlc_drift_behind_threshold_us",
                        "ep_ht_locks",
                        "ep_ht_resize_interval",
                        "ep_ht_size",
                        "ep_initfile",
                        "ep_item_num_based_new_chk",
                        "ep_keep_closed_chks",
                        "ep_max_checkpoints",
                        "ep_max_failover_entries",
                        "ep_max_item_privileged_bytes",
                        "ep_max_item_size",
                        "ep_max_num_auxio",
                        "ep_max_num_nonio",
                        "ep_max_num_readers",
                        "ep_max_num_shards",
                        "ep_max_num_workers",
                        "ep_max_num_writers",
                        "ep_max_size",
                        "ep_max_threads",
                        "ep_max_vbuckets",
                        "ep_mem_high_wat",
                        "ep_mem_low_wat",
                        "ep_mem_merge_bytes_threshold",
                        "ep_mem_merge_count_threshold",
                        "ep_mutation_mem_threshold",
                        "ep_num_auxio_threads",
                        "ep_num_nonio_threads",
                        "ep_num_reader_threads",
                        "ep_num_writer_threads",
                        "ep_pager_active_vb_pcnt",
<<<<<<< HEAD
=======
                        "ep_pager_sleep_time_ms",
>>>>>>> c8c52ba7
                        "ep_postInitfile",
                        "ep_replication_throttle_cap_pcnt",
                        "ep_replication_throttle_queue_cap",
                        "ep_replication_throttle_threshold",
<<<<<<< HEAD
                        "ep_rocksdb_options",
                        "ep_rocksdb_cf_options",
                        "ep_rocksdb_bbt_options",
                        "ep_rocksdb_low_pri_background_threads",
                        "ep_rocksdb_high_pri_background_threads",
                        "ep_rocksdb_stats_level",
                        "ep_rocksdb_block_cache_size",
                        "ep_rocksdb_default_cf_mem_budget",
                        "ep_rocksdb_seqno_cf_mem_budget",
=======
>>>>>>> c8c52ba7
                        "ep_time_synchronization",
                        "ep_uuid",
                        "ep_vb0",
                        "ep_waitforwarmup",
                        "ep_warmup",
                        "ep_warmup_batch_size",
                        "ep_warmup_min_items_threshold",
                        "ep_warmup_min_memory_threshold",
                        "ep_xattr_enabled"}},
            {"workload",
             {"ep_workload:num_readers",
              "ep_workload:num_writers",
              "ep_workload:num_auxio",
              "ep_workload:num_nonio",
              "ep_workload:max_readers",
              "ep_workload:max_writers",
              "ep_workload:max_auxio",
              "ep_workload:max_nonio",
              "ep_workload:num_shards",
              "ep_workload:ready_tasks",
              "ep_workload:num_sleepers",
              "ep_workload:LowPrioQ_AuxIO:InQsize",
              "ep_workload:LowPrioQ_AuxIO:OutQsize",
              "ep_workload:LowPrioQ_NonIO:InQsize",
              "ep_workload:LowPrioQ_NonIO:OutQsize",
              "ep_workload:LowPrioQ_Reader:InQsize",
              "ep_workload:LowPrioQ_Reader:OutQsize",
              "ep_workload:LowPrioQ_Writer:InQsize",
              "ep_workload:LowPrioQ_Writer:OutQsize"}},
            {"failovers 0",
             {"vb_0:0:id",
              "vb_0:0:seq",
              "vb_0:num_entries",
              "vb_0:num_erroneous_entries_erased"}},
            {"failovers",
             {"vb_0:0:id",
              "vb_0:0:seq",
              "vb_0:num_entries",
              "vb_0:num_erroneous_entries_erased"}},
            {"", // Note: we convert empty to a null to get engine stats
             {"bytes",
              "curr_items",
              "curr_items_tot",
              "curr_temp_items",
              "ep_access_scanner_last_runtime",
              "ep_access_scanner_num_items",
              "ep_access_scanner_task_time",
              "ep_active_ahead_exceptions",
              "ep_active_behind_exceptions",
              "ep_active_datatype_json",
              "ep_active_datatype_json,xattr",
              "ep_active_datatype_raw",
              "ep_active_datatype_snappy",
              "ep_active_datatype_snappy,json",
              "ep_active_datatype_snappy,json,xattr",
              "ep_active_datatype_snappy,xattr",
              "ep_active_datatype_xattr",
              "ep_active_hlc_drift",
              "ep_active_hlc_drift_count",
              "ep_backend",
              "ep_backfill_mem_threshold",
              "ep_bfilter_enabled",
              "ep_bfilter_fp_prob",
              "ep_bfilter_key_count",
              "ep_bfilter_residency_threshold",
<<<<<<< HEAD
              "ep_bg_fetch_avg_read_amplification",
=======
>>>>>>> c8c52ba7
              "ep_bg_fetch_delay",
              "ep_bg_fetched",
              "ep_bg_meta_fetched",
              "ep_bg_remaining_items",
              "ep_bg_remaining_jobs",
              "ep_blob_num",
              "ep_blob_overhead",
              "ep_bucket_priority",
              "ep_bucket_type",
              "ep_cache_size",
              "ep_chk_max_items",
              "ep_chk_period",
              "ep_chk_persistence_remains",
              "ep_chk_remover_stime",
              "ep_clock_cas_drift_threshold_exceeded",
              "ep_collections_prototype_enabled",
<<<<<<< HEAD
              "ep_collections_max_size",
              "ep_compaction_exp_mem_threshold",
              "ep_compaction_failed",
=======
              "ep_compaction_exp_mem_threshold",
>>>>>>> c8c52ba7
              "ep_compaction_write_queue_cap",
              "ep_config_file",
              "ep_conflict_resolution_type",
              "ep_connection_manager_interval",
              "ep_couch_bucket",
              "ep_cursor_dropping_lower_mark",
              "ep_cursor_dropping_lower_threshold",
              "ep_cursor_dropping_upper_mark",
              "ep_cursor_dropping_upper_threshold",
              "ep_cursors_dropped",
              "ep_data_traffic_enabled",
              "ep_dbname",
              "ep_dcp_backfill_byte_limit",
              "ep_dcp_conn_buffer_size",
              "ep_dcp_conn_buffer_size_aggr_mem_threshold",
              "ep_dcp_conn_buffer_size_aggressive_perc",
              "ep_dcp_conn_buffer_size_max",
              "ep_dcp_conn_buffer_size_perc",
              "ep_dcp_consumer_process_buffered_messages_batch_size",
              "ep_dcp_consumer_process_buffered_messages_yield_limit",
              "ep_dcp_enable_noop",
              "ep_dcp_ephemeral_backfill_type",
              "ep_dcp_flow_control_policy",
              "ep_dcp_idle_timeout",
              "ep_dcp_max_unacked_bytes",
              "ep_dcp_min_compression_ratio",
              "ep_dcp_noop_mandatory_for_v5_features",
              "ep_dcp_noop_tx_interval",
              "ep_dcp_producer_snapshot_marker_yield_limit",
              "ep_dcp_scan_byte_limit",
              "ep_dcp_scan_item_limit",
              "ep_dcp_takeover_max_time",
<<<<<<< HEAD
=======
              "ep_dcp_value_compression_enabled",
>>>>>>> c8c52ba7
              "ep_defragmenter_age_threshold",
              "ep_defragmenter_chunk_duration",
              "ep_defragmenter_enabled",
              "ep_defragmenter_interval",
              "ep_defragmenter_num_moved",
              "ep_defragmenter_num_visited",
              "ep_degraded_mode",
              "ep_diskqueue_drain",
              "ep_diskqueue_fill",
              "ep_diskqueue_items",
              "ep_diskqueue_memory",
              "ep_diskqueue_pending",
              "ep_enable_chk_merge",
<<<<<<< HEAD
              "ep_enable_dcp_consumer_snappy_compression",
=======
>>>>>>> c8c52ba7
              "ep_exp_pager_enabled",
              "ep_exp_pager_initial_run_time",
              "ep_exp_pager_stime",
              "ep_expired_access",
              "ep_expired_compactor",
              "ep_expired_pager",
              "ep_expiry_pager_task_time",
              "ep_failpartialwarmup",
              "ep_flush_all",
              "ep_flush_duration_total",
              "ep_flushall_enabled",
<<<<<<< HEAD
              "ep_fsync_after_every_n_bytes_written",
              "ep_get_failed",
=======
>>>>>>> c8c52ba7
              "ep_getl_default_timeout",
              "ep_getl_max_timeout",
              "ep_hlc_drift_ahead_threshold_us",
              "ep_hlc_drift_behind_threshold_us",
              "ep_ht_locks",
              "ep_ht_resize_interval",
              "ep_ht_size",
              "ep_initfile",
<<<<<<< HEAD
              "ep_io_bg_fetch_read_count",
=======
>>>>>>> c8c52ba7
              "ep_io_compaction_read_bytes",
              "ep_io_compaction_write_bytes",
              "ep_io_total_read_bytes",
              "ep_io_total_write_bytes",
              "ep_item_num",
              "ep_item_num_based_new_chk",
              "ep_items_rm_from_checkpoints",
              "ep_keep_closed_chks",
              "ep_kv_size",
              "ep_max_bg_remaining_jobs",
              "ep_max_checkpoints",
              "ep_max_failover_entries",
              "ep_max_item_privileged_bytes",
              "ep_max_item_size",
              "ep_max_num_auxio",
              "ep_max_num_nonio",
              "ep_max_num_readers",
              "ep_max_num_shards",
              "ep_max_num_workers",
              "ep_max_num_writers",
              "ep_max_size",
              "ep_max_threads",
              "ep_max_vbuckets",
              "ep_mem_high_wat",
              "ep_mem_high_wat_percent",
              "ep_mem_low_wat",
              "ep_mem_low_wat_percent",
              "ep_mem_merge_bytes_threshold",
              "ep_mem_merge_count_threshold",
              "ep_mem_tracker_enabled",
              "ep_meta_data_disk",
              "ep_meta_data_memory",
              "ep_mlog_compactor_runs",
              "ep_mutation_mem_threshold",
              "ep_num_access_scanner_runs",
              "ep_num_access_scanner_skips",
              "ep_num_auxio_threads",
              "ep_num_eject_failures",
              "ep_num_expiry_pager_runs",
              "ep_num_non_resident",
              "ep_num_nonio_threads",
              "ep_num_not_my_vbuckets",
              "ep_num_ops_del_meta",
              "ep_num_ops_del_meta_res_fail",
              "ep_num_ops_del_ret_meta",
              "ep_num_ops_get_meta",
              "ep_num_ops_get_meta_on_set_meta",
              "ep_num_ops_set_meta",
              "ep_num_ops_set_meta_res_fail",
              "ep_num_ops_set_ret_meta",
              "ep_num_pager_runs",
              "ep_num_reader_threads",
              "ep_num_value_ejects",
              "ep_num_workers",
              "ep_num_writer_threads",
              "ep_oom_errors",
              "ep_overhead",
              "ep_pager_active_vb_pcnt",
<<<<<<< HEAD
=======
              "ep_pager_sleep_time_ms",
>>>>>>> c8c52ba7
              "ep_pending_compactions",
              "ep_pending_ops",
              "ep_pending_ops_max",
              "ep_pending_ops_max_duration",
              "ep_pending_ops_total",
              "ep_persist_vbstate_total",
              "ep_postInitfile",
              "ep_queue_size",
              "ep_replica_ahead_exceptions",
              "ep_replica_behind_exceptions",
              "ep_replica_datatype_json",
              "ep_replica_datatype_json,xattr",
              "ep_replica_datatype_raw",
              "ep_replica_datatype_snappy",
              "ep_replica_datatype_snappy,json",
              "ep_replica_datatype_snappy,json,xattr",
              "ep_replica_datatype_snappy,xattr",
              "ep_replica_datatype_xattr",
              "ep_replica_hlc_drift",
              "ep_replica_hlc_drift_count",
              "ep_replication_throttle_cap_pcnt",
              "ep_replication_throttle_queue_cap",
              "ep_replication_throttle_threshold",
<<<<<<< HEAD
              "ep_rocksdb_options",
              "ep_rocksdb_cf_options",
              "ep_rocksdb_bbt_options",
              "ep_rocksdb_low_pri_background_threads",
              "ep_rocksdb_high_pri_background_threads",
              "ep_rocksdb_stats_level",
              "ep_rocksdb_block_cache_size",
              "ep_rocksdb_default_cf_mem_budget",
              "ep_rocksdb_seqno_cf_mem_budget",
=======
>>>>>>> c8c52ba7
              "ep_rollback_count",
              "ep_startup_time",
              "ep_storage_age",
              "ep_storage_age_highwat",
              "ep_storedval_num",
              "ep_storedval_overhead",
              "ep_storedval_size",
              "ep_time_synchronization",
              "ep_tmp_oom_errors",
              "ep_total_cache_size",
              "ep_total_del_items",
              "ep_total_enqueued",
              "ep_total_new_items",
              "ep_uuid",
              "ep_value_size",
              "ep_vb0",
              "ep_vb_backfill_queue_size",
              "ep_vb_total",
              "ep_vbucket_del",
              "ep_vbucket_del_fail",
<<<<<<< HEAD
=======
              "ep_version",
>>>>>>> c8c52ba7
              "ep_waitforwarmup",
              "ep_warmup",
              "ep_warmup_batch_size",
              "ep_warmup_min_items_threshold",
              "ep_warmup_min_memory_threshold",
              "ep_workload_pattern",
              "ep_xattr_enabled",
              "mem_used",
              "rollback_item_count",
              "vb_active_backfill_queue_size",
              "vb_active_curr_items",
              "vb_active_eject",
              "vb_active_expired",
              "vb_active_hp_vb_req_size",
              "vb_active_ht_memory",
              "vb_active_itm_memory",
              "vb_active_meta_data_disk",
              "vb_active_meta_data_memory",
              "vb_active_num",
              "vb_active_num_non_resident",
              "vb_active_ops_create",
              "vb_active_ops_delete",
              "vb_active_ops_reject",
              "vb_active_ops_update",
              "vb_active_perc_mem_resident",
              "vb_active_queue_age",
              "vb_active_queue_drain",
              "vb_active_queue_fill",
              "vb_active_queue_memory",
              "vb_active_queue_pending",
              "vb_active_queue_size",
              "vb_active_rollback_item_count",
              "vb_dead_num",
              "vb_pending_backfill_queue_size",
              "vb_pending_curr_items",
              "vb_pending_eject",
              "vb_pending_expired",
              "vb_pending_hp_vb_req_size",
              "vb_pending_ht_memory",
              "vb_pending_itm_memory",
              "vb_pending_meta_data_disk",
              "vb_pending_meta_data_memory",
              "vb_pending_num",
              "vb_pending_num_non_resident",
              "vb_pending_ops_create",
              "vb_pending_ops_delete",
              "vb_pending_ops_reject",
              "vb_pending_ops_update",
              "vb_pending_perc_mem_resident",
              "vb_pending_queue_age",
              "vb_pending_queue_drain",
              "vb_pending_queue_fill",
              "vb_pending_queue_memory",
              "vb_pending_queue_pending",
              "vb_pending_queue_size",
              "vb_pending_rollback_item_count",
              "vb_replica_backfill_queue_size",
              "vb_replica_curr_items",
              "vb_replica_eject",
              "vb_replica_expired",
              "vb_replica_hp_vb_req_size",
              "vb_replica_ht_memory",
              "vb_replica_itm_memory",
              "vb_replica_meta_data_disk",
              "vb_replica_meta_data_memory",
              "vb_replica_num",
              "vb_replica_num_non_resident",
              "vb_replica_ops_create",
              "vb_replica_ops_delete",
              "vb_replica_ops_reject",
              "vb_replica_ops_update",
              "vb_replica_perc_mem_resident",
              "vb_replica_queue_age",
              "vb_replica_queue_drain",
              "vb_replica_queue_fill",
              "vb_replica_queue_memory",
              "vb_replica_queue_pending",
              "vb_replica_queue_size",
              "vb_replica_rollback_item_count"}}};

    if (isWarmupEnabled(h, h1)) {
        // Add stats which are only available if warmup is enabled:
        auto& eng_stats = statsKeys.at("");
        eng_stats.insert(eng_stats.end(), {"ep_warmup_dups",
                                           "ep_warmup_oom",
                                           "ep_warmup_time",
                                           "ep_warmup_thread"});
    }

    if (isPersistentBucket(h, h1)) {
        // Add data_size and file_size stats to toplevel group.
        auto& eng_stats = statsKeys.at("");

        // Using explicit initializer lists due to http://stackoverflow
        // .com/questions/36557969/invalid-iterator-range-while-inserting
        // -initializer-list-to-an-stdvector
        eng_stats.insert(eng_stats.end(),
                         std::initializer_list<std::string>{"ep_db_data_size",
                                                            "ep_db_file_size"});
        eng_stats.insert(eng_stats.end(),
                         std::initializer_list<std::string>{"ep_flusher_state",
                                                            "ep_flusher_todo"});
        eng_stats.insert(eng_stats.end(),
                         {"ep_commit_num",
                          "ep_commit_time",
                          "ep_commit_time_total",
                          "ep_item_begin_failed",
                          "ep_item_commit_failed",
                          "ep_item_flush_expired",
                          "ep_item_flush_failed",
                          "ep_total_persisted",
                          "ep_uncommitted_items",
                          "ep_chk_persistence_timeout"});

        // Config variables only valid for persistent
        eng_stats.insert(eng_stats.end(),
                         {"ep_access_scanner_enabled",
                          "ep_alog_block_size",
                          "ep_alog_max_stored_items",
                          "ep_alog_path",
                          "ep_alog_resident_ratio_threshold",
                          "ep_alog_sleep_time",
                          "ep_alog_task_time",
                          "ep_item_eviction_policy"});

        // 'diskinfo and 'diskinfo detail' keys should be present now.
        statsKeys["diskinfo"] = {"ep_db_data_size", "ep_db_file_size"};
        statsKeys["diskinfo detail"] = {"vb_0:data_size", "vb_0:file_size"};

        // Add stats which are only available for persistent buckets:
        static const char* persistence_stats[] = {
                "vb_0:persisted_checkpoint_id",
                "vb_0:persistence:cursor_checkpoint_id",
                "vb_0:persistence:cursor_seqno",
                "vb_0:persistence:num_visits"};
        for (auto& stat : persistence_stats) {
            statsKeys.at("checkpoint").push_back(stat);
            statsKeys.at("checkpoint 0").push_back(stat);
        }

        auto& vb_details = statsKeys.at("vbucket-details 0");
        vb_details.push_back("vb_0:db_data_size");
        vb_details.push_back("vb_0:db_file_size");

        auto& config_stats = statsKeys.at("config");

        // Config variables only valid for persistent
        config_stats.insert(config_stats.end(),
                            {"ep_access_scanner_enabled",
                             "ep_alog_block_size",
                             "ep_alog_max_stored_items",
                             "ep_alog_path",
                             "ep_alog_resident_ratio_threshold",
                             "ep_alog_sleep_time",
                             "ep_alog_task_time",
                             "ep_item_eviction_policy"});
    }

    if (isEphemeralBucket(h, h1)) {
        auto& eng_stats = statsKeys.at("");
        eng_stats.insert(eng_stats.end(),
                         {"ep_ephemeral_full_policy",
                          "ep_ephemeral_metadata_mark_stale_chunk_duration",
                          "ep_ephemeral_metadata_purge_age",
                          "ep_ephemeral_metadata_purge_interval",
                          "ep_ephemeral_metadata_purge_stale_chunk_duration",

                          "vb_active_auto_delete_count",
                          "vb_active_ht_tombstone_purged_count",
                          "vb_active_seqlist_count",
                          "vb_active_seqlist_deleted_count",
                          "vb_active_seqlist_purged_count",
                          "vb_active_seqlist_read_range_count",
                          "vb_active_seqlist_stale_count",
                          "vb_active_seqlist_stale_value_bytes",
                          "vb_active_seqlist_stale_metadata_bytes",

                          "vb_replica_auto_delete_count",
                          "vb_replica_ht_tombstone_purged_count",
                          "vb_replica_seqlist_count",
                          "vb_replica_seqlist_deleted_count",
                          "vb_replica_seqlist_purged_count",
                          "vb_replica_seqlist_read_range_count",
                          "vb_replica_seqlist_stale_count",
                          "vb_replica_seqlist_stale_value_bytes",
                          "vb_replica_seqlist_stale_metadata_bytes",

                          "vb_pending_auto_delete_count",
                          "vb_pending_ht_tombstone_purged_count",
                          "vb_pending_seqlist_count",
                          "vb_pending_seqlist_deleted_count",
                          "vb_pending_seqlist_purged_count",
                          "vb_pending_seqlist_read_range_count",
                          "vb_pending_seqlist_stale_count",
                          "vb_pending_seqlist_stale_value_bytes",
                          "vb_pending_seqlist_stale_metadata_bytes"});

        auto& vb_details = statsKeys.at("vbucket-details 0");
        vb_details.insert(vb_details.end(),
                          {"vb_0:auto_delete_count",
                           "vb_0:ht_tombstone_purged_count",
                           "vb_0:seqlist_count",
                           "vb_0:seqlist_deleted_count",
                           "vb_0:seqlist_high_seqno",
                           "vb_0:seqlist_highest_deduped_seqno",
                           "vb_0:seqlist_purged_count",
                           "vb_0:seqlist_range_read_begin",
                           "vb_0:seqlist_range_read_count",
                           "vb_0:seqlist_range_read_end",
                           "vb_0:seqlist_stale_count",
                           "vb_0:seqlist_stale_metadata_bytes",
                           "vb_0:seqlist_stale_value_bytes"});

        auto& config_stats = statsKeys.at("config");
        config_stats.insert(
                config_stats.end(),
                {"ep_ephemeral_full_policy",
                 "ep_ephemeral_metadata_mark_stale_chunk_duration",
                 "ep_ephemeral_metadata_purge_age",
                 "ep_ephemeral_metadata_purge_interval",
                 "ep_ephemeral_metadata_purge_stale_chunk_duration"});
    }

    // In addition to the exact stat keys above, we also use regex patterns
    // for variable keys:
    std::map<std::string, std::vector<std::regex> > statsPatterns{
            {"hash", {std::regex{"vb_0:histo_\\d+,\\d+"}}},
            {"kvtimings",
             {std::regex{"ro_[0-3]:readTime_\\d+,\\d+"},
              std::regex{"ro_[0-3]:readSize_\\d+,\\d+"},
              std::regex{"rw_[0-3]:readTime_\\d+,\\d+"},
              std::regex{"rw_[0-3]:readSize_\\d+,\\d+"}}}};

    bool error = false;
    for (auto& entry : statsKeys) {
        // Fetch the statistics for each group.
        vals.clear();
        checkeq(ENGINE_SUCCESS,
                get_stats(h,
                          {entry.first.empty() ? nullptr : entry.first.data(),
                           entry.first.size()},
                          add_stats),
                (std::string("Failed to get stats: ") + entry.first).c_str());

        // Extract the keys from the fetched stats, and sort them.
        std::vector<std::string> actual;
        std::transform(
                vals.begin(),
                vals.end(),
                std::back_inserter(actual),
                [](const statistic_map::value_type& v) { return v.first; });

        // Also sort the expected keys (required for set_difference).
        auto& expected = entry.second;
        std::sort(expected.begin(), expected.end());

        // (A) Find any missing stats - those expected (in statsKeys) but not
        // found in actual.
        std::vector<std::string> missing;
        std::set_difference(expected.begin(),
                            expected.end(),
                            actual.begin(),
                            actual.end(),
                            std::inserter(missing, missing.begin()));

        for (const auto& key : missing) {
            error = true;
            fprintf(stderr,
                    "Missing stat:  %s from stat group %s\n",
                    key.c_str(),
                    entry.first.c_str());
        }

        // (B) Find any extra stats - those in actual which are not in expected.
        std::vector<std::string> extra;
        std::set_difference(actual.begin(),
                            actual.end(),
                            expected.begin(),
                            expected.end(),
                            std::inserter(extra, extra.begin()));

        for (const auto& key : extra) {
            // We have extra key(s) which don't exactly match `expected`; see if
            // there's a regex which matches before
            // reporting an error.
            bool matched = false;
            const auto& group = entry.first;
            const auto patterns = statsPatterns.find(group);
            if (patterns != statsPatterns.end()) {
                // We have regex(s), see if any match.
                for (const auto& pattern : patterns->second) {
                    if (std::regex_match(key, pattern)) {
                        matched = true;
                        break;
                    }
                }
            }
            if (!matched) {
                error = true;
                fprintf(stderr,
                        "Unexpected stat: %s from stat group %s\n",
                        key.c_str(),
                        entry.first.c_str());
            }
        }
    }

    if (error) {
        abort_msg("missing stats", "stats error", __FILE__, __LINE__);
    }

    return SUCCESS;
}

// Regression test the stats calls that they don't blow the snprintf
// buffers. All of the tests in this batch make sure that some of the stats
// exists (the server may return more)
static enum test_result test_mb19687_variable(ENGINE_HANDLE* h,
                                              ENGINE_HANDLE_V1* h1) {
    // all of these should be const, but g++ seems to have problems with that
    std::map<std::string, std::vector<std::string> > statsKeys{
        {"dispatcher", {}}, // Depends on how how long the dispatcher ran..

//        {"dcpagg bar",      {}}, // dcpagg takes a key and I need to have that dcp stream

        {"key mykey",
            {
                "key_cas",
                "key_exptime",
                "key_flags",
                "key_is_dirty",
                "key_vb_state"
            }
        },
        {"memory",
            {
                "bytes",
                "ep_blob_num",
                "ep_blob_overhead",
                "ep_item_num",
                "ep_kv_size",
                "ep_max_size",
                "ep_mem_high_wat",
                "ep_mem_high_wat_percent",
                "ep_mem_low_wat",
                "ep_mem_low_wat_percent",
                "ep_oom_errors",
                "ep_overhead",
                "ep_storedval_num",
                "ep_storedval_overhead",
                "ep_storedval_size",
                "ep_tmp_oom_errors",
                "ep_value_size",
                "mem_used",
            }
        },

        // These stat groups return histograms so we can't guess the
        // key names...
        {"timings",
            {}
        },
        {"scheduler",
            {}
        },
        {"runtimes",
            {}
        },
        {"kvtimings",
            {}
        },
    };

    if (isWarmupEnabled(h, h1)) {
        statsKeys.insert( { "warmup", { "ep_warmup",
                                        "ep_warmup_state",
                                        "ep_warmup_thread",
                                        "ep_warmup_key_count",
                                        "ep_warmup_value_count",
                                        "ep_warmup_dups",
                                        "ep_warmup_oom",
                                        "ep_warmup_min_memory_threshold",
                                        "ep_warmup_min_item_threshold",
                                        "ep_warmup_estimated_key_count",
                                        "ep_warmup_estimated_value_count" } });
    }

    if (isPersistentBucket(h, h1)) {
        statsKeys.insert( { "vkey mykey", { "key_cas",
                                            "key_exptime",
                                            "key_flags",
                                            "key_is_dirty",
                                            "key_valid",
                                            "key_vb_state" } });
    }

    item_info info;
    memset(&info, 0, sizeof(info));

    checkeq(ENGINE_SUCCESS,
            store(h, h1, NULL, OPERATION_ADD, "mykey", "data1"),
            "Failed to store an item");

    bool error = false;
    for (const auto& entry : statsKeys) {
        vals.clear();
        checkeq(ENGINE_SUCCESS,
                get_stats(
                        h, {entry.first.data(), entry.first.size()}, add_stats),
                (std::string("Failed to get stats: ") + entry.first).c_str());

        // Verify that the stats we expected is there..
        for (const auto& key : entry.second) {
            auto iter = vals.find(key);
            if (iter == vals.end()) {
                error = true;
                fprintf(stderr, "Missing stat:  %s from stat group %s\n",
                        key.c_str(),
                        entry.first.c_str());
            }
        }
    }

    if (error) {
        abort_msg("missing stats", "stats error", __FILE__, __LINE__);
    }

    return SUCCESS;
}

static enum test_result test_mb20697(ENGINE_HANDLE *h,
                                     ENGINE_HANDLE_V1 *h1) {
    checkeq(ENGINE_SUCCESS,
            get_stats(h, {}, add_stats),
            "Failed to get stats.");

    std::string dbname = vals["ep_dbname"];

    /* Nuke the database directory to simulate the commit failure.
     * In case of failure to remove the directory, then retry atmost
     * 10 times.
     */
    int retries = 0;
    while (rmdb(dbname.c_str()) == FAIL && retries < 10) {
        retries++;
        std::this_thread::sleep_for(std::chrono::milliseconds(10));
    }

    checkeq(ENGINE_SUCCESS,
            store(h, h1, NULL, OPERATION_SET, "key", "somevalue"),
            "store should have succeeded");

    /* Ensure that this results in commit failure and the stat gets incremented */
    wait_for_stat_change(h, h1, "ep_item_commit_failed", 0);

    // Restore the database directory so the flusher can complete (otherwise
    // the writer thread can loop forever and we cannot shutdown cleanly.
    cb::io::mkdirp(dbname);

    return SUCCESS;
}

/* Check if vbucket reject ops are incremented on persistence failure */
static enum test_result test_mb20744_check_incr_reject_ops(ENGINE_HANDLE* h,
                                                           ENGINE_HANDLE_V1* h1) {

    std::string dbname = get_dbname(testHarness.get_current_testcase()->cfg);
    std::string filename = dbname +
                           DIRECTORY_SEPARATOR_CHARACTER +
                           "0.couch.1";

    /* corrupt the couchstore file */
    FILE *fp = fopen(filename.c_str(), "wb");

    if (fp == nullptr) {
        return FAIL;
    }

    char buf[2048];
    memset(buf, 'x', sizeof(buf));

    size_t numBytes = fwrite(buf, sizeof(char), sizeof(buf), fp);

    fflush(fp);

    checkeq(static_cast<unsigned long>(2048),
            static_cast<unsigned long>(numBytes),
            "Bytes written should be equal to 2048");

    checkeq(ENGINE_SUCCESS,
            store(h, h1, NULL, OPERATION_SET, "key", "somevalue"),
            "store should have succeeded");

    wait_for_stat_change(h, h1, "vb_active_ops_reject", 0);

    checkeq(1, get_int_stat(h, h1, "vb_0:ops_reject", "vbucket-details 0"),
            "Expected rejected ops to be equal to 1");

    fclose(fp);

    rmdb(filename.c_str());

    cb::io::mkdirp(dbname);

    return SUCCESS;
}

static enum test_result test_mb20943_complete_pending_ops_on_vbucket_delete(
        ENGINE_HANDLE *h, ENGINE_HANDLE_V1 *h1) {
    const void *cookie = testHarness.create_cookie();
    bool  ready = false;
    std::mutex m;
    std::condition_variable cv;

    check(set_vbucket_state(h, h1, 1, vbucket_state_pending),
              "Failed to set vbucket state.");
    testHarness.set_ewouldblock_handling(cookie, false);

    checkeq(cb::engine_errc::would_block,
            get(h, h1, cookie, "key", 1).first,
            "Expected EWOULDBLOCK.");

    // Create a thread that will wait for the cookie notify.
    std::thread notify_waiter{[&cv, &ready, &m, &cookie](){
        {
            std::lock_guard<std::mutex> lk(m);
            testHarness.lock_cookie(cookie);
            ready = true;
        }
        // Once we have locked the cookie we can allow the main thread to
        // continue.
        cv.notify_one();
        testHarness.waitfor_cookie(cookie);
        testHarness.unlock_cookie(cookie);

    }};

    std::unique_lock<std::mutex> lk(m);
    // Wait until spawned thread has locked the cookie.
    cv.wait(lk, [&ready]{return ready;});
    lk.unlock();
    checkeq(ENGINE_SUCCESS, vbucketDelete(h, h1, 1), "Expected success");
    // Wait for the thread to finish, which will occur when the thread has been
    // notified.
    notify_waiter.join();

    // vbucket no longer exists and therefore should return not my vbucket.
    checkeq(cb::engine_errc::not_my_vbucket,
            get(h, h1, cookie, "key", 1).first,
            "Expected NOT MY VBUCKET.");
    testHarness.destroy_cookie(cookie);
    return SUCCESS;
}

/* This test case checks the purge seqno validity when no items are actually
   purged in a compaction call */
static enum test_result test_vbucket_compact_no_purge(ENGINE_HANDLE *h,
                                                      ENGINE_HANDLE_V1 *h1) {
    const int num_items = 2;
    const char* key[num_items] = {"k1", "k2"};
    const char* value = "somevalue";

    /* Write 2 keys */
    for (int count = 0; count < num_items; count++){
        checkeq(ENGINE_SUCCESS,
                store(h, h1, NULL, OPERATION_SET, key[count], value),
                "Error setting.");
    }

    /* Delete one key */
    checkeq(ENGINE_SUCCESS,
            del(h, h1, key[0], 0, 0),
            "Failed remove with value.");

    /* Store a dummy item since we do not purge the item with highest seqno */
    checkeq(ENGINE_SUCCESS,
            store(h, h1, NULL, OPERATION_SET, "dummy_key", value),
            "Error setting.");
    wait_for_flusher_to_settle(h, h1);

    /* Compact once */
    int exp_purge_seqno = get_int_stat(h, h1, "vb_0:high_seqno",
                                       "vbucket-seqno") - 1;
    compact_db(h, h1, 0, 2,
               get_int_stat(h, h1, "vb_0:high_seqno", "vbucket-seqno"), 1, 1);
    wait_for_stat_to_be(h, h1, "ep_pending_compactions", 0);
    checkeq(exp_purge_seqno,
            get_int_stat(h, h1, "vb_0:purge_seqno", "vbucket-seqno"),
            "purge_seqno didn't match expected value");

    /* Compact again, this time we don't expect to purge any items */
    compact_db(h, h1, 0, 2,
               get_int_stat(h, h1, "vb_0:high_seqno", "vbucket-seqno"), 1, 1);
    wait_for_stat_to_be(h, h1, "ep_pending_compactions", 0);
    checkeq(exp_purge_seqno,
            get_int_stat(h, h1, "vb_0:purge_seqno", "vbucket-seqno"),
            "purge_seqno didn't match expected value after another compaction");

    if (isWarmupEnabled(h, h1)) {
        /* Reload the engine */
        testHarness.reload_engine(&h, &h1,
                                  testHarness.engine_path,
                                  testHarness.get_current_testcase()->cfg,
                                  true, false);
        wait_for_warmup_complete(h, h1);

        /* Purge seqno should not change after reload */
        checkeq(exp_purge_seqno,
                get_int_stat(h, h1, "vb_0:purge_seqno", "vbucket-seqno"),
                "purge_seqno didn't match expected value after reload");
    }
    return SUCCESS;
}

/**
 * Test that the DocumentState passed in get is properly handled
 */
static enum test_result test_mb23640(ENGINE_HANDLE *h, ENGINE_HANDLE_V1 *h1) {
    const std::string key{"mb-23640"};
    const std::string value{"my value"};
    checkeq(cb::engine_errc::success,
            storeCasVb11(h, h1, nullptr, OPERATION_SET, key.c_str(),
                         value.data(), value.size(), 0, 0, 0, 0,
                         PROTOCOL_BINARY_RAW_BYTES, DocumentState::Alive).first,
            "Unable to store item");

    // I should be able to get the key if I ask for anything which
    // includes Alive
    checkeq(cb::engine_errc::success,
            get(h, h1, nullptr, key, 0, DocStateFilter::Alive).first,
            "Failed to get the document when specifying Alive");

    checkeq(cb::engine_errc::success,
            get(h, h1, nullptr, key, 0, DocStateFilter::AliveOrDeleted).first,
            "Failed to get the document when specifying dead or alive");

    // ep-engine don't support fetching deleted only
    checkeq(cb::engine_errc::not_supported,
            get(h, h1, nullptr, key, 0, DocStateFilter::Deleted).first,
            "AFAIK ep-engine don't support fetching only deleted items");

    // Delete the document
    checkeq(cb::engine_errc::success,
            storeCasVb11(h, h1, nullptr, OPERATION_SET, key.c_str(),
                         value.data(), value.size(), 0, 0, 0, 0,
                         PROTOCOL_BINARY_RAW_BYTES, DocumentState::Deleted).first,
            "Unable to delete item");

    // I should be able to get the key if I ask for anything which
    // includes Deleted
    checkeq(cb::engine_errc::not_supported,
            get(h, h1, nullptr, key, 0, DocStateFilter::Deleted).first,
            "AFAIK ep-engine don't support fetching only deleted items");

    checkeq(cb::engine_errc::success,
            get(h, h1, nullptr, key, 0, DocStateFilter::AliveOrDeleted).first,
            "Failed to get the deleted document when specifying dead or alive");

    // It should _not_ be found if I ask for a deleted document
    checkeq(cb::engine_errc::no_such_key,
            get(h, h1, nullptr, key, 0, DocStateFilter::Alive).first,
            "Expected the document to be gone");
    return SUCCESS;
}

// Test manifest //////////////////////////////////////////////////////////////

const char *default_dbname = "./ep_testsuite";

BaseTestCase testsuite_testcases[] = {
        // ep-engine specific functionality
        TestCase("expiry pager settings", test_expiry_pager_settings,
                 test_setup, teardown, "exp_pager_enabled=false",
                 prepare, cleanup),
        TestCase("expiry",
                 test_expiry,
                 test_setup,
                 teardown,
                 NULL,
                 prepare,
                 cleanup),
        TestCase("expiry with xattr", test_expiry_with_xattr,
                 test_setup, teardown, "exp_pager_enabled=false", prepare,
                 cleanup),
        TestCase("expiry_loader", test_expiry_loader, test_setup,
                 teardown, NULL, prepare, cleanup),
        TestCase("expiration on compaction",
                 test_expiration_on_compaction,
                 test_setup,
                 teardown,
                 "exp_pager_enabled=false",
                 /* TODO RDB: RocksDB doesn't expire items yet */
                 prepare_ep_bucket_skip_broken_under_rocks,
                 cleanup),
        TestCase("expiration on warmup",
                 test_expiration_on_warmup,
                 test_setup,
                 teardown,
                 "exp_pager_stime=1",
                 // TODO RDB: Needs the 'ep_expired_pager' stat
                 prepare_skip_broken_under_rocks,
                 cleanup),
        TestCase("expiry_duplicate_warmup",
                 test_bug3454,
                 test_setup,
                 teardown,
                 NULL,
                 /* TODO RDB: ep_warmup_value_count is wrong */
                 prepare_skip_broken_under_rocks,
                 cleanup),
        TestCase("expiry_no_items_warmup", test_bug3522, test_setup,
                 teardown, "exp_pager_stime=3", prepare, cleanup),
        TestCase("replica read", test_get_replica, test_setup,
                 teardown, NULL, prepare, cleanup),
        TestCase("replica read: invalid state - active",
                 test_get_replica_active_state,
                 test_setup, teardown, NULL, prepare, cleanup),
        TestCase("replica read: invalid state - pending",
                 test_get_replica_pending_state,
                 test_setup, teardown, NULL, prepare, cleanup),
        TestCase("replica read: invalid state - dead",
                 test_get_replica_dead_state,
                 test_setup, teardown, NULL, prepare, cleanup),
        TestCase("replica read: invalid key", test_get_replica_invalid_key,
                 test_setup, teardown, NULL, prepare, cleanup),
        TestCase("test getr with evicted key",
                 test_get_replica_non_resident,
                 test_setup,
                 teardown,
                 NULL,
                 prepare_ep_bucket,
                 cleanup),
        TestCase("test observe no data", test_observe_no_data, test_setup, teardown,
                 NULL, prepare, cleanup),
        TestCase("test observe single key", test_observe_single_key, test_setup, teardown,
                 NULL, prepare, cleanup),
        TestCase("test observe on temp item", test_observe_temp_item, test_setup, teardown,
                 NULL, prepare, cleanup),
        TestCase("test observe multi key", test_observe_multi_key, test_setup, teardown,
                 NULL, prepare, cleanup),
        TestCase("test multiple observes", test_multiple_observes, test_setup, teardown,
                 NULL, prepare, cleanup),
        TestCase("test observe with not found", test_observe_with_not_found, test_setup,
                 teardown, NULL, prepare, cleanup),
        TestCase("test observe not my vbucket", test_observe_errors, test_setup,
                 teardown, NULL, prepare, cleanup),
        TestCase("test observe seqno basic tests", test_observe_seqno_basic_tests,
                 test_setup, teardown, NULL, prepare, cleanup),
        TestCase("test observe seqno failover",
                 test_observe_seqno_failover,
                 test_setup,
                 teardown,
                 NULL,
                 prepare,
                 cleanup),
        TestCase("test observe seqno error", test_observe_seqno_error,
                 test_setup, teardown, NULL, prepare, cleanup),
        TestCase("test item pager",
                 test_item_pager,
                 test_setup,
                 teardown,
                 "max_size=6291456",
                 // TODO RDB: This test requires full control and accurate
                 // tracking on how memory is allocated by the underlying
                 // store. We do not have that yet for RocksDB. Depending
                 // on the configuration, RocksDB pre-allocates default-size
                 // blocks of memory in the internal Arena.
                 // For this specific test, the problem is that the memory
                 // usage never goes below the 'ep_mem_high_wat'. Needs
                 // to resize 'max_size' to consider RocksDB pre-allocations.
                 prepare_ep_bucket_skip_broken_under_rocks,
                 cleanup),
        TestCase("test memory condition",
                 test_memory_condition,
                 test_setup,
                 teardown,
                 "max_size=2621440",
                 // TODO RDB: Depending on the configuration, RocksDB
                 // pre-allocates memory in its internal Arena before a DB is
                 // opened, in a way we do not fully control yet.
                 // That makes this test to fail depending on the size of the
                 // pre-allocation.
                 prepare_ep_bucket_skip_broken_under_rocks,
                 cleanup),
        TestCase("warmup conf", test_warmup_conf, test_setup,
                 teardown, NULL, prepare, cleanup),
        TestCase("bloomfilter conf", test_bloomfilter_conf, test_setup,
                 teardown, NULL, prepare, cleanup),
        TestCase("test bloomfilters",
                 test_bloomfilters,
                 test_setup,
                 teardown,
                 NULL,
                 // TODO RDB: Fails in full eviction. Rockdb does not report
                 // the correct 'ep_bg_num_samples' stat
                 prepare_ep_bucket_skip_broken_under_rocks,
                 cleanup),
        TestCase("test bloomfilters with store apis",
                 test_bloomfilters_with_store_apis, test_setup,
                 teardown, NULL, prepare_ep_bucket, cleanup),
        TestCase("test bloomfilters's in a delete+set scenario",
                 test_bloomfilter_delete_plus_set_scenario,
                 test_setup,
                 teardown,
                 NULL,
                 prepare_ep_bucket,
                 cleanup),
        TestCase("test datatype", test_datatype, test_setup,
                 teardown, NULL, prepare, cleanup),
        TestCase("test datatype with unknown command", test_datatype_with_unknown_command,
                 test_setup, teardown, NULL, prepare, cleanup),
        TestCase("test session cas validation", test_session_cas_validation,
                 test_setup, teardown, NULL, prepare, cleanup),
        TestCase("test access scanner settings", test_access_scanner_settings,
                 test_setup, teardown, NULL, prepare, cleanup),
        TestCase("test access scanner",
                 test_access_scanner,
                 test_setup,
                 teardown,
                 "chk_remover_stime=1;"
                 "max_size=6291456",
                 // TODO RDB: This test requires full control and accurate
                 // tracking on how memory is allocated by the underlying
                 // store. We do not have that yet for RocksDB. Depending
                 // on the configuration, RocksDB pre-allocates default-size
                 // blocks of memory in the internal Arena.
                 // For this specific test, the problem is that we cannot store
                 // all the item we need (ENGINE_ENOMEM), and the
                 // 'vb_active_perc_mem_resident' stat never goes below the
                 // threshold we expect. Needs to resize 'max_size' to consider
                 // RocksDB pre-allocations.
                 prepare_skip_broken_under_rocks,
                 cleanup),
        TestCase("test set_param message", test_set_param_message, test_setup,
                 teardown, "chk_remover_stime=1;max_size=6291456", prepare, cleanup),
        TestCase("test warmup oom value eviction", test_warmup_oom, test_setup,
                 teardown, "item_eviction_policy=full_eviction",
                 prepare, cleanup),

        // Stats tests
        TestCase("item stats", test_item_stats, test_setup, teardown, NULL,
                 prepare, cleanup),
        TestCase("stats", test_stats, test_setup, teardown, NULL,
                 prepare, cleanup),
        TestCase("io stats", test_io_stats, test_setup, teardown,
                 NULL, prepare_ep_bucket, cleanup),
        TestCase("file stats",
                 test_vb_file_stats,
                 test_setup,
                 teardown,
                 NULL,
                 /* TODO RDB: Needs stat:ep_db_data_size */
                 prepare_ep_bucket_skip_broken_under_rocks,
                 cleanup),
        TestCase("file stats post warmup", test_vb_file_stats_after_warmup,
                 test_setup, teardown, NULL, prepare, cleanup),
        TestCase("bg stats",
                 test_bg_stats,
                 test_setup,
                 teardown,
                 NULL,
                 prepare_ep_bucket,
                 cleanup),
        TestCase("bg meta stats",
                 test_bg_meta_stats,
                 test_setup,
                 teardown,
                 NULL,
                 prepare_ep_bucket,
                 cleanup),
        TestCase("mem stats",
                 test_mem_stats,
                 test_setup,
                 teardown,
                 "chk_remover_stime=1;chk_period=60" IMMEDIATE_MEM_STATS,
                 prepare,
                 cleanup),
        TestCase("stats key", test_key_stats, test_setup, teardown,
                 NULL, prepare, cleanup),
        TestCase("stats vkey", test_vkey_stats, test_setup,
                 teardown, NULL, prepare_ep_bucket, cleanup),
        TestCase("stats vkey callback tests",
                 test_stats_vkey_valid_field,
                 test_setup,
                 teardown,
                 NULL,
                 prepare_ep_bucket,
                 cleanup),
        TestCase("warmup stats",
                 test_warmup_stats,
                 test_setup,
                 teardown,
                 NULL,
                 // TODO RDB: RocksDB does not report the currect
                 // 'vb_X:num_items' stat
                 prepare_skip_broken_under_rocks,
                 cleanup),
        TestCase("warmup with threshold",
                 test_warmup_with_threshold,
                 test_setup,
                 teardown,
                 "warmup_min_items_threshold=1",
                 prepare,
                 cleanup),
        TestCase("seqno stats", test_stats_seqno,
                 test_setup, teardown, NULL, prepare, cleanup),
        TestCase("diskinfo stats",
                 test_stats_diskinfo,
                 test_setup,
                 teardown,
                 NULL,
                 /* TODO RDB: DB file size is not reported correctly */
                 prepare_ep_bucket_skip_broken_under_rocks,
                 cleanup),
        TestCase("stats curr_items ADD SET",
                 test_curr_items_add_set,
                 test_setup,
                 teardown,
                 NULL,
                 prepare,
                 cleanup),
        TestCase("stats curr_items DELETE",
                 test_curr_items_delete,
                 test_setup,
                 teardown,
                 NULL,
                 prepare,
                 cleanup),
        TestCase("stats curr_items FLUSH",
                 test_curr_items_flush,
                 test_setup,
                 teardown,
                 NULL,
                 /* TODO Ephemeral: flush command does not complete */
                 prepare_ep_bucket,
                 cleanup),
        TestCase("stats curr_items vbucket_state_dead",
                 test_curr_items_dead,
                 test_setup,
                 teardown,
                 NULL,
                 prepare,
                 cleanup),
        TestCase("startup token stat", test_cbd_225, test_setup,
                 teardown, NULL, prepare, cleanup),
        TestCase("ep workload stats", test_workload_stats,
                 test_setup, teardown, "max_num_shards=5;max_threads=10", prepare, cleanup),
        TestCase("ep workload stats", test_max_workload_stats,
                 test_setup, teardown,
                 "max_num_shards=5;max_threads=14;max_num_auxio=1;max_num_nonio=4",
                 prepare, cleanup),
        TestCase("test ALL_KEYS api",
                 test_all_keys_api,
                 test_setup,
                 teardown,
                 nullptr,
                 /* TODO RDB: implement RocksDBKVStore::getAllKeys */
                 prepare_skip_broken_under_rocks,
                 cleanup),
        TestCase("test ALL_KEYS api during bucket creation",
                 test_all_keys_api_during_bucket_creation,
                 test_setup,
                 teardown,
                 nullptr,
                 prepare,
                 cleanup),
        TestCase("ep worker stats", test_worker_stats,
                 test_setup, teardown,
                 "max_num_workers=8;max_threads=8", prepare, cleanup),

        // eviction
        TestCase("value eviction",
                 test_value_eviction,
                 test_setup,
                 teardown,
                 NULL,
                 prepare_ep_bucket,
                 cleanup),
        // duplicate items on disk
        TestCase("duplicate items on disk",
                 test_duplicate_items_disk,
                 test_setup,
                 teardown,
                 NULL,
                 /* TODO RDB: evict_key expects "Evicted" but gets
                  * "Already evicted" - possibly caused by stats
                  */
                 prepare_skip_broken_under_rocks,
                 cleanup),
        // special non-Ascii keys
        TestCase("test special char keys", test_specialKeys, test_setup,
                 teardown, NULL, prepare, cleanup),
        TestCase("test binary keys", test_binKeys, test_setup,
                 teardown, NULL, prepare, cleanup),

        // restart tests
        TestCase("test restart", test_restart, test_setup,
                 teardown, NULL, prepare, cleanup),
        TestCase("set+get+restart+hit (bin)", test_restart_bin_val,
                 test_setup, teardown, NULL, prepare, cleanup),
        TestCase("flush+restart",
                 test_flush_restart,
                 test_setup,
                 teardown,
                 NULL,
                 /* TODO RDB: implement flush */
                 prepare_skip_broken_under_rocks,
                 cleanup),
        TestCase("flush multiv+restart",
                 test_flush_multiv_restart,
                 test_setup,
                 teardown,
                 NULL,
                 /* TODO RDB: implement flush */
                 prepare_skip_broken_under_rocks,
                 cleanup),
        TestCase("test kill -9 bucket", test_kill9_bucket,
                 test_setup, teardown, NULL, prepare, cleanup),
        TestCase("test shutdown with force", test_flush_shutdown_force,
                 test_setup, teardown, NULL, prepare, cleanup),
        TestCase("test shutdown without force",
                 test_flush_shutdown_noforce,
                 test_setup,
                 teardown,
                 NULL,
                 // TODO RDB: implement getItemCount
                 // (needs the 'curr_items' stat)
                 prepare_skip_broken_under_rocks,
                 cleanup),
        TestCase("test shutdown snapshot range",
                 test_shutdown_snapshot_range, test_setup, teardown,
                 "chk_remover_stime=1;chk_max_items=100", prepare, cleanup),

        // it takes 61+ second to finish the following test.
        //TestCase("continue warmup after loading access log",
        //         test_warmup_accesslog,
        //         test_setup, teardown,
        //         "warmup_min_items_threshold=75;alog_path=/tmp/epaccess.log;"
        //         "alog_task_time=0;alog_sleep_time=1",
        //         prepare, cleanup),

        // disk>RAM tests
        TestCase("disk>RAM golden path",
                 test_disk_gt_ram_golden,
                 test_setup,
                 teardown,
                 "chk_remover_stime=1;chk_period=60" IMMEDIATE_MEM_STATS,
                 prepare_ep_bucket,
                 cleanup),
        TestCase("disk>RAM paged-out rm",
                 test_disk_gt_ram_paged_rm,
                 test_setup,
                 teardown,
                 "chk_remover_stime=1;chk_period=60" IMMEDIATE_MEM_STATS,
                 prepare_ep_bucket,
                 cleanup),
        TestCase("disk>RAM update paged-out",
                 test_disk_gt_ram_update_paged_out,
                 test_setup,
                 teardown,
                 NULL,
                 prepare_ep_bucket,
                 cleanup),
        TestCase("disk>RAM delete paged-out",
                 test_disk_gt_ram_delete_paged_out,
                 test_setup,
                 teardown,
                 NULL,
                 prepare_ep_bucket,
                 cleanup),
        TestCase("disk>RAM set bgfetch race", test_disk_gt_ram_set_race,
                 test_setup, teardown, NULL, prepare_ep_bucket, cleanup, true),
        TestCase("disk>RAM delete bgfetch race", test_disk_gt_ram_rm_race,
                 test_setup, teardown, NULL, prepare_ep_bucket, cleanup, true),
        // disk>RAM tests with WAL
        TestCase("disk>RAM golden path (wal)",
                 test_disk_gt_ram_golden,
                 test_setup,
                 teardown,
                 MULTI_DISPATCHER_CONFIG IMMEDIATE_MEM_STATS,
                 prepare_ep_bucket,
                 cleanup),
        TestCase("disk>RAM paged-out rm (wal)",
                 test_disk_gt_ram_paged_rm,
                 test_setup,
                 teardown,
                 MULTI_DISPATCHER_CONFIG IMMEDIATE_MEM_STATS,
                 prepare_ep_bucket,
                 cleanup),
        TestCase("disk>RAM update paged-out (wal)",
                 test_disk_gt_ram_update_paged_out,
                 test_setup,
                 teardown,
                 MULTI_DISPATCHER_CONFIG,
                 prepare_ep_bucket,
                 cleanup),
        TestCase("disk>RAM delete paged-out (wal)",
                 test_disk_gt_ram_delete_paged_out,
                 test_setup,
                 teardown,
                 MULTI_DISPATCHER_CONFIG,
                 prepare_ep_bucket,
                 cleanup),

        // vbucket negative tests
        TestCase("vbucket get (dead)", test_wrong_vb_get,
                 test_setup, teardown, NULL, prepare, cleanup),
        TestCase("vbucket get (pending)", test_vb_get_pending,
                 test_setup, teardown, NULL, prepare, cleanup),
        TestCase("vbucket get (replica)", test_vb_get_replica,
                 test_setup, teardown, NULL, prepare, cleanup),
        TestCase("vbucket set (dead)", test_wrong_vb_set,
                 test_setup, teardown, NULL, prepare, cleanup),
        TestCase("vbucket set (pending)", test_vb_set_pending,
                 test_setup, teardown, NULL, prepare, cleanup),
        TestCase("vbucket set (replica)", test_vb_set_replica,
                 test_setup, teardown, NULL, prepare, cleanup),
        TestCase("vbucket replace (dead)", test_wrong_vb_replace,
                 test_setup, teardown, NULL, prepare, cleanup),
        TestCase("vbucket replace (pending)", test_vb_replace_pending,
                 test_setup, teardown, NULL, prepare, cleanup),
        TestCase("vbucket replace (replica)", test_vb_replace_replica,
                 test_setup, teardown, NULL, prepare, cleanup),
        TestCase("vbucket add (dead)", test_wrong_vb_add,
                 test_setup, teardown, NULL, prepare, cleanup),
        TestCase("vbucket add (pending)", test_vb_add_pending,
                 test_setup, teardown, NULL, prepare, cleanup),
        TestCase("vbucket add (replica)", test_vb_add_replica,
                 test_setup, teardown, NULL, prepare, cleanup),
        TestCase("vbucket cas (dead)", test_wrong_vb_cas,
                 test_setup, teardown, NULL, prepare, cleanup),
        TestCase("vbucket cas (pending)", test_vb_cas_pending,
                 test_setup, teardown, NULL, prepare, cleanup),
        TestCase("vbucket cas (replica)", test_vb_cas_replica,
                 test_setup, teardown, NULL, prepare, cleanup),
        TestCase("vbucket del (dead)", test_wrong_vb_del,
                 test_setup, teardown, NULL, prepare, cleanup),
        TestCase("vbucket del (pending)", test_vb_del_pending,
                 test_setup, teardown, NULL, prepare, cleanup),
        TestCase("vbucket del (replica)", test_vb_del_replica,
                 test_setup, teardown, NULL, prepare, cleanup),
        TestCase("test vbucket get", test_vbucket_get, test_setup,
                 teardown, NULL, prepare, cleanup),
        TestCase("test vbucket get missing", test_vbucket_get_miss,
                 test_setup, teardown, NULL, prepare, cleanup),
        TestCase("test vbucket create", test_vbucket_create,
                 test_setup, teardown, NULL, prepare, cleanup),
        TestCase("test vbucket compact",
                 test_vbucket_compact,
                 test_setup,
                 teardown,
                 nullptr,
                 /* In ephemeral buckets we don't do compaction. We have
                    module test 'EphTombstoneTest' to test tombstone purging */
                 // TODO RDB: Needs RocksDBKVStore to implement manual
                 // compaction and item expiration on compaction.
                 prepare_ep_bucket_skip_broken_under_rocks,
                 cleanup),
        TestCase("test compaction config", test_compaction_config,
                 test_setup, teardown, NULL, prepare, cleanup),
        TestCase("test multiple vb compactions", test_multiple_vb_compactions,
                 test_setup, teardown, NULL, prepare, cleanup),
        TestCase("test multiple vb compactions with workload",
                 test_multi_vb_compactions_with_workload,
                 test_setup, teardown, NULL, prepare, cleanup),
        TestCase("test async vbucket destroy", test_async_vbucket_destroy,
                 test_setup, teardown, NULL, prepare, cleanup),
        TestCase("test sync vbucket destroy", test_sync_vbucket_destroy,
                 test_setup, teardown, NULL, prepare, cleanup),
        TestCase("test async vbucket destroy (multitable)", test_async_vbucket_destroy,
                 test_setup, teardown,
                 "max_vbuckets=16;ht_size=7;ht_locks=3",
                 prepare, cleanup),
        TestCase("test sync vbucket destroy (multitable)", test_sync_vbucket_destroy,
                 test_setup, teardown,
                 "max_vbuckets=16;ht_size=7;ht_locks=3",
                 prepare, cleanup),
        TestCase("test vbucket destroy stats", test_vbucket_destroy_stats,
                 test_setup, teardown,
                 "chk_remover_stime=1;chk_period=60",
                 prepare_ep_bucket, cleanup),
        TestCase("test async vbucket destroy restart",
                 test_async_vbucket_destroy_restart,
                 test_setup,
                 teardown,
                 NULL,
                 prepare,
                 cleanup),
        TestCase("test sync vbucket destroy restart",
                 test_sync_vbucket_destroy_restart,
                 test_setup,
                 teardown,
                 NULL,
                 prepare,
                 cleanup),
        TestCase("test takeover stats race with vbucket create (DCP)",
                 test_takeover_stats_race_with_vb_create_DCP,
                 test_setup,
                 teardown,
                 NULL,
                 prepare,
                 cleanup),
        TestCase("test num persisted deletes (takeover stats)",
                 test_takeover_stats_num_persisted_deletes,
                 test_setup,
                 teardown,
                 NULL,
                 // TODO RDB: Implement RocksDBKVStore::getNumPersistedDeletes
                 prepare_skip_broken_under_rocks,
                 cleanup),

        // stats uuid
        TestCase("test stats uuid", test_uuid_stats, test_setup, teardown,
                 "uuid=foobar", prepare, cleanup),

        // revision id's
        TestCase("revision sequence numbers", test_revid, test_setup,
                 teardown, NULL, prepare, cleanup),
        TestCase("mb-4314", test_regression_mb4314, test_setup,
                 teardown, NULL, prepare, cleanup),
        TestCase("mb-3466", test_mb3466, test_setup,
                 teardown, NULL, prepare, cleanup),

        // Data traffic control tests
        TestCase("control data traffic", test_control_data_traffic,
                 test_setup, teardown, NULL, prepare, cleanup),

        // Transaction tests
        TestCase("multiple transactions", test_multiple_transactions,
                 test_setup, teardown, NULL, prepare_ep_bucket, cleanup),

        // Returning meta tests
        TestCase("test set ret meta", test_set_ret_meta,
                 test_setup, teardown, NULL, prepare, cleanup),
        TestCase("test set ret meta error", test_set_ret_meta_error,
                 test_setup, teardown, NULL, prepare, cleanup),
        TestCase("test add ret meta", test_add_ret_meta,
                 test_setup, teardown, NULL, prepare, cleanup),
        TestCase("test add ret meta error", test_add_ret_meta_error,
                 test_setup, teardown, NULL, prepare, cleanup),
        TestCase("test del ret meta", test_del_ret_meta,
                 test_setup, teardown, NULL, prepare, cleanup),
        TestCase("test del ret meta error", test_del_ret_meta_error,
                 test_setup, teardown, NULL, prepare, cleanup),

        TestCase("test set with item_eviction",
                 test_set_with_item_eviction, test_setup, teardown,
                 "item_eviction_policy=full_eviction", prepare_full_eviction,
                 cleanup),
        TestCase("test set_with_meta with item_eviction",
                 test_setWithMeta_with_item_eviction, test_setup, teardown,
                 "item_eviction_policy=full_eviction", prepare_full_eviction,
                 cleanup),
        TestCase("test multiple set and del with meta with item_eviction",
                 test_multiple_set_delete_with_metas_full_eviction,
                 test_setup, teardown,
                 "item_eviction_policy=full_eviction",
                 prepare_full_eviction, cleanup),
        TestCase("test add with item_eviction",
                 test_add_with_item_eviction, test_setup, teardown,
                 "item_eviction_policy=full_eviction", prepare_full_eviction,
                 cleanup),
        TestCase("test replace with eviction",
                 test_replace_with_eviction,
                 test_setup,
                 teardown,
                 NULL,
                 prepare_ep_bucket,
                 cleanup),
        TestCase("test replace with eviction (full)", test_replace_with_eviction,
                 test_setup, teardown,
                 "item_eviction_policy=full_eviction", prepare_full_eviction,
                 cleanup),
        TestCase("test get_and_touch with item_eviction",
                 test_gat_with_item_eviction, test_setup, teardown,
                 "item_eviction_policy=full_eviction", prepare_full_eviction,
                 cleanup),
        TestCase("test key_stats with item_eviction",
                 test_keyStats_with_item_eviction, test_setup, teardown,
                 "item_eviction_policy=full_eviction", prepare_full_eviction,
                 cleanup),
        TestCase("test del with item_eviction",
                 test_del_with_item_eviction, test_setup, teardown,
                 "item_eviction_policy=full_eviction", prepare_full_eviction,
                 cleanup),
        TestCase("test del_with_meta with item_eviction",
                 test_delWithMeta_with_item_eviction, test_setup, teardown,
                 "item_eviction_policy=full_eviction", prepare_full_eviction,
                 cleanup),
        TestCase("test observe with item_eviction",
                 test_observe_with_item_eviction, test_setup, teardown,
                 "item_eviction_policy=full_eviction", prepare_full_eviction,
                 cleanup),
        TestCase("test expired item with item_eviction",
                 test_expired_item_with_item_eviction, test_setup, teardown,
                 "item_eviction_policy=full_eviction", prepare_full_eviction,
                 cleanup),
        TestCase("test get & delete on non existent items",
                 test_non_existent_get_and_delete, test_setup, teardown,
                 "item_eviction_policy=full_eviction", prepare_full_eviction,
                 cleanup),
        TestCase("test MB-16421", test_mb16421,
                 test_setup, teardown, "item_eviction_policy=full_eviction",
                 prepare_full_eviction, cleanup),
        TestCase("test eviction with xattr",
                 test_eviction_with_xattr,
                 test_setup,
                 teardown,
                 "item_eviction_policy=full_eviction",
                 prepare,
                 cleanup),

        TestCase("test get random key", test_get_random_key,
                 test_setup, teardown, NULL, prepare, cleanup),

        TestCase("test failover log behavior",
                 test_failover_log_behavior,
                 test_setup,
                 teardown,
                 NULL,
                 prepare,
                 cleanup),
        TestCase("test hlc cas", test_hlc_cas, test_setup, teardown,
                 NULL, prepare, cleanup),

        TestCaseV2("multi_bucket set/get ", test_multi_bucket_set_get, NULL,
                   teardown_v2, NULL, prepare, cleanup),

        TestCase("test_mb19635_upgrade_from_25x",
                 test_mb19635_upgrade_from_25x,
                 test_setup,
                 teardown,
                 NULL,
                 prepare,
                 cleanup),

        TestCase("test_MB-19687_fixed",
                 test_mb19687_fixed,
                 test_setup,
                 teardown,
                 NULL,
                 // TODO RDB: Needs to fix some missing/unexpected stats
                 prepare_skip_broken_under_rocks,
                 cleanup),

        TestCase("test_MB-19687_variable", test_mb19687_variable, test_setup, teardown, NULL,
                 prepare, cleanup),
        TestCase("test vbucket compact no purge",
                 test_vbucket_compact_no_purge,
                 test_setup,
                 teardown,
                 nullptr,
                 /* In ephemeral buckets we don't do compaction. We have
                    module test 'EphTombstoneTest' to test tombstone purging */
                 // TODO RDB: Needs RocksDBKVStore to implement manual
                 // compaction and item expiration on compaction.
                 prepare_ep_bucket_skip_broken_under_rocks,
                 cleanup),

        TestCase("test_MB-20697",
                 test_mb20697,
                 test_setup,
                 teardown,
                 NULL,
                 // TODO RDB: Needs the 'ep_item_commit_failed' stat
                 prepare_ep_bucket_skip_broken_under_rocks,
                 cleanup),
        TestCase("test_MB-test_mb20943_remove_pending_ops_on_vbucket_delete",
                 test_mb20943_complete_pending_ops_on_vbucket_delete,
                 test_setup, teardown, NULL, prepare, cleanup),
        TestCase("test_mb20744_check_incr_reject_ops",
                 test_mb20744_check_incr_reject_ops,
                 test_setup,
                 teardown,
                 NULL,
                 // TODO RDB: Needs the 'vb_active_ops_reject' stat
                 prepare_ep_bucket_skip_broken_under_rocks,
                 cleanup),

        TestCase("test_MB-23640_get_document_of_any_state", test_mb23640,
                 test_setup, teardown, nullptr, prepare, cleanup),

        TestCase(NULL, NULL, NULL, NULL, NULL, prepare, cleanup)
};
<|MERGE_RESOLUTION|>--- conflicted
+++ resolved
@@ -6325,10 +6325,7 @@
               "ep_dcp_producer_count",
               "ep_dcp_queue_fill",
               "ep_dcp_total_bytes",
-<<<<<<< HEAD
               "ep_dcp_total_uncompressed_data_size",
-=======
->>>>>>> c8c52ba7
               "ep_dcp_total_queue"}},
             {"hash",
              {"vb_0:counted",
@@ -6435,10 +6432,7 @@
                         "ep_chk_period",
                         "ep_chk_remover_stime",
                         "ep_collections_prototype_enabled",
-<<<<<<< HEAD
                         "ep_collections_max_size",
-=======
->>>>>>> c8c52ba7
                         "ep_compaction_exp_mem_threshold",
                         "ep_compaction_write_queue_cap",
                         "ep_config_file",
@@ -6469,28 +6463,18 @@
                         "ep_dcp_scan_byte_limit",
                         "ep_dcp_scan_item_limit",
                         "ep_dcp_takeover_max_time",
-<<<<<<< HEAD
-=======
-                        "ep_dcp_value_compression_enabled",
->>>>>>> c8c52ba7
                         "ep_defragmenter_age_threshold",
                         "ep_defragmenter_chunk_duration",
                         "ep_defragmenter_enabled",
                         "ep_defragmenter_interval",
                         "ep_enable_chk_merge",
-<<<<<<< HEAD
                         "ep_enable_dcp_consumer_snappy_compression",
-=======
->>>>>>> c8c52ba7
                         "ep_exp_pager_enabled",
                         "ep_exp_pager_initial_run_time",
                         "ep_exp_pager_stime",
                         "ep_failpartialwarmup",
                         "ep_flushall_enabled",
-<<<<<<< HEAD
                         "ep_fsync_after_every_n_bytes_written",
-=======
->>>>>>> c8c52ba7
                         "ep_getl_default_timeout",
                         "ep_getl_max_timeout",
                         "ep_hlc_drift_ahead_threshold_us",
@@ -6524,15 +6508,11 @@
                         "ep_num_reader_threads",
                         "ep_num_writer_threads",
                         "ep_pager_active_vb_pcnt",
-<<<<<<< HEAD
-=======
                         "ep_pager_sleep_time_ms",
->>>>>>> c8c52ba7
                         "ep_postInitfile",
                         "ep_replication_throttle_cap_pcnt",
                         "ep_replication_throttle_queue_cap",
                         "ep_replication_throttle_threshold",
-<<<<<<< HEAD
                         "ep_rocksdb_options",
                         "ep_rocksdb_cf_options",
                         "ep_rocksdb_bbt_options",
@@ -6542,8 +6522,6 @@
                         "ep_rocksdb_block_cache_size",
                         "ep_rocksdb_default_cf_mem_budget",
                         "ep_rocksdb_seqno_cf_mem_budget",
-=======
->>>>>>> c8c52ba7
                         "ep_time_synchronization",
                         "ep_uuid",
                         "ep_vb0",
@@ -6609,10 +6587,7 @@
               "ep_bfilter_fp_prob",
               "ep_bfilter_key_count",
               "ep_bfilter_residency_threshold",
-<<<<<<< HEAD
               "ep_bg_fetch_avg_read_amplification",
-=======
->>>>>>> c8c52ba7
               "ep_bg_fetch_delay",
               "ep_bg_fetched",
               "ep_bg_meta_fetched",
@@ -6629,13 +6604,9 @@
               "ep_chk_remover_stime",
               "ep_clock_cas_drift_threshold_exceeded",
               "ep_collections_prototype_enabled",
-<<<<<<< HEAD
               "ep_collections_max_size",
               "ep_compaction_exp_mem_threshold",
               "ep_compaction_failed",
-=======
-              "ep_compaction_exp_mem_threshold",
->>>>>>> c8c52ba7
               "ep_compaction_write_queue_cap",
               "ep_config_file",
               "ep_conflict_resolution_type",
@@ -6668,10 +6639,6 @@
               "ep_dcp_scan_byte_limit",
               "ep_dcp_scan_item_limit",
               "ep_dcp_takeover_max_time",
-<<<<<<< HEAD
-=======
-              "ep_dcp_value_compression_enabled",
->>>>>>> c8c52ba7
               "ep_defragmenter_age_threshold",
               "ep_defragmenter_chunk_duration",
               "ep_defragmenter_enabled",
@@ -6685,10 +6652,7 @@
               "ep_diskqueue_memory",
               "ep_diskqueue_pending",
               "ep_enable_chk_merge",
-<<<<<<< HEAD
               "ep_enable_dcp_consumer_snappy_compression",
-=======
->>>>>>> c8c52ba7
               "ep_exp_pager_enabled",
               "ep_exp_pager_initial_run_time",
               "ep_exp_pager_stime",
@@ -6700,11 +6664,8 @@
               "ep_flush_all",
               "ep_flush_duration_total",
               "ep_flushall_enabled",
-<<<<<<< HEAD
               "ep_fsync_after_every_n_bytes_written",
               "ep_get_failed",
-=======
->>>>>>> c8c52ba7
               "ep_getl_default_timeout",
               "ep_getl_max_timeout",
               "ep_hlc_drift_ahead_threshold_us",
@@ -6713,10 +6674,7 @@
               "ep_ht_resize_interval",
               "ep_ht_size",
               "ep_initfile",
-<<<<<<< HEAD
               "ep_io_bg_fetch_read_count",
-=======
->>>>>>> c8c52ba7
               "ep_io_compaction_read_bytes",
               "ep_io_compaction_write_bytes",
               "ep_io_total_read_bytes",
@@ -6775,10 +6733,7 @@
               "ep_oom_errors",
               "ep_overhead",
               "ep_pager_active_vb_pcnt",
-<<<<<<< HEAD
-=======
               "ep_pager_sleep_time_ms",
->>>>>>> c8c52ba7
               "ep_pending_compactions",
               "ep_pending_ops",
               "ep_pending_ops_max",
@@ -6802,7 +6757,6 @@
               "ep_replication_throttle_cap_pcnt",
               "ep_replication_throttle_queue_cap",
               "ep_replication_throttle_threshold",
-<<<<<<< HEAD
               "ep_rocksdb_options",
               "ep_rocksdb_cf_options",
               "ep_rocksdb_bbt_options",
@@ -6812,8 +6766,6 @@
               "ep_rocksdb_block_cache_size",
               "ep_rocksdb_default_cf_mem_budget",
               "ep_rocksdb_seqno_cf_mem_budget",
-=======
->>>>>>> c8c52ba7
               "ep_rollback_count",
               "ep_startup_time",
               "ep_storage_age",
@@ -6834,10 +6786,6 @@
               "ep_vb_total",
               "ep_vbucket_del",
               "ep_vbucket_del_fail",
-<<<<<<< HEAD
-=======
-              "ep_version",
->>>>>>> c8c52ba7
               "ep_waitforwarmup",
               "ep_warmup",
               "ep_warmup_batch_size",

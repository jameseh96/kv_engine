/* -*- MODE: C++; tab-width: 4; c-basic-offset: 4; indent-tabs-mode: nil -*- */
/*
 *     Copyright 2010 Couchbase, Inc
 *
 *   Licensed under the Apache License, Version 2.0 (the "License");
 *   you may not use this file except in compliance with the License.
 *   You may obtain a copy of the License at
 *
 *       http://www.apache.org/licenses/LICENSE-2.0
 *
 *   Unless required by applicable law or agreed to in writing, software
 *   distributed under the License is distributed on an "AS IS" BASIS,
 *   WITHOUT WARRANTIES OR CONDITIONS OF ANY KIND, either express or implied.
 *   See the License for the specific language governing permissions and
 *   limitations under the License.
 */

// Usage: (to run just a single test case)
// make engine_tests EP_TEST_NUM=3

#include <stdio.h>
#include <stdlib.h>
#include <string.h>

#include <chrono>
#include <condition_variable>
#include <cstdlib>
#include <iomanip>
#include <iostream>
#include <map>
#include <mutex>
#include <random>
#include <regex>
#include <set>
#include <sstream>
#include <string>
#include <thread>
#include <unordered_map>
#include <unordered_set>
#include <vector>

#include "atomic.h"
#include "couch-kvstore/couch-kvstore-metadata.h"
#include "ep_test_apis.h"

#include "ep_testsuite_common.h"
#include "locks.h"
#include <libcouchstore/couch_db.h>
#include <memcached/engine.h>
#include <memcached/engine_error.h>
#include <memcached/engine_testapp.h>
#include <memcached/types.h>
#include <nlohmann/json.hpp>
#include <platform/cb_malloc.h>
#include <platform/cbassert.h>
#include <platform/dirutils.h>
#include <platform/platform_thread.h>
#include <platform/platform_time.h>
#include <platform/strerror.h>
#include <programs/engine_testapp/mock_server.h>
#include <string_utilities.h>
#include <xattr/blob.h>
#include <xattr/utils.h>

#ifdef linux
/* /usr/include/netinet/in.h defines macros from ntohs() to _bswap_nn to
 * optimize the conversion functions, but the prototypes generate warnings
 * from gcc. The conversion methods isn't the bottleneck for my app, so
 * just remove the warnings by undef'ing the optimization ..
 */
#undef ntohs
#undef ntohl
#undef htons
#undef htonl
#endif

using namespace std::string_literals;

// ptr_fun don't like the extern "C" thing for unlock cookie.. cast it
// away ;)
typedef void (*UNLOCK_COOKIE_T)(const void *cookie);

class ThreadData {
public:
    ThreadData(EngineIface* eh, int e = 0) : h(eh), extra(e) {
    }
    EngineIface* h;
    int extra;
};

enum class EPBucketType { EP, Ephemeral };

static void check_observe_seqno(bool failover,
                                EPBucketType bucket_type,
                                uint8_t format_type,
                                Vbid vb_id,
                                uint64_t vb_uuid,
                                uint64_t last_persisted_seqno,
                                uint64_t current_seqno,
                                uint64_t failover_vbuuid = 0,
                                uint64_t failover_seqno = 0) {
    uint8_t recv_format_type;
    Vbid recv_vb_id;
    uint64_t recv_vb_uuid;
    uint64_t recv_last_persisted_seqno;
    uint64_t recv_current_seqno;
    uint64_t recv_failover_vbuuid;
    uint64_t recv_failover_seqno;

    memcpy(&recv_format_type, last_body.data(), sizeof(uint8_t));
    checkeq(format_type, recv_format_type, "Wrong format type in result");
    memcpy(&recv_vb_id, last_body.data() + 1, sizeof(uint16_t));
    checkeq(vb_id.get(), ntohs(recv_vb_id.get()), "Wrong vbucket id in result");
    memcpy(&recv_vb_uuid, last_body.data() + 3, sizeof(uint64_t));
    checkeq(vb_uuid, ntohll(recv_vb_uuid), "Wrong vbucket uuid in result");
    memcpy(&recv_last_persisted_seqno, last_body.data() + 11, sizeof(uint64_t));

    switch (bucket_type) {
    case EPBucketType::EP:
        // Should get the "real" persisted seqno:
        checkeq(last_persisted_seqno,
                ntohll(recv_last_persisted_seqno),
                "Wrong persisted seqno in result (EP)");
        break;
    case EPBucketType::Ephemeral:
        // For ephemeral, this should always be zero, as there is no
        // persistence.
        checkeq(uint64_t(0),
                ntohll(recv_last_persisted_seqno),
                "Wrong persisted seqno in result (Ephemeral)");
        break;
    }

    memcpy(&recv_current_seqno, last_body.data() + 19, sizeof(uint64_t));
    checkeq(current_seqno, ntohll(recv_current_seqno), "Wrong current seqno in result");

    if (failover) {
        memcpy(&recv_failover_vbuuid, last_body.data() + 27, sizeof(uint64_t));
        checkeq(failover_vbuuid, ntohll(recv_failover_vbuuid),
                "Wrong failover uuid in result");
        memcpy(&recv_failover_seqno, last_body.data() + 35, sizeof(uint64_t));
        checkeq(failover_seqno, ntohll(recv_failover_seqno),
                "Wrong failover seqno in result");
    }
}

static enum test_result test_replace_with_eviction(EngineIface* h) {
    checkeq(ENGINE_SUCCESS,
            store(h, nullptr, OPERATION_SET, "key", "somevalue"),
            "Failed to set value.");
    wait_for_flusher_to_settle(h);
    evict_key(h, "key");
    int numBgFetched = get_int_stat(h, "ep_bg_fetched");

    checkeq(ENGINE_SUCCESS,
            store(h, nullptr, OPERATION_REPLACE, "key", "somevalue1"),
            "Failed to replace existing value.");

    checkeq(ENGINE_SUCCESS,
            get_stats(h, {}, {}, add_stats),
            "Failed to get stats.");
    std::string eviction_policy = vals.find("ep_item_eviction_policy")->second;
    if (eviction_policy == "full_eviction") {
        numBgFetched++;
    }

    checkeq(numBgFetched,
            get_int_stat(h, "ep_bg_fetched"),
            "Bg fetched value didn't match");

    check_key_value(h, "key", "somevalue1", 10);
    return SUCCESS;
}

static enum test_result test_wrong_vb_mutation(EngineIface* h,
                                               ENGINE_STORE_OPERATION op) {
    int numNotMyVBucket = get_int_stat(h, "ep_num_not_my_vbuckets");
    uint64_t cas = 11;
    if (op == OPERATION_ADD) {
        // Add operation with cas != 0 doesn't make sense
        cas = 0;
    }
    checkeq(ENGINE_NOT_MY_VBUCKET,
            store(h, nullptr, op, "key", "somevalue", nullptr, cas, Vbid(1)),
            "Expected not_my_vbucket");
    wait_for_stat_change(h, "ep_num_not_my_vbuckets", numNotMyVBucket);
    return SUCCESS;
}

static enum test_result test_pending_vb_mutation(EngineIface* h,
                                                 ENGINE_STORE_OPERATION op) {
    const void* cookie = testHarness->create_cookie(h);
    testHarness->set_ewouldblock_handling(cookie, false);
    check(set_vbucket_state(h, Vbid(1), vbucket_state_pending),
          "Failed to set vbucket state.");
    check(verify_vbucket_state(h, Vbid(1), vbucket_state_pending),
          "Bucket state was not set to pending.");
    uint64_t cas = 11;
    if (op == OPERATION_ADD) {
        // Add operation with cas != 0 doesn't make sense..
        cas = 0;
    }
    checkeq(ENGINE_EWOULDBLOCK,
            store(h, cookie, op, "key", "somevalue", nullptr, cas, Vbid(1)),
            "Expected ewouldblock");
    testHarness->destroy_cookie(cookie);
    return SUCCESS;
}

static enum test_result test_replica_vb_mutation(EngineIface* h,
                                                 ENGINE_STORE_OPERATION op) {
    check(set_vbucket_state(h, Vbid(1), vbucket_state_replica),
          "Failed to set vbucket state.");
    check(verify_vbucket_state(h, Vbid(1), vbucket_state_replica),
          "Bucket state was not set to replica.");
    int numNotMyVBucket = get_int_stat(h, "ep_num_not_my_vbuckets");

    uint64_t cas = 11;
    if (op == OPERATION_ADD) {
        // performing add with a CAS != 0 doesn't make sense...
        cas = 0;
    }
    checkeq(ENGINE_NOT_MY_VBUCKET,
            store(h, nullptr, op, "key", "somevalue", nullptr, cas, Vbid(1)),
            "Expected not my vbucket");
    wait_for_stat_change(h, "ep_num_not_my_vbuckets", numNotMyVBucket);
    return SUCCESS;
}

//
// ----------------------------------------------------------------------
// The actual tests are below.
// ----------------------------------------------------------------------
//

static int checkCurrItemsAfterShutdown(EngineIface* h,
                                       int numItems2Load,
                                       bool shutdownForce) {
    if (!isWarmupEnabled(h)) {
        return SKIPPED;
    }

    std::vector<std::string> keys;
    for (int index = 0; index < numItems2Load; ++index) {
        std::stringstream s;
        s << "keys_2_load-" << index;
        std::string key(s.str());
        keys.push_back(key);
    }

    // Check preconditions.
    checkeq(0,
            get_int_stat(h, "ep_total_persisted"),
            "Expected ep_total_persisted equals 0");
    checkeq(0, get_int_stat(h, "curr_items"), "Expected curr_items equals 0");

    // stop flusher before loading new items
    auto pkt = createPacket(cb::mcbp::ClientOpcode::StopPersistence);
    checkeq(ENGINE_SUCCESS,
            h->unknown_command(nullptr, *pkt, add_response),
            "CMD_STOP_PERSISTENCE failed!");
    checkeq(cb::mcbp::Status::Success,
            last_status.load(),
            "Failed to stop persistence!");

    std::vector<std::string>::iterator itr;
    for (itr = keys.begin(); itr != keys.end(); ++itr) {
        checkeq(ENGINE_SUCCESS,
                store(h, nullptr, OPERATION_SET, itr->c_str(), "oracle"),
                "Failed to store a value");
    }

    checkeq(0,
            get_int_stat(h, "ep_total_persisted"),
            "Incorrect ep_total_persisted, expected 0");

    // Can only check curr_items in value_only eviction; full-eviction
    // relies on persistence to complete (via flusher) to update count.
    const auto evictionPolicy = get_str_stat(h, "ep_item_eviction_policy");
    if (evictionPolicy == "value_only") {
        checkeq(numItems2Load,
                get_int_stat(h, "curr_items"),
                "Expected curr_items to reflect item count");
    }

    // resume flusher before shutdown + warmup
    pkt = createPacket(cb::mcbp::ClientOpcode::StartPersistence);
    checkeq(ENGINE_SUCCESS,
            h->unknown_command(nullptr, *pkt, add_response),
            "CMD_START_PERSISTENCE failed!");
    checkeq(cb::mcbp::Status::Success, last_status.load(),
          "Failed to start persistence!");

    // shutdown engine force and restart
    testHarness->reload_engine(&h,

                               testHarness->get_current_testcase()->cfg,
                               true,
                               shutdownForce);

    wait_for_warmup_complete(h);
    return get_int_stat(h, "curr_items");
}

static enum test_result test_flush_shutdown_force(EngineIface* h) {
    if (!isWarmupEnabled(h)) {
        return SKIPPED;
    }

    int numItems2load = 3000;
    bool shutdownForce = true;
    int currItems =
            checkCurrItemsAfterShutdown(h, numItems2load, shutdownForce);
    checkle(currItems, numItems2load,
           "Number of curr items should be <= 3000, unless previous "
           "shutdown force had to wait for the flusher");
    return SUCCESS;
}

static enum test_result test_flush_shutdown_noforce(EngineIface* h) {
    if (!isWarmupEnabled(h)) {
        return SKIPPED;
    }

    int numItems2load = 3000;
    bool shutdownForce = false;
    int currItems =
            checkCurrItemsAfterShutdown(h, numItems2load, shutdownForce);
    checkeq(numItems2load, currItems,
           "Number of curr items should be equal to 3000, unless previous "
           "shutdown did not wait for the flusher");
    return SUCCESS;
}

static enum test_result test_shutdown_snapshot_range(EngineIface* h) {
    if (!isWarmupEnabled(h)) {
        return SKIPPED;
    }

    const int num_items = 100;
    for (int j = 0; j < num_items; ++j) {
        std::stringstream ss;
        ss << "key" << j;
        checkeq(ENGINE_SUCCESS,
                store(h, nullptr, OPERATION_SET, ss.str().c_str(), "data"),
                "Failed to store a value");
    }

    wait_for_flusher_to_settle(h);
    int end = get_int_stat(h, "vb_0:high_seqno", "vbucket-seqno");

    /* change vb state to replica before restarting (as it happens in graceful
       failover)*/
    check(set_vbucket_state(h, Vbid(0), vbucket_state_replica),
          "Failed set vbucket 0 to replica state.");

    /* trigger persist vb state task */
    check(set_param(h,
                    cb::mcbp::request::SetParamPayload::Type::Flush,
                    "vb_state_persist_run",
                    "0"),
          "Failed to trigger vb state persist");

    /* restart the engine */
    testHarness->reload_engine(&h,

                               testHarness->get_current_testcase()->cfg,
                               true,
                               false);

    wait_for_warmup_complete(h);

    /* Check if snapshot range is persisted correctly */
    checkeq(end,
            get_int_stat(h, "vb_0:last_persisted_snap_start", "vbucket-seqno"),
            "Wrong snapshot start persisted");
    checkeq(end,
            get_int_stat(h, "vb_0:last_persisted_snap_end", "vbucket-seqno"),
            "Wrong snapshot end persisted");

    return SUCCESS;
}

static enum test_result test_restart(EngineIface* h) {
    if (!isWarmupEnabled(h)) {
        return SKIPPED;
    }

    static const char val[] = "somevalue";
    ENGINE_ERROR_CODE ret = store(h, nullptr, OPERATION_SET, "key", val);
    checkeq(ENGINE_SUCCESS, ret, "Failed set.");

    testHarness->reload_engine(&h,

                               testHarness->get_current_testcase()->cfg,
                               true,
                               false);

    wait_for_warmup_complete(h);
    check_key_value(h, "key", val, strlen(val));
    return SUCCESS;
}

static enum test_result test_specialKeys(EngineIface* h) {
    ENGINE_ERROR_CODE ret;

    // Simplified Chinese "Couchbase"
    static const char key0[] = "沙发数据库";
    static const char val0[] = "some Chinese value";
    checkeq(ENGINE_SUCCESS, (ret = store(h, nullptr, OPERATION_SET, key0, val0)),
          "Failed set Chinese key");
    check_key_value(h, key0, val0, strlen(val0));

    // Traditional Chinese "Couchbase"
    static const char key1[] = "沙發數據庫";
    static const char val1[] = "some Traditional Chinese value";
    checkeq(ENGINE_SUCCESS, (ret = store(h, nullptr, OPERATION_SET, key1, val1)),
          "Failed set Traditional Chinese key");

    // Korean "couch potato"
    static const char key2[] = "쇼파감자";
    static const char val2[] = "some Korean value";
    checkeq(ENGINE_SUCCESS, (ret = store(h, nullptr, OPERATION_SET, key2, val2)),
          "Failed set Korean key");

    // Russian "couch potato"
    static const char key3[] = "лодырь, лентяй";
    static const char val3[] = "some Russian value";
    checkeq(ENGINE_SUCCESS, (ret = store(h, nullptr, OPERATION_SET, key3, val3)),
          "Failed set Russian key");

    // Japanese "couch potato"
    static const char key4[] = "カウチポテト";
    static const char val4[] = "some Japanese value";
    checkeq(ENGINE_SUCCESS, (ret = store(h, nullptr, OPERATION_SET, key4, val4)),
          "Failed set Japanese key");

    // Indian char key, and no idea what it is
    static const char key5[] = "हरियानवी";
    static const char val5[] = "some Indian value";
    checkeq(ENGINE_SUCCESS, (ret = store(h, nullptr, OPERATION_SET, key5, val5)),
          "Failed set Indian key");

    // Portuguese translation "couch potato"
    static const char key6[] = "sedentário";
    static const char val6[] = "some Portuguese value";
    checkeq(ENGINE_SUCCESS, (ret = store(h, nullptr, OPERATION_SET, key6, val6)),
          "Failed set Portuguese key");

    // Arabic translation "couch potato"
    static const char key7[] = "الحافلةالبطاطة";
    static const char val7[] = "some Arabic value";
    checkeq(ENGINE_SUCCESS, (ret = store(h, nullptr, OPERATION_SET, key7, val7)),
          "Failed set Arabic key");

    if (isWarmupEnabled(h)) {
        // Check that after warmup the keys are still present.
        testHarness->reload_engine(&h,

                                   testHarness->get_current_testcase()->cfg,
                                   true,
                                   false);

        wait_for_warmup_complete(h);
        check_key_value(h, key0, val0, strlen(val0));
        check_key_value(h, key1, val1, strlen(val1));
        check_key_value(h, key2, val2, strlen(val2));
        check_key_value(h, key3, val3, strlen(val3));
        check_key_value(h, key4, val4, strlen(val4));
        check_key_value(h, key5, val5, strlen(val5));
        check_key_value(h, key6, val6, strlen(val6));
        check_key_value(h, key7, val7, strlen(val7));
    }
    return SUCCESS;
}

static enum test_result test_binKeys(EngineIface* h) {
    ENGINE_ERROR_CODE ret;

    // binary key with char values beyond 0x7F
    static const char key0[] = "\xe0\xed\xf1\x6f\x7f\xf8\xfa";
    static const char val0[] = "some value val8";
    checkeq(ENGINE_SUCCESS, (ret = store(h, nullptr, OPERATION_SET, key0, val0)),
          "Failed set binary key0");
    check_key_value(h, key0, val0, strlen(val0));

    // binary keys with char values beyond 0x7F
    static const char key1[] = "\xf1\xfd\xfe\xff\xf0\xf8\xef";
    static const char val1[] = "some value val9";
    checkeq(ENGINE_SUCCESS, (ret = store(h, nullptr, OPERATION_SET, key1, val1)),
          "Failed set binary key1");
    check_key_value(h, key1, val1, strlen(val1));

    // binary keys with special utf-8 BOM (Byte Order Mark) values 0xBB 0xBF
    // 0xEF
    static const char key2[] = "\xff\xfe\xbb\xbf\xef";
    static const char val2[] = "some utf-8 bom value";
    checkeq(ENGINE_SUCCESS, (ret = store(h, nullptr, OPERATION_SET, key2, val2)),
          "Failed set binary utf-8 bom key");
    check_key_value(h, key2, val2, strlen(val2));

    // binary keys with special utf-16BE BOM values "U+FEFF"
    static const char key3[] = "U+\xfe\xff\xefU+\xff\xfe";
    static const char val3[] = "some utf-16 bom value";
    checkeq(ENGINE_SUCCESS, (ret = store(h, nullptr, OPERATION_SET, key3, val3)),
          "Failed set binary utf-16 bom key");
    check_key_value(h, key3, val3, strlen(val3));

    if (isWarmupEnabled(h)) {
        testHarness->reload_engine(&h,

                                   testHarness->get_current_testcase()->cfg,
                                   true,
                                   false);

        wait_for_warmup_complete(h);
        check_key_value(h, key0, val0, strlen(val0));
        check_key_value(h, key1, val1, strlen(val1));
        check_key_value(h, key2, val2, strlen(val2));
        check_key_value(h, key3, val3, strlen(val3));
    }
    return SUCCESS;
}

static enum test_result test_restart_bin_val(EngineIface* h) {
    if (!isWarmupEnabled(h)) {
        return SKIPPED;
    }

    char binaryData[] = "abcdefg\0gfedcba";
    cb_assert(sizeof(binaryData) != strlen(binaryData));

    checkeq(cb::engine_errc::success,
            storeCasVb11(h,
                         nullptr,
                         OPERATION_SET,
                         "key",
                         binaryData,
                         sizeof(binaryData),
                         82758,
                         0,
                         Vbid(0))
                    .first,
            "Failed set.");

    testHarness->reload_engine(&h,

                               testHarness->get_current_testcase()->cfg,
                               true,
                               false);

    wait_for_warmup_complete(h);

    check_key_value(h, "key", binaryData, sizeof(binaryData));
    return SUCCESS;
}

static enum test_result test_wrong_vb_get(EngineIface* h) {
    int numNotMyVBucket = get_int_stat(h, "ep_num_not_my_vbuckets");
    checkeq(ENGINE_NOT_MY_VBUCKET,
            verify_key(h, "key", Vbid(1)),
            "Expected wrong bucket.");
    wait_for_stat_change(h, "ep_num_not_my_vbuckets", numNotMyVBucket);
    return SUCCESS;
}

static enum test_result test_vb_get_pending(EngineIface* h) {
    check(set_vbucket_state(h, Vbid(1), vbucket_state_pending),
          "Failed to set vbucket state.");
    const void* cookie = testHarness->create_cookie(h);
    testHarness->set_ewouldblock_handling(cookie, false);

    checkeq(cb::engine_errc::would_block,
            get(h, cookie, "key", Vbid(1)).first,
            "Expected wouldblock.");
    checkeq(1, get_int_stat(h, "vb_pending_ops_get"), "Expected 1 get");

    testHarness->destroy_cookie(cookie);
    return SUCCESS;
}

static enum test_result test_vb_get_replica(EngineIface* h) {
    check(set_vbucket_state(h, Vbid(1), vbucket_state_replica),
          "Failed to set vbucket state.");
    int numNotMyVBucket = get_int_stat(h, "ep_num_not_my_vbuckets");
    checkeq(ENGINE_NOT_MY_VBUCKET,
            verify_key(h, "key", Vbid(1)),
            "Expected not my bucket.");
    wait_for_stat_change(h, "ep_num_not_my_vbuckets", numNotMyVBucket);
    return SUCCESS;
}

static enum test_result test_wrong_vb_set(EngineIface* h) {
    return test_wrong_vb_mutation(h, OPERATION_SET);
}

static enum test_result test_wrong_vb_cas(EngineIface* h) {
    return test_wrong_vb_mutation(h, OPERATION_CAS);
}

static enum test_result test_wrong_vb_add(EngineIface* h) {
    return test_wrong_vb_mutation(h, OPERATION_ADD);
}

static enum test_result test_wrong_vb_replace(EngineIface* h) {
    return test_wrong_vb_mutation(h, OPERATION_REPLACE);
}

static enum test_result test_wrong_vb_del(EngineIface* h) {
    int numNotMyVBucket = get_int_stat(h, "ep_num_not_my_vbuckets");
    checkeq(ENGINE_NOT_MY_VBUCKET,
            del(h, "key", 0, Vbid(1)),
            "Expected wrong bucket.");
    wait_for_stat_change(h, "ep_num_not_my_vbuckets", numNotMyVBucket);
    return SUCCESS;
}

/* Returns a string in the format "%Y-%m-%d %H:%M:%S" of the specified
 * time point.
 */
std::string make_time_string(std::chrono::system_clock::time_point time_point) {
    time_t tt = std::chrono::system_clock::to_time_t(time_point);
#ifdef _MSC_VER
    // Windows' gmtime() is already thread-safe.
    struct tm* split = gmtime(&tt);
#else
    struct tm local_storage;
    struct tm* split = gmtime_r(&tt, &local_storage);
#endif
    char timeStr[20];
    strftime(timeStr, 20, "%Y-%m-%d %H:%M:%S", split);
    return timeStr;
}

static enum test_result test_expiry_pager_settings(EngineIface* h) {
    cb_assert(!get_bool_stat(h, "ep_exp_pager_enabled"));
    checkeq(3600,
            get_int_stat(h, "ep_exp_pager_stime"),
            "Expiry pager sleep time not expected");
    set_param(h,
              cb::mcbp::request::SetParamPayload::Type::Flush,
              "exp_pager_stime",
              "1");
    checkeq(1,
            get_int_stat(h, "ep_exp_pager_stime"),
            "Expiry pager sleep time not updated");
    cb_assert(!get_bool_stat(h, "ep_exp_pager_enabled"));
    std::this_thread::sleep_for(std::chrono::seconds(1));
    checkeq(0,
            get_int_stat(h, "ep_num_expiry_pager_runs"),
            "Expiry pager run count is not zero");

    set_param(h,
              cb::mcbp::request::SetParamPayload::Type::Flush,
              "exp_pager_enabled",
              "true");
    checkeq(1,
            get_int_stat(h, "ep_exp_pager_stime"),
            "Expiry pager sleep time not updated");
    wait_for_stat_to_be_gte(h, "ep_num_expiry_pager_runs", 1);

    // Reload engine
    testHarness->reload_engine(&h,

                               testHarness->get_current_testcase()->cfg,
                               true,
                               false);

    wait_for_warmup_complete(h);
    cb_assert(!get_bool_stat(h, "ep_exp_pager_enabled"));

    // Enable expiry pager again
    set_param(h,
              cb::mcbp::request::SetParamPayload::Type::Flush,
              "exp_pager_enabled",
              "true");

    checkeq(get_int_stat(h, "ep_exp_pager_initial_run_time"),
            -1,
            "Task time should be disable upon warmup");

    std::string err_msg;
    // Update exp_pager_initial_run_time and ensure the update is successful
    set_param(h,
              cb::mcbp::request::SetParamPayload::Type::Flush,
              "exp_pager_initial_run_time",
              "3");
    std::string expected_time = "03:00";
    std::string str;
    // [MB-21806] - Need to repeat the fetch as the set_param for
    // "exp_pager_initial_run_time" schedules a task that sets the stats later
    repeat_till_true([&]() {
        str = get_str_stat(h, "ep_expiry_pager_task_time");
        return 0 == str.substr(11, 5).compare(expected_time);
    });
    err_msg.assign("Updated time incorrect, expect: " +
                   expected_time + ", actual: " + str.substr(11, 5));
    checkeq(0, str.substr(11, 5).compare(expected_time), err_msg.c_str());

    // Update exp_pager_stime by 30 minutes and ensure that the update is successful
    const std::chrono::minutes update_by{30};
    std::string targetTaskTime1{make_time_string(std::chrono::system_clock::now() +
                                                 update_by)};

    set_param(h,
              cb::mcbp::request::SetParamPayload::Type::Flush,
              "exp_pager_stime",
              std::to_string(update_by.count() * 60).c_str());
    str = get_str_stat(h, "ep_expiry_pager_task_time");

    std::string targetTaskTime2{make_time_string(std::chrono::system_clock::now() +
                                                 update_by)};

    // ep_expiry_pager_task_time should fall within the range of
    // targetTaskTime1 and targetTaskTime2
    err_msg.assign("Unexpected task time range, expect: " +
                   targetTaskTime1 + " <= " + str + " <= " + targetTaskTime2);
    checkle(targetTaskTime1, str, err_msg.c_str());
    checkle(str, targetTaskTime2, err_msg.c_str());

    return SUCCESS;
}

static enum test_result test_expiry_with_xattr(EngineIface* h) {
    const char* key = "test_expiry";
    cb::xattr::Blob blob;

    //Add a few XAttrs
    blob.set("user", "{\"author\":\"bubba\"}");
    blob.set("_sync", "{\"cas\":\"0xdeadbeefcafefeed\"}");
    blob.set("meta", "{\"content-type\":\"text\"}");

    auto xattr_value = blob.finalize();

    //Now, append user data to the xattrs and store the data
    std::string value_data("test_expiry_value");
    std::vector<char> data;
    std::copy(xattr_value.begin(), xattr_value.end(), std::back_inserter(data));
    std::copy(value_data.c_str(), value_data.c_str() + value_data.length(),
              std::back_inserter(data));

    const void* cookie = testHarness->create_cookie(h);

    checkeq(cb::engine_errc::success,
            storeCasVb11(h,
                         cookie,
                         OPERATION_SET,
                         key,
                         reinterpret_cast<char*>(data.data()),
                         data.size(),
                         9258,
                         0,
                         Vbid(0),
                         10,
                         PROTOCOL_BINARY_DATATYPE_XATTR)
                    .first,
            "Failed to store xattr document");

    if (isPersistentBucket(h)) {
        wait_for_flusher_to_settle(h);
    }

    testHarness->time_travel(11);

    cb::EngineErrorMetadataPair errorMetaPair;

    check(get_meta(h, "test_expiry", errorMetaPair, cookie),
          "Get meta command failed");
    auto prev_revseqno = errorMetaPair.second.seqno;

    checkeq(PROTOCOL_BINARY_DATATYPE_XATTR,
            errorMetaPair.second.datatype,
            "Datatype is not XATTR");

    auto ret = get(h, cookie, key, Vbid(0), DocStateFilter::AliveOrDeleted);
    checkeq(cb::engine_errc::success,
            ret.first,
            "Unable to get a deleted item");

    check(get_meta(h, "test_expiry", errorMetaPair, cookie),
          "Get meta command failed");

    checkeq(errorMetaPair.second.seqno,
            prev_revseqno + 1,
            "rev seqno must have incremented by 1");

    /* Retrieve the item info and create a new blob out of the data */
    item_info info;
    checkeq(true,
            h->get_item_info(ret.second.get(), &info),
            "Unable to retrieve item info");

    cb::char_buffer value_buf{static_cast<char*>(info.value[0].iov_base),
                              info.value[0].iov_len};

    cb::xattr::Blob new_blob(value_buf, false);

    /* Only system extended attributes need to be present at this point.
     * Thus, check the blob length with the system size.
     */
    const auto systemsize = new_blob.finalize().size();

    checkeq(systemsize, new_blob.get_system_size(),
            "The size of the blob doesn't match the size of system attributes");

    const std::string& cas_str{"{\"cas\":\"0xdeadbeefcafefeed\"}"};
    const std::string& sync_str = to_string(blob.get("_sync"));

    checkeq(cas_str, sync_str , "system xattr is invalid");

    testHarness->destroy_cookie(cookie);

    return SUCCESS;
}

static enum test_result test_expiry(EngineIface* h) {
    const char *key = "test_expiry";
    const char *data = "some test data here.";

    const void* cookie = testHarness->create_cookie(h);
    auto ret = allocate(h,
                        cookie,
                        key,
                        strlen(data),
                        0,
                        2,
                        PROTOCOL_BINARY_RAW_BYTES,
                        Vbid(0));
    checkeq(cb::engine_errc::success, ret.first, "Allocation failed.");

    item_info info;
    if (!h->get_item_info(ret.second.get(), &info)) {
        abort();
    }
    memcpy(info.value[0].iov_base, data, strlen(data));

    uint64_t cas = 0;
    auto rv = h->store(cookie,
                       ret.second.get(),
                       cas,
                       OPERATION_SET,
                       {},
                       DocumentState::Alive,
                       false);
    checkeq(ENGINE_SUCCESS, rv, "Set failed.");
    check_key_value(h, key, data, strlen(data));

    testHarness->time_travel(5);
    checkeq(cb::engine_errc::no_such_key,
            get(h, cookie, key, Vbid(0)).first,
            "Item didn't expire");

    int expired_access = get_int_stat(h, "ep_expired_access");
    int expired_pager = get_int_stat(h, "ep_expired_pager");
    int active_expired = get_int_stat(h, "vb_active_expired");
    checkeq(0, expired_pager, "Expected zero expired item by pager");
    checkeq(1, expired_access, "Expected an expired item on access");
    checkeq(1, active_expired, "Expected an expired active item");
    checkeq(ENGINE_SUCCESS,
            store(h, cookie, OPERATION_SET, key, data),
            "Failed set.");

    // When run under full eviction, the total item stats are set from the
    // flusher. So we need to wait for it to finish before checking the
    // total number of items.
    wait_for_flusher_to_settle(h);

    std::stringstream ss;
    ss << "curr_items stat should be still 1 after ";
    ss << "overwriting the key that was expired, but not purged yet";
    checkeq(1, get_int_stat(h, "curr_items"), ss.str().c_str());

    testHarness->destroy_cookie(cookie);
    return SUCCESS;
}

static enum test_result test_expiry_loader(EngineIface* h) {
    if (!isWarmupEnabled(h)) {
        return SKIPPED;
    }
    const char *key = "test_expiry_loader";
    const char *data = "some test data here.";

    const void* cookie = testHarness->create_cookie(h);
    auto ret = allocate(h,
                        cookie,
                        key,
                        strlen(data),
                        0,
                        2,
                        PROTOCOL_BINARY_RAW_BYTES,
                        Vbid(0));
    checkeq(cb::engine_errc::success, ret.first, "Allocation failed.");

    item_info info;
    if (!h->get_item_info(ret.second.get(), &info)) {
        abort();
    }
    memcpy(info.value[0].iov_base, data, strlen(data));

    uint64_t cas = 0;
    auto rv = h->store(cookie,
                       ret.second.get(),
                       cas,
                       OPERATION_SET,
                       {},
                       DocumentState::Alive,
                       false);
    checkeq(ENGINE_SUCCESS, rv, "Set failed.");
    check_key_value(h, key, data, strlen(data));

    testHarness->time_travel(3);

    ret = get(h, cookie, key, Vbid(0));
    checkeq(cb::engine_errc::no_such_key, ret.first, "Item didn't expire");
    testHarness->destroy_cookie(cookie);

    // Restart the engine to ensure the above expired item is not loaded
    testHarness->reload_engine(&h,

                               testHarness->get_current_testcase()->cfg,
                               true,
                               false);

    wait_for_warmup_complete(h);
    cb_assert(0 == get_int_stat(h, "ep_warmup_value_count", "warmup"));

    return SUCCESS;
}

static enum test_result test_expiration_on_compaction(EngineIface* h) {
    if (get_bool_stat(h, "ep_exp_pager_enabled")) {
        set_param(h,
                  cb::mcbp::request::SetParamPayload::Type::Flush,
                  "exp_pager_enabled",
                  "false");
    }

    checkeq(1,
            get_int_stat(h, "vb_0:persistence:num_visits", "checkpoint"),
            "Cursor moved before item load");

    for (int i = 0; i < 25; i++) {
        std::stringstream ss;
        ss << "key" << i;
        checkeq(ENGINE_SUCCESS,
                store(h,
                      nullptr,
                      OPERATION_SET,
                      ss.str().c_str(),
                      "somevalue",
                      nullptr,
                      0,
                      Vbid(0),
                      10,
                      PROTOCOL_BINARY_RAW_BYTES),
                "Set failed.");
    }

    // Throw an xattr document in (and later compressed)
    cb::xattr::Blob builder;
    builder.set("_ep", "{\"foo\":\"bar\"}");
    builder.set("key", "{\"foo\":\"bar\"}");
    builder.set("_sync", "{\"foo\":\"bar\"}");
    builder.set("stuff", "{\"foo\":\"bar\"}");
    builder.set("misc", "{\"foo\":\"bar\"}");
    builder.set("things", "{\"foo\":\"bar\"}");
    builder.set("that", "{\"foo\":\"bar\"}");

    auto blob = builder.finalize();
    std::string data;
    std::copy(blob.begin(), blob.end(), std::back_inserter(data));
    for (int i = 0; i < 12; i++) {
        std::stringstream ss;
        ss << "xattr_key" << i;

        checkeq(cb::engine_errc::success,
                storeCasVb11(h,
                             nullptr,
                             OPERATION_SET,
                             ss.str().c_str(),
                             data.data(),
                             data.size(),
                             0,
                             0,
                             Vbid(0),
                             10,
                             PROTOCOL_BINARY_DATATYPE_XATTR,
                             DocumentState::Alive)
                        .first,
                "Unable to store item");
    }

    cb::compression::Buffer compressedDoc;
    cb::compression::deflate(
            cb::compression::Algorithm::Snappy, data, compressedDoc);

    for (int i = 0; i < 13; i++) {
        std::stringstream ss;
        ss << "compressed_xattr_key" << i;

        checkeq(cb::engine_errc::success,
                storeCasVb11(h,
                             nullptr,
                             OPERATION_SET,
                             ss.str().c_str(),
                             compressedDoc.data(),
                             compressedDoc.size(),
                             0,
                             0,
                             Vbid(0),
                             10,
                             PROTOCOL_BINARY_DATATYPE_XATTR |
                                     PROTOCOL_BINARY_DATATYPE_SNAPPY,
                             DocumentState::Alive)
                        .first,
                "Unable to store item");
    }

    wait_for_flusher_to_settle(h);
    checkeq(50,
            get_int_stat(h, "curr_items"),
            "Unexpected number of items on database");
    checklt(1, get_int_stat(h, "vb_0:persistence:num_visits", "checkpoint"),
            "Cursor not moved even after flusher runs");

    testHarness->time_travel(15);

    // Compaction on VBucket
    compact_db(h, Vbid(0), Vbid(0), 0, 0, 0);
    wait_for_stat_to_be(h, "ep_pending_compactions", 0);

    checkeq(50,
            get_int_stat(h, "ep_expired_compactor"),
            "Unexpected expirations by compactor");

    return SUCCESS;
}

static enum test_result test_expiration_on_warmup(EngineIface* h) {
    if (!isWarmupEnabled(h)) {
        return SKIPPED;
    }

    const auto* cookie = testHarness->create_cookie(h);
    set_param(h,
              cb::mcbp::request::SetParamPayload::Type::Flush,
              "exp_pager_enabled",
              "false");
    int pager_runs = get_int_stat(h, "ep_num_expiry_pager_runs");

    const char *key = "KEY";
    const char *data = "VALUE";

    auto ret = allocate(h,
                        cookie,
                        key,
                        strlen(data),
                        0,
                        10,
                        PROTOCOL_BINARY_RAW_BYTES,
                        Vbid(0));
    checkeq(cb::engine_errc::success, ret.first, "Allocation failed.");

    item_info info;
    if (!h->get_item_info(ret.second.get(), &info)) {
        abort();
    }
    memcpy(info.value[0].iov_base, data, strlen(data));

    uint64_t cas = 0;
    auto rv = h->store(cookie,
                       ret.second.get(),
                       cas,
                       OPERATION_SET,
                       {},
                       DocumentState::Alive,
                       false);
    checkeq(ENGINE_SUCCESS, rv, "Set failed.");
    testHarness->destroy_cookie(cookie);

    check_key_value(h, key, data, strlen(data));
    ret.second.reset();
    wait_for_flusher_to_settle(h);

    checkeq(1, get_int_stat(h, "curr_items"), "Failed store item");
    testHarness->time_travel(15);

    checkeq(pager_runs,
            get_int_stat(h, "ep_num_expiry_pager_runs"),
            "Expiry pager shouldn't have run during this time");

    // Restart the engine to ensure the above item is expired
    testHarness->reload_engine(&h,
                               testHarness->get_current_testcase()->cfg,
                               true,
                               false);

    wait_for_warmup_complete(h);
    check(get_bool_stat(h, "ep_exp_pager_enabled"),
          "Expiry pager should be enabled on warmup");

    // Wait for the expiry pager to run and expire our item.
    wait_for_stat_to_be_gte(h, "ep_expired_pager", 1, nullptr, /*secs*/ 10);

    // Note: previously we checked that curr_items was zero here (immediately
    // after waiting for ep_expired_pager == 1), however we cannot assume that
    // - items are actually expired asynchronously.
    // See EPStore::deleteExpiredItem - for non-temporary, expired items we
    // call processSoftDelete (soft-marking the item as deleted in the
    // hashtable), and then call queueDirty to queue a deletion, and then
    // increment the expired stat. Only when that delete is actually persisted
    // and the deleted callback is invoked -
    // PeristenceCallback::callback(int&) - is curr_items finally decremented.
    // Therefore we need to wait for the flusher to settle (i.e. delete
    // callback to be called) for the curr_items stat to be accurate.
    wait_for_flusher_to_settle(h);

    checkeq(0,
            get_int_stat(h, "curr_items"),
            "The item should have been expired.");

    return SUCCESS;
}

static enum test_result test_bug3454(EngineIface* h) {
    if (!isWarmupEnabled(h)) {
        return SKIPPED;
    }

    const char *key = "test_expiry_duplicate_warmup";
    const char *data = "some test data here.";

    const void* cookie = testHarness->create_cookie(h);
    auto ret = allocate(h,
                        cookie,
                        key,
                        strlen(data),
                        0,
                        5,
                        PROTOCOL_BINARY_RAW_BYTES,
                        Vbid(0));
    checkeq(cb::engine_errc::success, ret.first, "Allocation failed.");

    item_info info;
    if (!h->get_item_info(ret.second.get(), &info)) {
        abort();
    }
    memcpy(info.value[0].iov_base, data, strlen(data));

    uint64_t cas = 0;
    auto rv = h->store(cookie,
                       ret.second.get(),
                       cas,
                       OPERATION_SET,
                       {},
                       DocumentState::Alive,
                       false);
    checkeq(ENGINE_SUCCESS, rv, "Set failed.");
    check_key_value(h, key, data, strlen(data));
    wait_for_flusher_to_settle(h);

    // Advance the ep_engine time by 10 sec for the above item to be expired.
    testHarness->time_travel(10);
    ret = get(h, cookie, key, Vbid(0));
    checkeq(cb::engine_errc::no_such_key, ret.first, "Item didn't expire");

    ret = allocate(h,
                   cookie,
                   key,
                   strlen(data),
                   0,
                   0,
                   PROTOCOL_BINARY_RAW_BYTES,
                   Vbid(0));
    checkeq(cb::engine_errc::success, ret.first, "Allocation failed.");

    if (!h->get_item_info(ret.second.get(), &info)) {
        abort();
    }
    memcpy(info.value[0].iov_base, data, strlen(data));

    cas = 0;
    // Add a new item with the same key.
    rv = h->store(cookie,
                  ret.second.get(),
                  cas,
                  OPERATION_ADD,
                  {},
                  DocumentState::Alive,
                  false);
    checkeq(ENGINE_SUCCESS, rv, "Add failed.");
    check_key_value(h, key, data, strlen(data));
    ret.second.reset();
    wait_for_flusher_to_settle(h);

    checkeq(cb::engine_errc::success,
            get(h, cookie, key, Vbid(0)).first,
            "Item shouldn't expire");
    testHarness->destroy_cookie(cookie);

    // Restart the engine to ensure the above unexpired new item is loaded
    testHarness->reload_engine(&h,

                               testHarness->get_current_testcase()->cfg,
                               true,
                               false);

    wait_for_warmup_complete(h);
    cb_assert(1 == get_int_stat(h, "ep_warmup_value_count", "warmup"));
    cb_assert(0 == get_int_stat(h, "ep_warmup_dups", "warmup"));

    return SUCCESS;
}

static enum test_result test_bug3522(EngineIface* h) {
    if (!isWarmupEnabled(h)) {
        return SKIPPED;
    }

    const char *key = "test_expiry_no_items_warmup";
    const char *data = "some test data here.";

    const void* cookie = testHarness->create_cookie(h);
    auto ret = allocate(h,
                        cookie,
                        key,
                        strlen(data),
                        0,
                        0,
                        PROTOCOL_BINARY_RAW_BYTES,
                        Vbid(0));
    checkeq(cb::engine_errc::success, ret.first, "Allocation failed.");

    item_info info;
    if (!h->get_item_info(ret.second.get(), &info)) {
        abort();
    }
    memcpy(info.value[0].iov_base, data, strlen(data));

    uint64_t cas = 0;
    auto rv = h->store(cookie,
                       ret.second.get(),
                       cas,
                       OPERATION_SET,
                       {},
                       DocumentState::Alive,
                       false);
    checkeq(ENGINE_SUCCESS, rv, "Set failed.");
    check_key_value(h, key, data, strlen(data));
    wait_for_flusher_to_settle(h);

    // Add a new item with the same key and 2 sec of expiration.
    const char *new_data = "new data here.";
    ret = allocate(h,
                   cookie,
                   key,
                   strlen(new_data),
                   0,
                   2,
                   PROTOCOL_BINARY_RAW_BYTES,
                   Vbid(0));
    checkeq(cb::engine_errc::success, ret.first, "Allocation failed.");

    if (!h->get_item_info(ret.second.get(), &info)) {
        abort();
    }
    memcpy(info.value[0].iov_base, new_data, strlen(new_data));

    int pager_runs = get_int_stat(h, "ep_num_expiry_pager_runs");
    cas = 0;
    rv = h->store(cookie,
                  ret.second.get(),
                  cas,
                  OPERATION_SET,
                  {},
                  DocumentState::Alive,
                  false);
    checkeq(ENGINE_SUCCESS, rv, "Set failed.");
    testHarness->destroy_cookie(cookie);

    check_key_value(h, key, new_data, strlen(new_data));
    ret.second.reset();
    testHarness->time_travel(3);
    wait_for_stat_change(h, "ep_num_expiry_pager_runs", pager_runs);
    wait_for_flusher_to_settle(h);

    // Restart the engine.
    testHarness->reload_engine(&h,

                               testHarness->get_current_testcase()->cfg,
                               true,
                               false);

    wait_for_warmup_complete(h);
    // TODO: modify this for a better test case
    cb_assert(0 == get_int_stat(h, "ep_warmup_dups", "warmup"));

    return SUCCESS;
}

static enum test_result test_get_replica_active_state(EngineIface* h) {
    auto pkt = prepare_get_replica(h, vbucket_state_active);
    checkeq(ENGINE_NOT_MY_VBUCKET,
            h->unknown_command(nullptr, *pkt, add_response),
            "Get Replica Failed");

    return SUCCESS;
}

static enum test_result test_get_replica_pending_state(EngineIface* h) {
    const void* cookie = testHarness->create_cookie(h);
    testHarness->set_ewouldblock_handling(cookie, false);
    auto pkt = prepare_get_replica(h, vbucket_state_pending);
    checkeq(ENGINE_NOT_MY_VBUCKET,
            h->unknown_command(cookie, *pkt, add_response),
            "Should have returned NOT_MY_VBUCKET for pending state");
    checkeq(1, get_int_stat(h, "ep_num_not_my_vbuckets"), "Expected 1 get");
    testHarness->destroy_cookie(cookie);
    return SUCCESS;
}

static enum test_result test_get_replica_dead_state(EngineIface* h) {
    auto pkt = prepare_get_replica(h, vbucket_state_dead);
    checkeq(ENGINE_NOT_MY_VBUCKET,
            h->unknown_command(nullptr, *pkt, add_response),
            "Get Replica Failed");
    return SUCCESS;
}

static enum test_result test_get_replica(EngineIface* h) {
    auto pkt = prepare_get_replica(h, vbucket_state_replica);
    checkeq(ENGINE_SUCCESS,
            h->unknown_command(nullptr, *pkt, add_response),
            "Get Replica Failed");
    checkeq(cb::mcbp::Status::Success, last_status.load(),
            "Expected cb::mcbp::Status::Success response.");
    checkeq("replicadata"s, last_body, "Should have returned identical value");
    checkeq(1, get_int_stat(h, "vb_replica_ops_get"), "Expected 1 get");

    return SUCCESS;
}

static enum test_result test_get_replica_non_resident(EngineIface* h) {
    checkeq(ENGINE_SUCCESS,
            store(h, nullptr, OPERATION_SET, "key", "value"),
            "Store Failed");
    wait_for_flusher_to_settle(h);
    wait_for_stat_to_be(h, "ep_total_persisted", 1);

    evict_key(h, "key", Vbid(0), "Ejected.");
    check(set_vbucket_state(h, Vbid(0), vbucket_state_replica),
          "Failed to set vbucket to replica");

    get_replica(h, "key", Vbid(0));
    checkeq(cb::mcbp::Status::Success, last_status.load(),
            "Expected success");
    checkeq(1, get_int_stat(h, "vb_replica_ops_get"), "Expected 1 get");

    return SUCCESS;
}

static enum test_result test_get_replica_invalid_key(EngineIface* h) {
    bool makeinvalidkey = true;
    auto pkt = prepare_get_replica(h, vbucket_state_replica, makeinvalidkey);
    checkeq(ENGINE_NOT_MY_VBUCKET,
            h->unknown_command(nullptr, *pkt, add_response),
            "Get Replica Failed");
    return SUCCESS;
}

static enum test_result test_vb_del_pending(EngineIface* h) {
    const void* cookie = testHarness->create_cookie(h);
    testHarness->set_ewouldblock_handling(cookie, false);
    check(set_vbucket_state(h, Vbid(1), vbucket_state_pending),
          "Failed to set vbucket state.");
    checkeq(ENGINE_EWOULDBLOCK,
            del(h, "key", 0, Vbid(1), cookie),
            "Expected woodblock.");
    testHarness->destroy_cookie(cookie);
    return SUCCESS;
}

static enum test_result test_vb_del_replica(EngineIface* h) {
    check(set_vbucket_state(h, Vbid(1), vbucket_state_replica),
          "Failed to set vbucket state.");
    int numNotMyVBucket = get_int_stat(h, "ep_num_not_my_vbuckets");
    checkeq(ENGINE_NOT_MY_VBUCKET,
            del(h, "key", 0, Vbid(1)),
            "Expected not my vbucket.");
    wait_for_stat_change(h, "ep_num_not_my_vbuckets", numNotMyVBucket);
    return SUCCESS;
}

static enum test_result test_vbucket_get_miss(EngineIface* h) {
    return verify_vbucket_missing(h, Vbid(1)) ? SUCCESS : FAIL;
}

static enum test_result test_vbucket_get(EngineIface* h) {
    return verify_vbucket_state(h, Vbid(0), vbucket_state_active) ? SUCCESS
                                                                  : FAIL;
}

static enum test_result test_vbucket_create(EngineIface* h) {
    if (!verify_vbucket_missing(h, Vbid(1))) {
        fprintf(stderr, "vbucket wasn't missing.\n");
        return FAIL;
    }

    if (!set_vbucket_state(h, Vbid(1), vbucket_state_active)) {
        fprintf(stderr, "set state failed.\n");
        return FAIL;
    }

    return verify_vbucket_state(h, Vbid(1), vbucket_state_active) ? SUCCESS
                                                                  : FAIL;
}

static enum test_result test_takeover_stats_race_with_vb_create_DCP(
        EngineIface* h) {
    check(set_vbucket_state(h, Vbid(1), vbucket_state_active),
          "Failed to set vbucket state information");

    checkeq(0,
            get_int_stat(h, "on_disk_deletes", "dcp-vbtakeover 1"),
            "Invalid number of on-disk deletes");

    return SUCCESS;
}

static enum test_result test_takeover_stats_num_persisted_deletes(
        EngineIface* h) {
    /* set an item */
    std::string key("key");
    checkeq(ENGINE_SUCCESS,
            store(h, nullptr, OPERATION_SET, key.c_str(), "data"),
            "Failed to store an item");

    /* delete the item */
    checkeq(ENGINE_SUCCESS,
            del(h, key.c_str(), 0, Vbid(0)),
            "Failed to delete the item");

    /* wait for persistence */
    wait_for_flusher_to_settle(h);

    /* check if persisted deletes stats is got correctly */
    checkeq(1,
            get_int_stat(h, "on_disk_deletes", "dcp-vbtakeover 0"),
            "Invalid number of on-disk deletes");

    return SUCCESS;
}

static enum test_result test_vbucket_compact(EngineIface* h) {
    const char* exp_key = "Carss";
    const char* exp_value = "pollute";
    const char* non_exp_key = "trees";
    const char* non_exp_value = "cleanse";

    // Set two keys - one to be expired and other to remain...
    // Set expiring key
    checkeq(ENGINE_SUCCESS,
            store(h, nullptr, OPERATION_SET, exp_key, exp_value),
            "Failed to set expiring key");
    check_key_value(h, exp_key, exp_value, strlen(exp_value));

    // Set a non-expiring key...
    checkeq(ENGINE_SUCCESS,
            store(h, nullptr, OPERATION_SET, non_exp_key, non_exp_value),
            "Failed to set non-expiring key");
    check_key_value(h, non_exp_key, non_exp_value, strlen(non_exp_value));

    // Touch expiring key with an expire time
    const int exp_time = 11;
    checkeq(ENGINE_SUCCESS,
            touch(h, exp_key, Vbid(0), exp_time),
            "Touch expiring key failed");

    // Move beyond expire time
    testHarness->time_travel(exp_time + 1);

    // Touch the expiring key to trigger the expiry
    const void* cookie = testHarness->create_cookie(h);
    checkeq(cb::engine_errc::no_such_key,
            get(h, cookie, exp_key, Vbid(0), DocStateFilter::Alive).first,
            "Expiration trigger via touch failed");
    testHarness->destroy_cookie(cookie);

    // Expect the item to now be expired
    checkeq(1,
            get_int_stat(h, "vb_active_expired"),
            "Incorrect number of expired keys");
    const int exp_purge_seqno =
            get_int_stat(h, "vb_0:high_seqno", "vbucket-seqno");

    // non_exp_key and its value should be intact...
    checkeq(ENGINE_SUCCESS,
            verify_key(h, non_exp_key),
            "key trees should be found.");
    // exp_key should have disappeared...
    ENGINE_ERROR_CODE val = verify_key(h, exp_key);
    checkeq(ENGINE_KEY_ENOENT, val, "Key Carss has not expired.");

    // Store a dummy item since we do not purge the item with highest seqno
    checkeq(ENGINE_SUCCESS,
            store(h, nullptr, OPERATION_SET, "dummykey", "dummyvalue"),
            "Error setting dummy key");
    wait_for_flusher_to_settle(h);

    checkeq(0,
            get_int_stat(h, "vb_0:purge_seqno", "vbucket-seqno"),
            "purge_seqno not found to be zero before compaction");

    // Compaction on VBucket
    compact_db(
            h,
            Vbid(0) /* vbucket_id */,
            Vbid(0) /* db_file_id */,
            2 /* purge_before_ts */,
            exp_purge_seqno - 1 /* purge_before_seq */,
            1 /* drop deletes (forces purge irrespective purge_before_seq) */);
    wait_for_stat_to_be(h, "ep_pending_compactions", 0);
    checkeq(exp_purge_seqno,
            get_int_stat(h, "vb_0:purge_seqno", "vbucket-seqno"),
            "purge_seqno didn't match expected value");

    return SUCCESS;
}

static enum test_result test_compaction_config(EngineIface* h) {
    checkeq(10000,
            get_int_stat(h, "ep_compaction_write_queue_cap"),
            "Expected compaction queue cap to be 10000");
    set_param(h,
              cb::mcbp::request::SetParamPayload::Type::Flush,
              "compaction_write_queue_cap",
              "100000");
    checkeq(100000,
            get_int_stat(h, "ep_compaction_write_queue_cap"),
            "Expected compaction queue cap to be 100000");
    return SUCCESS;
}

static enum test_result test_MB_33919(EngineIface* h) {
    const char* expKey = "expiryKey";
    const char* otherKey = "otherKey";
    const char* value = "value";

    // Test runs in the future as we need to set times in the past without
    // falling foul of the expiry time being behind server start
    auto fiveDays =
            std::chrono::system_clock::now() + std::chrono::hours(5 * 24);

    // Calculate expiry and purgeBefore times
    auto threeDaysAgo = std::chrono::system_clock::to_time_t(
            fiveDays - std::chrono::hours(3 * 24));
    auto fourDaysAgo = std::chrono::system_clock::to_time_t(
            fiveDays - std::chrono::hours(4 * 24));
    // Time travel forwards by 5 days to give the illusion of 5 days uptime.
    testHarness->time_travel((86400 * 5));

    // Set expiring key, expiry 4 days ago
    checkeq(ENGINE_SUCCESS,
            store(h,
                  nullptr,
                  OPERATION_SET,
                  expKey,
                  value,
                  nullptr,
                  0,
                  Vbid(0),
                  fourDaysAgo),
            "Failed to set expiring key");

    // Force it to expire
    ENGINE_ERROR_CODE val = verify_key(h, expKey);
    checkeq(ENGINE_KEY_ENOENT, val, "expiryKey has not expired.");

    // And a second key (after expiry), compaction won't purge the high-seqno
    checkeq(ENGINE_SUCCESS,
            store(h, nullptr, OPERATION_SET, otherKey, value),
            "Failed to set non-expiring key");

    // Wait for the item to be expired
    wait_for_stat_to_be(h, "vb_active_expired", 1);

    wait_for_flusher_to_settle(h);

    checkeq(0,
            get_int_stat(h, "vb_0:purge_seqno", "vbucket-seqno"),
            "purge_seqno not found to be zero before compaction");

    // Compaction on VBucket
    compact_db(h, Vbid(0), Vbid(0), threeDaysAgo, 0, 0);
    wait_for_stat_to_be(h, "ep_pending_compactions", 0);

    // Purge-seqno should not of moved, without the fix it would
    checkeq(0,
            get_int_stat(h, "vb_0:purge_seqno", "vbucket-seqno"),
            "purge_seqno not found to be zero before compaction");

    return SUCCESS;
}

struct comp_thread_ctx {
    EngineIface* h;
    Vbid vbid;
    Vbid db_file_id;
};

void makeCouchstoreFileInaccessible(const std::string& dbname);
extern "C" {
    static void compaction_thread(void *arg) {
        auto *ctx = static_cast<comp_thread_ctx *>(arg);
        compact_db(ctx->h, ctx->vbid, ctx->db_file_id, 0, 0, 0);
    }
}

static enum test_result test_multiple_vb_compactions(EngineIface* h) {
    for (uint16_t i = 0; i < 4; ++i) {
        if (!set_vbucket_state(h, Vbid(i), vbucket_state_active)) {
            fprintf(stderr, "set state failed for vbucket %d.\n", i);
            return FAIL;
        }
        check(verify_vbucket_state(h, Vbid(i), vbucket_state_active),
              "VBucket state not active");
    }

    std::vector<std::string> keys;
    for (int j = 0; j < 100; ++j) {
        std::stringstream ss;
        ss << "key" << j;
        std::string key(ss.str());
        keys.push_back(key);
    }

    int count = 0;
    std::vector<std::string>::iterator it;
    for (it = keys.begin(); it != keys.end(); ++it) {
        Vbid vbid = Vbid(count % 4);
        checkeq(ENGINE_SUCCESS,
                store(h,
                      nullptr,
                      OPERATION_SET,
                      it->c_str(),
                      it->c_str(),
                      nullptr,
                      0,
                      vbid),
                "Failed to store a value");
        ++count;
    }

    // Compact multiple vbuckets.
    const int n_threads = 4;
    cb_thread_t threads[n_threads];
    struct comp_thread_ctx ctx[n_threads];

    const int num_shards =
            get_int_stat(h, "ep_workload:num_shards", "workload");

    for (int i = 0; i < n_threads; i++) {
        ctx[i].h = h;
        ctx[i].vbid = static_cast<Vbid>(i);
        ctx[i].db_file_id = Vbid(ctx[i].vbid.get() % num_shards);
        int r = cb_create_thread(&threads[i], compaction_thread, &ctx[i], 0);
        cb_assert(r == 0);
    }

    for (int i = 0; i < n_threads; i++) {
        int r = cb_join_thread(threads[i]);
        cb_assert(r == 0);
    }

    wait_for_stat_to_be(h, "ep_pending_compactions", 0);

    return SUCCESS;
}

static enum test_result test_multi_vb_compactions_with_workload(
        EngineIface* h) {
    for (uint16_t i = 0; i < 4; ++i) {
        if (!set_vbucket_state(h, Vbid(i), vbucket_state_active)) {
            fprintf(stderr, "set state failed for vbucket %d.\n", i);
            return FAIL;
        }
        check(verify_vbucket_state(h, Vbid(i), vbucket_state_active),
              "VBucket state not active");
    }

    std::vector<std::string> keys;
    for (int j = 0; j < 100; ++j) {
        std::stringstream ss;
        ss << "key" << j;
        std::string key(ss.str());
        keys.push_back(key);
    }

    int count = 0;
    std::vector<std::string>::iterator it;
    for (it = keys.begin(); it != keys.end(); ++it) {
        Vbid vbid = Vbid(count % 4);
        checkeq(ENGINE_SUCCESS,
                store(h,
                      nullptr,
                      OPERATION_SET,
                      it->c_str(),
                      it->c_str(),
                      nullptr,
                      0,
                      vbid),
                "Failed to store a value");
        ++count;
    }
    wait_for_flusher_to_settle(h);

    for (int i = 0; i < 2; ++i) {
        count = 0;
        for (it = keys.begin(); it != keys.end(); ++it) {
            Vbid vbid = Vbid(count % 4);
            checkeq(cb::engine_errc::success,
                    get(h, nullptr, it->c_str(), vbid).first,
                    "Unable to get stored item");
            ++count;
        }
    }
    wait_for_stat_to_be(h, "ep_workload_pattern", std::string{"read_heavy"});

    // Compact multiple vbuckets.
    const int n_threads = 4;
    cb_thread_t threads[n_threads];
    struct comp_thread_ctx ctx[n_threads];

    for (int i = 0; i < n_threads; i++) {
        ctx[i].h = h;
        ctx[i].vbid = static_cast<Vbid>(i);
        int r = cb_create_thread(&threads[i], compaction_thread, &ctx[i], 0);
        cb_assert(r == 0);
    }

    for (int i = 0; i < n_threads; i++) {
        int r = cb_join_thread(threads[i]);
        cb_assert(r == 0);
    }

    wait_for_stat_to_be(h, "ep_pending_compactions", 0);

    return SUCCESS;
}

static enum test_result vbucket_destroy(EngineIface* h,
                                        const char* value = nullptr) {
    check(set_vbucket_state(h, Vbid(1), vbucket_state_active),
          "Failed to set vbucket state.");

    checkeq(ENGINE_NOT_MY_VBUCKET,
            vbucketDelete(h, Vbid(2), value),
            "Expected NMVB");

    check(set_vbucket_state(h, Vbid(1), vbucket_state_dead),
          "Failed set set vbucket 1 state.");

    checkeq(ENGINE_SUCCESS,
            vbucketDelete(h, Vbid(1), value),
            "Expected success");
    checkeq(cb::mcbp::Status::Success, last_status.load(),
            "Expected failure deleting non-existent bucket.");

    check(verify_vbucket_missing(h, Vbid(1)),
          "vbucket 1 was not missing after deleting it.");

    return SUCCESS;
}

static enum test_result test_vbucket_destroy_stats(EngineIface* h) {
    int cacheSize = get_int_stat(h, "ep_total_cache_size");
    int overhead = get_int_stat(h, "ep_overhead");
    int nonResident = get_int_stat(h, "ep_num_non_resident");

    check(set_vbucket_state(h, Vbid(1), vbucket_state_active),
          "Failed to set vbucket state.");

    std::vector<std::string> keys;
    for (int j = 0; j < 2000; ++j) {
        std::stringstream ss;
        ss << "key" << j;
        std::string key(ss.str());
        keys.push_back(key);
    }

    int itemsRemoved = get_int_stat(h, "ep_items_rm_from_checkpoints");
    std::vector<std::string>::iterator it;
    for (it = keys.begin(); it != keys.end(); ++it) {
        checkeq(ENGINE_SUCCESS,
                store(h,
                      nullptr,
                      OPERATION_SET,
                      it->c_str(),
                      it->c_str(),
                      nullptr,
                      0,
                      Vbid(1)),
                "Failed to store a value");
    }
    wait_for_flusher_to_settle(h);
    testHarness->time_travel(65);
    wait_for_stat_change(h, "ep_items_rm_from_checkpoints", itemsRemoved);

    check(set_vbucket_state(h, Vbid(1), vbucket_state_dead),
          "Failed set set vbucket 1 state.");

    int vbucketDel = get_int_stat(h, "ep_vbucket_del");
    checkeq(ENGINE_SUCCESS, vbucketDelete(h, Vbid(1)), "Expected success");
    checkeq(cb::mcbp::Status::Success,
            last_status.load(),
            "Expected failure deleting non-existent bucket.");

    check(verify_vbucket_missing(h, Vbid(1)),
          "vbucket 1 was not missing after deleting it.");

    wait_for_stat_change(h, "ep_vbucket_del", vbucketDel);

    wait_for_stat_to_be(h, "ep_total_cache_size", cacheSize);
    wait_for_stat_to_be(h, "ep_overhead", overhead);
    wait_for_stat_to_be(h, "ep_num_non_resident", nonResident);

    return SUCCESS;
}

static enum test_result vbucket_destroy_restart(EngineIface* h,
                                                const char* value = nullptr) {
    if (!isWarmupEnabled(h)) {
        return SKIPPED;
    }

    check(set_vbucket_state(h, Vbid(1), vbucket_state_active),
          "Failed to set vbucket state.");

    // Store a value so the restart will try to resurrect it.
    checkeq(ENGINE_SUCCESS,
            store(h,
                  nullptr,
                  OPERATION_SET,
                  "key",
                  "somevalue",
                  nullptr,
                  0,
                  Vbid(1)),
            "Failed to set a value");
    check_key_value(h, "key", "somevalue", 9, Vbid(1));

    // Reload to get a flush forced.
    testHarness->reload_engine(&h,

                               testHarness->get_current_testcase()->cfg,
                               true,
                               false);

    wait_for_warmup_complete(h);

    check(verify_vbucket_state(h, Vbid(1), vbucket_state_active),
          "Bucket state was what it was initially, after restart.");
    check(set_vbucket_state(h, Vbid(1), vbucket_state_active),
          "Failed to set vbucket state.");
    check_key_value(h, "key", "somevalue", 9, Vbid(1));

    check(set_vbucket_state(h, Vbid(1), vbucket_state_dead),
          "Failed set set vbucket 1 state.");

    checkeq(ENGINE_SUCCESS,
            vbucketDelete(h, Vbid(1), value),
            "Expected success");
    checkeq(cb::mcbp::Status::Success, last_status.load(),
            "Expected failure deleting non-existent bucket.");

    check(verify_vbucket_missing(h, Vbid(1)),
          "vbucket 1 was not missing after deleting it.");

    testHarness->reload_engine(&h,

                               testHarness->get_current_testcase()->cfg,
                               true,
                               false);

    wait_for_warmup_complete(h);

    if (verify_vbucket_state(h, Vbid(1), vbucket_state_pending, true)) {
        std::cerr << "Bucket came up in pending state after delete." << std::endl;
        abort();
    }

    check(verify_vbucket_missing(h, Vbid(1)),
          "vbucket 1 was not missing after restart.");

    return SUCCESS;
}

static enum test_result test_async_vbucket_destroy(EngineIface* h) {
    return vbucket_destroy(h);
}

static enum test_result test_sync_vbucket_destroy(EngineIface* h) {
    return vbucket_destroy(h, "async=0");
}

static enum test_result test_async_vbucket_destroy_restart(EngineIface* h) {
    return vbucket_destroy_restart(h);
}

static enum test_result test_sync_vbucket_destroy_restart(EngineIface* h) {
    return vbucket_destroy_restart(h, "async=0");
}

static enum test_result test_vb_set_pending(EngineIface* h) {
    return test_pending_vb_mutation(h, OPERATION_SET);
}

static enum test_result test_vb_add_pending(EngineIface* h) {
    return test_pending_vb_mutation(h, OPERATION_ADD);
}

static enum test_result test_vb_cas_pending(EngineIface* h) {
    return test_pending_vb_mutation(h, OPERATION_CAS);
}

static enum test_result test_vb_set_replica(EngineIface* h) {
    return test_replica_vb_mutation(h, OPERATION_SET);
}

static enum test_result test_vb_replace_replica(EngineIface* h) {
    return test_replica_vb_mutation(h, OPERATION_REPLACE);
}

static enum test_result test_vb_replace_pending(EngineIface* h) {
    return test_pending_vb_mutation(h, OPERATION_REPLACE);
}

static enum test_result test_vb_add_replica(EngineIface* h) {
    return test_replica_vb_mutation(h, OPERATION_ADD);
}

static enum test_result test_vb_cas_replica(EngineIface* h) {
    return test_replica_vb_mutation(h, OPERATION_CAS);
}

static enum test_result test_stats_seqno(EngineIface* h) {
    check(set_vbucket_state(h, Vbid(1), vbucket_state_active),
          "Failed to set vbucket state.");

    int num_keys = 100;
    for (int ii = 0; ii < num_keys; ++ii) {
        std::stringstream ss;
        ss << "key" << ii;
        checkeq(ENGINE_SUCCESS,
                store(h,
                      nullptr,
                      OPERATION_SET,
                      ss.str().c_str(),
                      "value",
                      nullptr,
                      0,
                      Vbid(0)),
                "Failed to store an item.");
    }
    wait_for_flusher_to_settle(h);

    checkeq(100,
            get_int_stat(h, "vb_0:high_seqno", "vbucket-seqno"),
            "Invalid seqno");

    if (isPersistentBucket(h)) {
        checkeq(100,
                get_int_stat(h, "vb_0:last_persisted_seqno", "vbucket-seqno"),
                "Unexpected last_persisted_seqno");
    }
    checkeq(0,
            get_int_stat(h, "vb_1:high_seqno", "vbucket-seqno"),
            "Invalid seqno");
    checkeq(0,
            get_int_stat(h, "vb_1:high_seqno", "vbucket-seqno 1"),
            "Invalid seqno");
    if (isPersistentBucket(h)) {
        checkeq(0,
                get_int_stat(h, "vb_1:last_persisted_seqno", "vbucket-seqno 1"),
                "Invalid last_persisted_seqno");
    }

    uint64_t vb_uuid = get_ull_stat(h, "vb_1:0:id", "failovers");

    auto seqno_stats = get_all_stats(h, "vbucket-seqno 1");
    checkeq(vb_uuid, uint64_t(std::stoull(seqno_stats.at("vb_1:uuid"))),
            "Invalid uuid");

    // Check invalid vbucket
    checkeq(ENGINE_NOT_MY_VBUCKET,
            get_stats(h, "vbucket-seqno 2"_ccb, {}, add_stats),
            "Expected not my vbucket");

    // Check bad vbucket parameter (not numeric)
    checkeq(ENGINE_EINVAL,
            get_stats(h, "vbucket-seqno tt2"_ccb, {}, add_stats),
            "Expected invalid");

    // Check extra spaces at the end
    checkeq(ENGINE_EINVAL,
            get_stats(h, "vbucket-seqno    "_ccb, {}, add_stats),
            "Expected invalid");

    return SUCCESS;
}

static enum test_result test_stats_diskinfo(EngineIface* h) {
    check(set_vbucket_state(h, Vbid(1), vbucket_state_active),
          "Failed to set vbucket state.");

    int num_keys = 100;
    for (int ii = 0; ii < num_keys; ++ii) {
        std::stringstream ss;
        ss << "key" << ii;
        checkeq(ENGINE_SUCCESS,
                store(h,
                      nullptr,
                      OPERATION_SET,
                      ss.str().c_str(),
                      "value",
                      nullptr,
                      0,
                      Vbid(1)),
                "Failed to store an item.");
    }
    wait_for_flusher_to_settle(h);

    size_t file_size = get_int_stat(h, "ep_db_file_size", "diskinfo");
    size_t data_size = get_int_stat(h, "ep_db_data_size", "diskinfo");
    checklt(size_t{0}, file_size, "DB file size should be greater than 0");
    checklt(size_t{0}, data_size, "DB data size should be greater than 0");
    checkge(file_size, data_size, "DB file size should be >= DB data size");
    checkgt(get_int_stat(h, "vb_1:data_size", "diskinfo detail"), 0,
          "VB 1 data size should be greater than 0");

    checkeq(ENGINE_EINVAL,
            get_stats(h, "diskinfo "_ccb, {}, add_stats),
            "Expected invalid");

    checkeq(ENGINE_EINVAL,
            get_stats(h, "diskinfo detai"_ccb, {}, add_stats),
            "Expected invalid");

    checkeq(ENGINE_EINVAL,
            get_stats(h, "diskinfo detaillll"_ccb, {}, add_stats),
            "Expected invalid");

    return SUCCESS;
}

static enum test_result test_uuid_stats(EngineIface* h) {
    vals.clear();
    checkeq(ENGINE_SUCCESS,
            get_stats(h, "uuid"_ccb, {}, add_stats),
            "Failed to get stats.");
    checkeq(cb::const_char_buffer("foobar"),
            static_cast<cb::const_char_buffer>(vals["uuid"]), "Incorrect uuid");
    return SUCCESS;
}

static enum test_result test_item_stats(EngineIface* h) {
    checkeq(ENGINE_SUCCESS,
            store(h, nullptr, OPERATION_SET, "key", "somevalue"),
            "Failed set.");
    wait_for_flusher_to_settle(h);
    checkeq(ENGINE_SUCCESS,
            store(h, nullptr, OPERATION_SET, "key", "somevalueX"),
            "Failed set.");
    wait_for_flusher_to_settle(h);
    checkeq(ENGINE_SUCCESS,
            store(h, nullptr, OPERATION_SET, "key1", "somevalueY"),
            "Failed set.");
    wait_for_flusher_to_settle(h);

    check_key_value(h, "key", "somevalueX", 10);
    check_key_value(h, "key1", "somevalueY", 10);

    checkeq(ENGINE_SUCCESS,
            del(h, "key1", 0, Vbid(0)),
            "Failed remove with value.");
    wait_for_flusher_to_settle(h);

    checkeq(ENGINE_SUCCESS,
            store(h, nullptr, OPERATION_SET, "key1", "someothervalue"),
            "Failed set.");
    wait_for_flusher_to_settle(h);

    check_key_value(h, "key1", "someothervalue", 14);

    checkeq(3, get_int_stat(h, "vb_active_ops_create"), "Expected 3 creations");
    checkeq(1, get_int_stat(h, "vb_active_ops_update"), "Expected 1 updation");
    checkeq(1, get_int_stat(h, "vb_active_ops_delete"), "Expected 1 deletion");
    checkeq(3, get_int_stat(h, "vb_active_ops_get"), "Expected 3 gets");

    return SUCCESS;
}

static enum test_result test_stats(EngineIface* h) {
    vals.clear();
    checkeq(ENGINE_SUCCESS,
            get_stats(h, {}, {}, add_stats),
            "Failed to get stats.");
    checklt(size_t{10}, vals.size(), "Kind of expected more stats than that.");

    return SUCCESS;
}

static enum test_result test_mem_stats(EngineIface* h) {
    std::string value(4096, 'b');

    // If active compression - make a value that doesn't compress very well.
    if (isActiveCompressionEnabled(h)) {
        std::mt19937 generator; // Using the default seed is fine
        std::uniform_int_distribution<int> distribution{'0', 'z'};
        for (auto& dis : value) {
            dis = distribution(generator);
        }
    }

    int itemsRemoved = get_int_stat(h, "ep_items_rm_from_checkpoints");
    wait_for_persisted_value(h, "key", value.c_str());
    testHarness->time_travel(65);
    if (isPersistentBucket(h)) {
        wait_for_stat_change(h, "ep_items_rm_from_checkpoints", itemsRemoved);
    }

    if (isActiveCompressionEnabled(h)) {
        wait_for_item_compressor_to_settle(h);
    }

    int mem_used = get_int_stat(h, "mem_used");
    int cache_size = get_int_stat(h, "ep_total_cache_size");
    int overhead = get_int_stat(h, "ep_overhead");
    int value_size = get_int_stat(h, "ep_value_size");
    checkgt((mem_used - overhead), cache_size,
            "ep_kv_size should be greater than the hashtable cache size due to "
            "the checkpoint overhead");

    if (isPersistentBucket(h)) {
        evict_key(h, "key", Vbid(0), "Ejected.");

        checkge(cache_size, get_int_stat(h, "ep_total_cache_size"),
                "Evict a value shouldn't increase the total cache size");
        checkgt(mem_used, get_int_stat(h, "mem_used"),
              "Expected mem_used to decrease when an item is evicted");

        check_key_value(h,
                        "key",
                        value.c_str(),
                        value.size(),
                        Vbid(0)); // Load an item from disk again.

        if (isActiveCompressionEnabled(h)) {
            wait_for_item_compressor_to_settle(h);
        }
        checkeq(value_size, get_int_stat(h, "ep_value_size"),
                "Expected ep_value_size to remain the same after item is "
                "loaded from disk");
    }

    return SUCCESS;
}

static enum test_result test_io_stats(EngineIface* h) {
    int exp_write_bytes;
    std::string backend = get_str_stat(h, "ep_backend");
    if (backend == "couchdb") {
        exp_write_bytes = 22; /* TBD: Do not hard code the value */
    } else if (backend == "rocksdb") {
        // TODO RDB:
        return SKIPPED_UNDER_ROCKSDB;
    }
    else {
        return SKIPPED;
    }

    std::string collections = get_str_stat(h, "ep_collections_enabled");
    if (collections == "true") {
        // 1 byte of meta data for the collection-ID
        exp_write_bytes += 1;
    }

    reset_stats(h);

    checkeq(0,
            get_int_stat(h, "rw_0:io_bg_fetch_docs_read", "kvstore"),
            "Expected reset stats to set io_bg_fetch_docs_read to zero");
    checkeq(0,
            get_int_stat(h, "rw_0:io_num_write", "kvstore"),
            "Expected reset stats to set io_num_write to zero");
    checkeq(0,
            get_int_stat(h, "rw_0:io_bg_fetch_doc_bytes", "kvstore"),
            "Expected reset stats to set io_bg_fetch_doc_bytes to zero");
    checkeq(0,
            get_int_stat(h, "rw_0:io_document_write_bytes", "kvstore"),
            "Expected reset stats to set io_document_write_bytes to zero");

    const std::string key("a");
    const std::string value("b\r\n");
    wait_for_persisted_value(h, key.c_str(), value.c_str());
    checkeq(0,
            get_int_stat(h, "rw_0:io_bg_fetch_docs_read", "kvstore"),
            "Expected storing one value to not change the read counter");
    checkeq(0,
            get_int_stat(h, "rw_0:io_bg_fetch_doc_bytes", "kvstore"),
            "Expected storing one value to not change the bgfetch doc bytes");
    checkeq(1,
            get_int_stat(h, "rw_0:io_num_write", "kvstore"),
            "Expected storing the key to update the write counter");
    checkeq(exp_write_bytes,
            get_int_stat(h, "rw_0:io_document_write_bytes", "kvstore"),
            "Expected storing the key to update the write bytes");

    // Exact write amplification varies, bur expect it to be at least 10.0x
    // given we are writing a single byte key and single byte value.
    checkge(get_stat<float>(
                    h, "rw_0:io_flusher_write_amplification", "kvstore"),
            10.0f,
            "Expected storing the key to update Flusher Write Amplification");

    evict_key(h, key.c_str(), Vbid(0), "Ejected.");

    check_key_value(h, "a", value.c_str(), value.size(), Vbid(0));

    std::stringstream numReadStatStr;
    std::stringstream readBytesStatStr;

    if (backend == "couchdb") {
        numReadStatStr << "ro_" << 0 << ":io_bg_fetch_docs_read";
        readBytesStatStr << "ro_" << 0 << ":io_bg_fetch_doc_bytes";
    } else {
        cb_assert(false);
    }

    checkeq(1,
            get_int_stat(h, numReadStatStr.str().c_str(), "kvstore"),
            "Expected reading the value back in to update the read counter");

    uint64_t exp_read_bytes = key.size() + value.size() +
                              MetaData::getMetaDataSize(MetaData::Version::V1);
    if (collections == "true") {
        // 1 byte of meta data for the collection-ID
        exp_read_bytes += 1;
    }
    checkeq(exp_read_bytes,
            get_stat<uint64_t>(h, readBytesStatStr.str().c_str(), "kvstore"),
            "Expected reading the value back in to update the read bytes");

    // For read amplification, exact value depends on couchstore file layout,
    // but generally see a value of 2 here.
    checkge(get_float_stat(h, "ep_bg_fetch_avg_read_amplification"),
            2.0f,
            "Expected sensible bgFetch read amplification value");

    checkeq(1,
            get_int_stat(h, "rw_0:io_num_write", "kvstore"),
            "Expected reading the value back in to not update the write "
            "counter");
    checkeq(exp_write_bytes,
            get_int_stat(h, "rw_0:io_document_write_bytes", "kvstore"),
            "Expected reading the value back in to not update the write bytes");

    return SUCCESS;
}

static enum test_result test_vb_file_stats(EngineIface* h) {
    wait_for_flusher_to_settle(h);
    wait_for_stat_change(h, "ep_db_data_size", 0);

    int old_data_size = get_int_stat(h, "ep_db_data_size");
    int old_file_size = get_int_stat(h, "ep_db_file_size");
    checkne(0, old_file_size, "Expected a non-zero value for ep_db_file_size");

    // Write a value and test ...
    wait_for_persisted_value(h, "a", "b\r\n");
    checklt(old_data_size, get_int_stat(h, "ep_db_data_size"),
            "Expected the DB data size to increase");
    checklt(old_file_size, get_int_stat(h, "ep_db_file_size"),
            "Expected the DB file size to increase");

    checklt(0, get_int_stat(h, "vb_0:db_data_size", "vbucket-details 0"),
            "Expected the vbucket DB data size to non-zero");
    checklt(0, get_int_stat(h, "vb_0:db_file_size", "vbucket-details 0"),
            "Expected the vbucket DB file size to non-zero");
    return SUCCESS;
}

static enum test_result test_vb_file_stats_after_warmup(EngineIface* h) {
    if (!isWarmupEnabled(h)) {
        return SKIPPED;
    }

    for (int i = 0; i < 100; ++i) {
        std::stringstream key;
        key << "key-" << i;
        checkeq(ENGINE_SUCCESS,
                store(h,
                      nullptr,
                      OPERATION_SET,
                      key.str().c_str(),
                      "somevalue"),
                "Error setting.");
    }
    wait_for_flusher_to_settle(h);

    int fileSize = get_int_stat(h, "vb_0:db_file_size", "vbucket-details 0");
    int spaceUsed = get_int_stat(h, "vb_0:db_data_size", "vbucket-details 0");

    // Restart the engine.
    testHarness->reload_engine(&h,

                               testHarness->get_current_testcase()->cfg,
                               true,
                               false);

    wait_for_warmup_complete(h);

    int newFileSize = get_int_stat(h, "vb_0:db_file_size", "vbucket-details 0");
    int newSpaceUsed =
            get_int_stat(h, "vb_0:db_data_size", "vbucket-details 0");

    checkle(static_cast<float>(0.9 * fileSize),
            static_cast<float>(newFileSize),
            "Unexpected fileSize for vbucket");
    checkle(static_cast<float>(0.9 * spaceUsed),
            static_cast<float>(newSpaceUsed),
            "Unexpected spaceUsed for vbucket");

    return SUCCESS;
}

static enum test_result test_bg_stats(EngineIface* h) {
    reset_stats(h);
    wait_for_persisted_value(h, "a", "b\r\n");
    evict_key(h, "a", Vbid(0), "Ejected.");
    testHarness->time_travel(43);
    check_key_value(h, "a", "b\r\n", 3, Vbid(0));

    auto stats = get_all_stats(h);
    checkeq(1, std::stoi(stats.at("ep_bg_num_samples")),
               "Expected one sample");

    const char* bg_keys[] = { "ep_bg_min_wait",
                              "ep_bg_max_wait",
                              "ep_bg_wait_avg",
                              "ep_bg_min_load",
                              "ep_bg_max_load",
                              "ep_bg_load_avg"};
    for (const auto* key : bg_keys) {
        check(stats.find(key) != stats.end(),
              (std::string("Found no ") + key).c_str());
    }

    evict_key(h, "a", Vbid(0), "Ejected.");
    check_key_value(h, "a", "b\r\n", 3, Vbid(0));
    checkeq(2, get_int_stat(h, "ep_bg_num_samples"), "Expected one sample");

    reset_stats(h);
    checkeq(0,
            get_int_stat(h, "ep_bg_fetched"),
            "ep_bg_fetched is not reset to 0");
    return SUCCESS;
}

static enum test_result test_bg_meta_stats(EngineIface* h) {
    reset_stats(h);

    wait_for_persisted_value(h, "k1", "v1");
    wait_for_persisted_value(h, "k2", "v2");

    evict_key(h, "k1", Vbid(0), "Ejected.");
    checkeq(ENGINE_SUCCESS,
            del(h, "k2", 0, Vbid(0)),
            "Failed remove with value.");
    wait_for_flusher_to_settle(h);

    checkeq(0, get_int_stat(h, "ep_bg_fetched"), "Expected bg_fetched to be 0");
    checkeq(0,
            get_int_stat(h, "ep_bg_meta_fetched"),
            "Expected bg_meta_fetched to be 0");

    check(get_meta(h, "k2"), "Get meta failed");
    checkeq(0, get_int_stat(h, "ep_bg_fetched"), "Expected bg_fetched to be 0");
    checkeq(1,
            get_int_stat(h, "ep_bg_meta_fetched"),
            "Expected bg_meta_fetched to be 1");

    checkeq(cb::engine_errc::success,
            get(h, nullptr, "k1", Vbid(0)).first,
            "Missing key");
    checkeq(1, get_int_stat(h, "ep_bg_fetched"), "Expected bg_fetched to be 1");
    checkeq(1,
            get_int_stat(h, "ep_bg_meta_fetched"),
            "Expected bg_meta_fetched to be 1");

    // store new key with some random metadata
    const size_t keylen = strlen("k3");
    ItemMetaData itemMeta;
    itemMeta.revSeqno = 10;
    itemMeta.cas = 0xdeadbeef;
    itemMeta.exptime = 0;
    itemMeta.flags = 0xdeadbeef;

    checkeq(ENGINE_SUCCESS,
            add_with_meta(h, "k3", keylen, nullptr, 0, Vbid(0), &itemMeta),
            "Expected to add item");
    checkeq(cb::mcbp::Status::Success, last_status.load(), "Set meta failed");

    check(get_meta(h, "k2"), "Get meta failed");
    checkeq(1, get_int_stat(h, "ep_bg_fetched"), "Expected bg_fetched to be 1");

    int expected_ep_bg_meta_fetched =
            get_bool_stat(h, "ep_bfilter_enabled") ? 1 : 2;
    checkeq(expected_ep_bg_meta_fetched,
            get_int_stat(h, "ep_bg_meta_fetched"),
            "bg_meta_fetched");
    return SUCCESS;
}

static enum test_result test_key_stats(EngineIface* h) {
    check(set_vbucket_state(h, Vbid(1), vbucket_state_active),
          "Failed set vbucket 1 state.");

    // set (k1,v1) in vbucket 0
    checkeq(ENGINE_SUCCESS,
            store(h, nullptr, OPERATION_SET, "k1", "v1"),
            "Failed to store an item.");

    // set (k2,v2) in vbucket 1
    checkeq(ENGINE_SUCCESS,
            store(h, nullptr, OPERATION_SET, "k2", "v2", nullptr, 0, Vbid(1)),
            "Failed to store an item.");

    const void* cookie = testHarness->create_cookie(h);

    // stat for key "k1" and vbucket "0"
    const char *statkey1 = "key k1 0";
    checkeq(ENGINE_SUCCESS,
            h->get_stats(cookie, {statkey1, strlen(statkey1)}, {}, add_stats),
            "Failed to get stats.");
    check(vals.find("key_is_dirty") != vals.end(), "Found no key_is_dirty");
    check(vals.find("key_exptime") != vals.end(), "Found no key_exptime");
    check(vals.find("key_flags") != vals.end(), "Found no key_flags");
    check(vals.find("key_cas") != vals.end(), "Found no key_cas");
    check(vals.find("key_vb_state") != vals.end(), "Found no key_vb_state");

    // stat for key "k2" and vbucket "1"
    const char *statkey2 = "key k2 1";
    checkeq(ENGINE_SUCCESS,
            h->get_stats(cookie, {statkey2, strlen(statkey2)}, {}, add_stats),
            "Failed to get stats.");
    check(vals.find("key_is_dirty") != vals.end(), "Found no key_is_dirty");
    check(vals.find("key_exptime") != vals.end(), "Found no key_exptime");
    check(vals.find("key_flags") != vals.end(), "Found no key_flags");
    check(vals.find("key_cas") != vals.end(), "Found no key_cas");
    check(vals.find("key_vb_state") != vals.end(), "Found no key_vb_state");

    testHarness->destroy_cookie(cookie);
    return SUCCESS;
}

static enum test_result test_key_stats_eaccess(EngineIface* h) {
    check(set_vbucket_state(h, Vbid(1), vbucket_state_active),
          "Failed set vbucket 1 state.");

    // set (k1,v1) in vbucket 0
    checkeq(ENGINE_SUCCESS,
            store(h, nullptr, OPERATION_SET, "k1", "v1"),
            "Failed to store an item.");

    // set (k2,v2) in vbucket 1
    checkeq(ENGINE_SUCCESS,
            store(h, nullptr, OPERATION_SET, "k2", "v2", nullptr, 0, Vbid(1)),
            "Failed to store an item.");

    const void* cookie = testHarness->create_cookie(h);

    mock_set_privilege_check_function(
            [](gsl::not_null<const void*>,
               cb::rbac::Privilege,
               ScopeID,
               CollectionID) -> cb::rbac::PrivilegeAccess {
                return cb::rbac::PrivilegeAccess::Fail;
            });

    const auto ret = h->get_stats(cookie, "key k1 0"_ccb, {}, add_stats);
    // Reset priv check function
    mock_set_privilege_check_function({});
    checkeq(ENGINE_EACCESS, ret, "Expected stats key to return no access");

    testHarness->destroy_cookie(cookie);
    return SUCCESS;
}

static enum test_result test_vkey_stats(EngineIface* h) {
    check(set_vbucket_state(h, Vbid(1), vbucket_state_active),
          "Failed set vbucket 1 state.");
    check(set_vbucket_state(h, Vbid(2), vbucket_state_active),
          "Failed set vbucket 2 state.");
    check(set_vbucket_state(h, Vbid(3), vbucket_state_active),
          "Failed set vbucket 3 state.");
    check(set_vbucket_state(h, Vbid(4), vbucket_state_active),
          "Failed set vbucket 4 state.");

    wait_for_persisted_value(h, "k1", "v1");
    wait_for_persisted_value(h, "k2", "v2", Vbid(1));
    wait_for_persisted_value(h, "k3", "v3", Vbid(2));
    wait_for_persisted_value(h, "k4", "v4", Vbid(3));
    wait_for_persisted_value(h, "k5", "v5", Vbid(4));

    check(set_vbucket_state(h, Vbid(2), vbucket_state_replica),
          "Failed to set VB2 state.");
    check(set_vbucket_state(h, Vbid(3), vbucket_state_pending),
          "Failed to set VB3 state.");
    check(set_vbucket_state(h, Vbid(4), vbucket_state_dead),
          "Failed to set VB4 state.");

    const void* cookie = testHarness->create_cookie(h);

    // stat for key "k1" and vbucket "0"
    const char *statkey1 = "vkey k1 0";
    checkeq(ENGINE_SUCCESS,
            h->get_stats(cookie, {statkey1, strlen(statkey1)}, {}, add_stats),
            "Failed to get stats.");
    check(vals.find("key_is_dirty") != vals.end(), "Found no key_is_dirty");
    check(vals.find("key_exptime") != vals.end(), "Found no key_exptime");
    check(vals.find("key_flags") != vals.end(), "Found no key_flags");
    check(vals.find("key_cas") != vals.end(), "Found no key_cas");
    check(vals.find("key_vb_state") != vals.end(), "Found no key_vb_state");
    check(vals.find("key_valid") != vals.end(), "Found no key_valid");

    // stat for key "k2" and vbucket "1"
    const char *statkey2 = "vkey k2 1";
    checkeq(ENGINE_SUCCESS,
            h->get_stats(cookie, {statkey2, strlen(statkey2)}, {}, add_stats),
            "Failed to get stats.");
    check(vals.find("key_is_dirty") != vals.end(), "Found no key_is_dirty");
    check(vals.find("key_exptime") != vals.end(), "Found no key_exptime");
    check(vals.find("key_flags") != vals.end(), "Found no key_flags");
    check(vals.find("key_cas") != vals.end(), "Found no key_cas");
    check(vals.find("key_vb_state") != vals.end(), "Found no key_vb_state");
    check(vals.find("key_valid") != vals.end(), "Found no key_valid");

    // stat for key "k3" and vbucket "2"
    const char *statkey3 = "vkey k3 2";
    checkeq(ENGINE_SUCCESS,
            h->get_stats(cookie, {statkey3, strlen(statkey3)}, {}, add_stats),
            "Failed to get stats.");
    check(vals.find("key_is_dirty") != vals.end(), "Found no key_is_dirty");
    check(vals.find("key_exptime") != vals.end(), "Found no key_exptime");
    check(vals.find("key_flags") != vals.end(), "Found no key_flags");
    check(vals.find("key_cas") != vals.end(), "Found no key_cas");
    check(vals.find("key_vb_state") != vals.end(), "Found no key_vb_state");
    check(vals.find("key_valid") != vals.end(), "Found no key_valid");

    // stat for key "k4" and vbucket "3"
    const char *statkey4 = "vkey k4 3";
    checkeq(ENGINE_SUCCESS,
            h->get_stats(cookie, {statkey4, strlen(statkey4)}, {}, add_stats),
            "Failed to get stats.");
    check(vals.find("key_is_dirty") != vals.end(), "Found no key_is_dirty");
    check(vals.find("key_exptime") != vals.end(), "Found no key_exptime");
    check(vals.find("key_flags") != vals.end(), "Found no key_flags");
    check(vals.find("key_cas") != vals.end(), "Found no key_cas");
    check(vals.find("key_vb_state") != vals.end(), "Found no key_vb_state");
    check(vals.find("key_valid") != vals.end(), "Found no key_valid");

    // stat for key "k5" and vbucket "4"
    const char *statkey5 = "vkey k5 4";
    checkeq(ENGINE_SUCCESS,
            h->get_stats(cookie, {statkey5, strlen(statkey5)}, {}, add_stats),
            "Failed to get stats.");
    check(vals.find("key_is_dirty") != vals.end(), "Found no key_is_dirty");
    check(vals.find("key_exptime") != vals.end(), "Found no key_exptime");
    check(vals.find("key_flags") != vals.end(), "Found no key_flags");
    check(vals.find("key_cas") != vals.end(), "Found no key_cas");
    check(vals.find("key_vb_state") != vals.end(), "Found no key_vb_state");
    check(vals.find("key_valid") != vals.end(), "Found no key_valid");

    testHarness->destroy_cookie(cookie);
    return SUCCESS;
}

static enum test_result test_warmup_conf(EngineIface* h) {
    if (!isWarmupEnabled(h)) {
        return SKIPPED;
    }

    checkeq(100,
            get_int_stat(h, "ep_warmup_min_items_threshold"),
            "Incorrect initial warmup min items threshold.");
    checkeq(100,
            get_int_stat(h, "ep_warmup_min_memory_threshold"),
            "Incorrect initial warmup min memory threshold.");

    check(!set_param(h,
                     cb::mcbp::request::SetParamPayload::Type::Flush,
                     "warmup_min_items_threshold",
                     "a"),
          "Set warmup_min_items_threshold should have failed");
    check(!set_param(h,
                     cb::mcbp::request::SetParamPayload::Type::Flush,
                     "warmup_min_items_threshold",
                     "a"),
          "Set warmup_min_memory_threshold should have failed");

    check(set_param(h,
                    cb::mcbp::request::SetParamPayload::Type::Flush,
                    "warmup_min_items_threshold",
                    "80"),
          "Set warmup_min_items_threshold should have worked");
    check(set_param(h,
                    cb::mcbp::request::SetParamPayload::Type::Flush,
                    "warmup_min_memory_threshold",
                    "80"),
          "Set warmup_min_memory_threshold should have worked");

    checkeq(80,
            get_int_stat(h, "ep_warmup_min_items_threshold"),
            "Incorrect smaller warmup min items threshold.");
    checkeq(80,
            get_int_stat(h, "ep_warmup_min_memory_threshold"),
            "Incorrect smaller warmup min memory threshold.");

    for (int i = 0; i < 100; ++i) {
        std::stringstream key;
        key << "key-" << i;
        checkeq(ENGINE_SUCCESS,
                store(h,
                      nullptr,
                      OPERATION_SET,
                      key.str().c_str(),
                      "somevalue"),
                "Error setting.");
    }

    // Restart the server.
    std::string config(testHarness->get_current_testcase()->cfg);
    config = config + "warmup_min_memory_threshold=0";
    testHarness->reload_engine(&h, config.c_str(), true, false);

    wait_for_warmup_complete(h);

    const std::string eviction_policy =
            get_str_stat(h, "ep_item_eviction_policy");
    if (eviction_policy == "value_only") {
        checkeq(100,
                get_int_stat(h, "ep_warmup_key_count", "warmup"),
                "Expected 100 keys loaded after warmup");
    } else { // Full eviction mode
        checkeq(0,
                get_int_stat(h, "ep_warmup_key_count", "warmup"),
                "Expected 0 keys loaded after warmup");
    }

    checkeq(0,
            get_int_stat(h, "ep_warmup_value_count", "warmup"),
            "Expected 0 values loaded after warmup");

    return SUCCESS;
}

// Test that all the configuration parameters associated with the ItemPager,
// can be set.
static enum test_result test_itempager_conf(EngineIface* h) {
    check(set_param(h,
                    cb::mcbp::request::SetParamPayload::Type::Flush,
                    "pager_active_vb_pcnt",
                    "50"),
          "Setting pager_active_vb_pcnt should have worked");
    checkeq(50,
            get_int_stat(h, "ep_pager_active_vb_pcnt"),
            "pager_active_vb_pcnt did not get set to the correct value");

    check(set_param(h,
                    cb::mcbp::request::SetParamPayload::Type::Flush,
                    "pager_sleep_time_ms",
                    "1000"),
          "Setting pager_sleep_time_ms should have worked");
    checkeq(1000,
            get_int_stat(h, "ep_pager_sleep_time_ms"),
            "pager_sleep_time_ms did not get set to the correct value");

    check(set_param(h,
                    cb::mcbp::request::SetParamPayload::Type::Flush,
                    "item_eviction_age_percentage",
                    "100"),
          "Set item_eviction_age_percentage should have worked");
    checkeq(100,
            get_int_stat(h, "ep_item_eviction_age_percentage"),
            "item_eviction_age_percentage did not get set to the correct "
            "value");

    check(set_param(h,
                    cb::mcbp::request::SetParamPayload::Type::Flush,
                    "item_eviction_freq_counter_age_threshold",
                    "10"),
          "Set item_eviction_freq_counter_age_threshold should have worked");
    checkeq(10,
            get_int_stat(h, "ep_item_eviction_freq_counter_age_threshold"),
            "item_eviction_freq_counter_age_threshold did not get set to the "
            "correct value");

    check(set_param(h,
                    cb::mcbp::request::SetParamPayload::Type::Flush,
                    "item_freq_decayer_chunk_duration",
                    "1000"),
          "Set item_freq_decayer_chunk_duration should have worked");
    checkeq(1000,
            get_int_stat(h, "ep_item_freq_decayer_chunk_duration"),
            "item_freq_decayer_chunk_duration did not get set to the correct "
            "value");

    check(set_param(h,
                    cb::mcbp::request::SetParamPayload::Type::Flush,
                    "item_freq_decayer_percent",
                    "100"),
          "Set item_freq_decayer_percent should have worked");
    checkeq(100,
            get_int_stat(h, "ep_item_freq_decayer_percent"),
            "item_freq_decayer_percent did not get set to the correct value");

    return SUCCESS;
}

static enum test_result test_bloomfilter_conf(EngineIface* h) {
    if (get_bool_stat(h, "ep_bfilter_enabled") == false) {
        check(set_param(h,
                        cb::mcbp::request::SetParamPayload::Type::Flush,
                        "bfilter_enabled",
                        "true"),
              "Set bloomfilter_enabled should have worked");
    }
    check(get_bool_stat(h, "ep_bfilter_enabled"),
          "Bloom filter wasn't enabled");

    checkeq(0.1f,
            get_float_stat(h, "ep_bfilter_residency_threshold"),
            "Incorrect initial bfilter_residency_threshold.");

    check(set_param(h,
                    cb::mcbp::request::SetParamPayload::Type::Flush,
                    "bfilter_enabled",
                    "false"),
          "Set bloomfilter_enabled should have worked.");
    check(set_param(h,
                    cb::mcbp::request::SetParamPayload::Type::Flush,
                    "bfilter_residency_threshold",
                    "0.15"),
          "Set bfilter_residency_threshold should have worked.");

    checkeq(false, get_bool_stat(h, "ep_bfilter_enabled"),
            "Bloom filter should have been disabled.");
    checkeq(0.15f,
            get_float_stat(h, "ep_bfilter_residency_threshold"),
            "Incorrect bfilter_residency_threshold.");

    return SUCCESS;
}

static enum test_result test_bloomfilters(EngineIface* h) {
    if (get_bool_stat(h, "ep_bfilter_enabled") == false) {
        check(set_param(h,
                        cb::mcbp::request::SetParamPayload::Type::Flush,
                        "bfilter_enabled",
                        "true"),
              "Set bloomfilter_enabled should have worked");
    }
    check(get_bool_stat(h, "ep_bfilter_enabled"),
          "Bloom filter wasn't enabled");

    // Key is only present if bgOperations is non-zero.
    int num_read_attempts = get_int_stat_or_default(h, 0, "ep_bg_num_samples");

    // Ensure vbucket's bloom filter is enabled
    checkeq("ENABLED"s,
            get_str_stat(h, "vb_0:bloom_filter", "vbucket-details 0"),
            "Vbucket 0's bloom filter wasn't enabled upon setup!");

    int i;

    // Insert 10 items.
    for (i = 0; i < 10; ++i) {
        std::stringstream key;
        key << "key-" << i;
        checkeq(ENGINE_SUCCESS,
                store(h,
                      nullptr,
                      OPERATION_SET,
                      key.str().c_str(),
                      "somevalue"),
                "Error setting.");
    }
    wait_for_flusher_to_settle(h);

    // Evict all 10 items.
    for (i = 0; i < 10; ++i) {
        std::stringstream key;
        key << "key-" << i;
        evict_key(h, key.str().c_str(), Vbid(0), "Ejected.");
    }
    wait_for_flusher_to_settle(h);

    // Ensure 10 items are non-resident.
    cb_assert(10 == get_int_stat(h, "ep_num_non_resident"));

    // Issue delete on first 5 items.
    for (i = 0; i < 5; ++i) {
        std::stringstream key;
        key << "key-" << i;
        checkeq(ENGINE_SUCCESS,
                del(h, key.str().c_str(), 0, Vbid(0)),
                "Failed remove with value.");
    }
    wait_for_flusher_to_settle(h);

    // Ensure that there are 5 non-resident items
    cb_assert(5 == get_int_stat(h, "ep_num_non_resident"));
    cb_assert(5 == get_int_stat(h, "curr_items"));

    checkeq(ENGINE_SUCCESS,
            get_stats(h, {}, {}, add_stats),
            "Failed to get stats.");
    std::string eviction_policy = vals.find("ep_item_eviction_policy")->second;

    useconds_t sleepTime = 128;

    if (eviction_policy == "value_only") {  // VALUE-ONLY EVICTION MODE

        checkeq(5,
                get_int_stat(
                        h, "vb_0:bloom_filter_key_count", "vbucket-details 0"),
                "Unexpected no. of keys in bloom filter");

        checkeq(num_read_attempts,
                get_int_stat_or_default(h, 0, "ep_bg_num_samples"),
                "Expected bgFetch attempts to remain unchanged");

        for (i = 0; i < 5; ++i) {
            std::stringstream key;
            key << "key-" << i;
            check(get_meta(h, key.str().c_str()), "Get meta failed");
        }

        // GetMeta would cause bgFetches as bloomfilter contains
        // the deleted items.
        checkeq(num_read_attempts + 5,
                get_int_stat(h, "ep_bg_num_samples"),
                "Expected bgFetch attempts to increase by five");

        // Run compaction, with drop_deletes
        compact_db(h, Vbid(0), Vbid(0), 15, 15, 1);
        while (get_int_stat(h, "ep_pending_compactions") != 0) {
            decayingSleep(&sleepTime);
        }

        for (i = 0; i < 5; ++i) {
            std::stringstream key;
            key << "key-" << i;
            check(get_meta(h, key.str().c_str()), "Get meta failed");
        }
        checkeq(num_read_attempts + 5,
                get_int_stat(h, "ep_bg_num_samples"),
                "Expected bgFetch attempts to stay as before");

    } else {                                // FULL EVICTION MODE

        checkeq(10,
                get_int_stat(
                        h, "vb_0:bloom_filter_key_count", "vbucket-details 0"),
                "Unexpected no. of keys in bloom filter");

        // Because of issuing deletes on non-resident items
        checkeq(num_read_attempts + 5,
                get_int_stat(h, "ep_bg_num_samples"),
                "Expected bgFetch attempts to increase by five, after deletes");

        // Run compaction, with drop_deletes, to exclude deleted items
        // from bloomfilter.
        compact_db(h, Vbid(0), Vbid(0), 15, 15, 1);
        while (get_int_stat(h, "ep_pending_compactions") != 0) {
            decayingSleep(&sleepTime);
        }

        for (i = 0; i < 5; i++) {
            std::stringstream key;
            key << "key-" << i;
            checkeq(cb::engine_errc::no_such_key,
                    get(h, nullptr, key.str(), Vbid(0)).first,
                    "Unable to get stored item");
        }
        // + 6 because last delete is not purged by the compactor
        checkeq(num_read_attempts + 6,
                get_int_stat(h, "ep_bg_num_samples"),
                "Expected bgFetch attempts to stay as before");
    }

    return SUCCESS;
}

static enum test_result test_bloomfilters_with_store_apis(EngineIface* h) {
    if (get_bool_stat(h, "ep_bfilter_enabled") == false) {
        check(set_param(h,
                        cb::mcbp::request::SetParamPayload::Type::Flush,
                        "bfilter_enabled",
                        "true"),
              "Set bloomfilter_enabled should have worked");
    }
    check(get_bool_stat(h, "ep_bfilter_enabled"),
          "Bloom filter wasn't enabled");

    int num_read_attempts = get_int_stat_or_default(h, 0, "ep_bg_num_samples");

    // Ensure vbucket's bloom filter is enabled
    checkeq("ENABLED"s,
            get_str_stat(h, "vb_0:bloom_filter", "vbucket-details 0"),
            "Vbucket 0's bloom filter wasn't enabled upon setup!");

    for (int i = 0; i < 1000; i++) {
        std::stringstream key;
        key << "key-" << i;
        check(!get_meta(h, key.str().c_str()), "Get meta should fail.");
    }

    checkeq(num_read_attempts,
            get_int_stat_or_default(h, 0, "ep_bg_num_samples"),
            "Expected no bgFetch attempts");

    checkeq(ENGINE_SUCCESS,
            get_stats(h, {}, {}, add_stats),
            "Failed to get stats.");
    std::string eviction_policy = vals.find("ep_item_eviction_policy")->second;

    if (eviction_policy == "full_eviction") {  // FULL EVICTION MODE
        // Set with Meta
        int j;
        for (j = 0; j < 10; j++) {
            // init some random metadata
            ItemMetaData itm_meta;
            itm_meta.revSeqno = 10;
            itm_meta.cas = 0xdeadbeef;
            itm_meta.exptime = time(nullptr) + 300;
            itm_meta.flags = 0xdeadbeef;

            const std::string key = "swm-" + std::to_string(j);
            checkeq(ENGINE_SUCCESS,
                    set_with_meta(h,
                                  key.data(),
                                  key.size(),
                                  "somevalue",
                                  9,
                                  Vbid(0),
                                  &itm_meta,
                                  0),
                    "Expected to store item");
        }

        checkeq(num_read_attempts,
                get_int_stat_or_default(h, 0, "ep_bg_num_samples"),
                "Expected no bgFetch attempts");

        // Add
        for (j = 0; j < 10; j++) {
            std::stringstream key;
            key << "add-" << j;

            checkeq(ENGINE_SUCCESS,
                    store(h,
                          nullptr,
                          OPERATION_ADD,
                          key.str().c_str(),
                          "newvalue"),
                    "Failed to add value again.");
        }

        checkeq(num_read_attempts,
                get_int_stat_or_default(h, 0, "ep_bg_num_samples"),
                "Expected no bgFetch attempts");

        // Delete
        for (j = 0; j < 10; j++) {
            std::stringstream key;
            key << "del-" << j;
            checkeq(ENGINE_KEY_ENOENT,
                    del(h, key.str().c_str(), 0, Vbid(0)),
                    "Failed remove with value.");
        }

        checkeq(num_read_attempts,
                get_int_stat_or_default(h, 0, "ep_bg_num_samples"),
                "Expected no bgFetch attempts");
    }

    return SUCCESS;
}

static enum test_result test_bloomfilter_delete_plus_set_scenario(
        EngineIface* h) {
    if (get_bool_stat(h, "ep_bfilter_enabled") == false) {
        check(set_param(h,
                        cb::mcbp::request::SetParamPayload::Type::Flush,
                        "bfilter_enabled",
                        "true"),
              "Set bloomfilter_enabled should have worked");
    }
    check(get_bool_stat(h, "ep_bfilter_enabled"),
          "Bloom filter wasn't enabled");

    // Ensure vbucket's bloom filter is enabled
    checkeq("ENABLED"s,
            get_str_stat(h, "vb_0:bloom_filter", "vbucket-details 0"),
            "Vbucket 0's bloom filter wasn't enabled upon setup!");

    checkeq(ENGINE_SUCCESS,
            store(h, nullptr, OPERATION_SET, "k1", "v1"),
            "Failed to fail to store an item.");

    wait_for_flusher_to_settle(h);
    int num_writes = get_int_stat(h, "rw_0:io_num_write", "kvstore");
    int num_persisted = get_int_stat(h, "ep_total_persisted");
    cb_assert(num_writes == 1 && num_persisted == 1);

    checkeq(ENGINE_SUCCESS,
            del(h, "k1", 0, Vbid(0)),
            "Failed remove with value.");
    stop_persistence(h);
    checkeq(ENGINE_SUCCESS,
            store(h, nullptr, OPERATION_SET, "k1", "v2", nullptr, 0, Vbid(0)),
            "Failed to fail to store an item.");
    int key_count =
            get_int_stat(h, "vb_0:bloom_filter_key_count", "vbucket-details 0");

    if (key_count == 0) {
        checkge(2, get_int_stat(h, "rw_0:io_num_write", "kvstore"),
              "Unexpected number of writes");
        start_persistence(h);
        wait_for_flusher_to_settle(h);
        checkeq(0,
                get_int_stat(
                        h, "vb_0:bloom_filter_key_count", "vbucket-details 0"),
                "Unexpected number of keys in bloomfilter");
    } else {
        cb_assert(key_count == 1);
        checkeq(2,
                get_int_stat(h, "rw_0:io_num_write", "kvstore"),
                "Unexpected number of writes");
        start_persistence(h);
        wait_for_flusher_to_settle(h);
        checkeq(1,
                get_int_stat(
                        h, "vb_0:bloom_filter_key_count", "vbucket-details 0"),
                "Unexpected number of keys in bloomfilter");
    }

    return SUCCESS;
}

static enum test_result test_datatype(EngineIface* h) {
    const void* cookie = testHarness->create_cookie(h);
    testHarness->set_datatype_support(cookie, true);

    item *itm = nullptr;
    const std::string key("{\"foo\":\"bar\"}");
    const auto datatype = PROTOCOL_BINARY_DATATYPE_JSON;
    uint64_t cas = 0;
    std::string value("x");
    checkeq(ENGINE_SUCCESS,
            storeCasOut(h, nullptr, Vbid(0), key, value, datatype, itm, cas),
            "Expected set to succeed");

    auto ret = get(h, cookie, key, Vbid(0));
    checkeq(cb::engine_errc::success, ret.first, "Unable to get stored item");

    item_info info;
    h->get_item_info(ret.second.get(), &info);
    checkeq(PROTOCOL_BINARY_DATATYPE_JSON, info.datatype, "Invalid datatype");

    const char* key1 = "foo";
    const char* val1 = "{\"foo1\":\"bar1\"}";
    ItemMetaData itm_meta;
    itm_meta.revSeqno = 10;
    itm_meta.cas = info.cas;
    itm_meta.exptime = info.exptime;
    itm_meta.flags = info.flags;
    checkeq(ENGINE_SUCCESS,
            set_with_meta(h,
                          key1,
                          strlen(key1),
                          val1,
                          strlen(val1),
                          Vbid(0),
                          &itm_meta,
                          last_cas,
                          0,
                          info.datatype,
                          cookie),
            "Expected to store item");

    ret = get(h, cookie, key1, Vbid(0));
    checkeq(cb::engine_errc::success, ret.first, "Unable to get stored item");

    h->get_item_info(ret.second.get(), &info);
    checkeq(PROTOCOL_BINARY_DATATYPE_JSON,
            info.datatype,
            "Invalid datatype, when setWithMeta");

    testHarness->destroy_cookie(cookie);
    return SUCCESS;
}

static enum test_result test_datatype_with_unknown_command(EngineIface* h) {
    const void* cookie = testHarness->create_cookie(h);
    testHarness->set_datatype_support(cookie, true);
    const char* key = "foo";
    const char* val = "{\"foo\":\"bar\"}";
    auto datatype = PROTOCOL_BINARY_DATATYPE_JSON;

    ItemMetaData itm_meta;
    itm_meta.revSeqno = 10;
    itm_meta.cas = 0x1;
    itm_meta.exptime = 0;
    itm_meta.flags = 0;

    //SET_WITH_META
    checkeq(ENGINE_SUCCESS,
            set_with_meta(h,
                          key,
                          strlen(key),
                          val,
                          strlen(val),
                          Vbid(0),
                          &itm_meta,
                          0,
                          0,
                          datatype,
                          cookie),
            "Expected to store item");

    auto ret = get(h, cookie, key, Vbid(0));
    checkeq(cb::engine_errc::success, ret.first, "Unable to get stored item");

    item_info info;
    h->get_item_info(ret.second.get(), &info);
    checkeq(PROTOCOL_BINARY_DATATYPE_JSON,
            info.datatype,
            "Invalid datatype, when setWithMeta");

    //SET_RETURN_META
    checkeq(ENGINE_SUCCESS,
            set_ret_meta(h,
                         "foo1",
                         4,
                         val,
                         strlen(val),
                         Vbid(0),
                         0,
                         0,
                         0,
                         datatype,
                         cookie),
            "Expected success");
    checkeq(cb::mcbp::Status::Success, last_status.load(),
            "Expected set returing meta to succeed");
    checkeq(PROTOCOL_BINARY_DATATYPE_JSON,
            last_datatype.load(),
            "Invalid datatype, when set_return_meta");

    testHarness->destroy_cookie(cookie);
    return SUCCESS;
}

static enum test_result test_session_cas_validation(EngineIface* h) {
    // Testing cb::mcbp::ClientOpcode::SetVbucket..
    char ext[4];
    vbucket_state_t state = vbucket_state_active;
    auto val = static_cast<uint32_t>(state);
    val = htonl(val);
    memcpy(ext, (char*)&val, sizeof(val));

    uint64_t cas = 0x0101010101010101;
    auto pkt = createPacket(
            cb::mcbp::ClientOpcode::SetVbucket, Vbid(0), cas, {ext, 4});
    checkeq(ENGINE_KEY_EEXISTS,
            h->unknown_command(nullptr, *pkt, add_response),
            "SET_VBUCKET command failed");

    cas = 0x0102030405060708;
    pkt = createPacket(
            cb::mcbp::ClientOpcode::SetVbucket, Vbid(0), cas, {ext, 4});
    checkeq(ENGINE_SUCCESS,
            h->unknown_command(nullptr, *pkt, add_response),
            "SET_VBUCKET command failed");
    cb_assert(last_status == cb::mcbp::Status::Success);

    return SUCCESS;
}

static enum test_result test_access_scanner_settings(EngineIface* h) {
    if (!isWarmupEnabled(h)) {
        // Access scanner n/a without warmup.
        return SKIPPED;
    }

    // Create a unique access log path by combining with the db path.
    checkeq(ENGINE_SUCCESS,
            get_stats(h, {}, {}, add_stats),
            "Failed to get stats.");
    std::string dbname = vals.find("ep_dbname")->second;

    const auto alog_path = std::string("alog_path=") + dbname +
                           cb::io::DirectorySeparator + "access.log";
    std::string newconfig =
            std::string(testHarness->get_current_testcase()->cfg) + alog_path;

    testHarness->reload_engine(&h, newconfig.c_str(), true, false);

    wait_for_warmup_complete(h);

    std::string err_msg;
    // Check access scanner is enabled and alog_task_time is at default
    checkeq(true,
            get_bool_stat(h, "ep_access_scanner_enabled"),
            "Expected access scanner to be enabled");
    cb_assert(get_int_stat(h, "ep_alog_task_time") == 2);

    // Ensure access_scanner_task_time is what its expected to be.
    // Need to wait until the AccessScanner task has been setup.
    wait_for_stat_change(
            h, "ep_access_scanner_task_time", std::string{"NOT_SCHEDULED"});

    std::string str = get_str_stat(h, "ep_access_scanner_task_time");
    std::string expected_time = "02:00";
    err_msg.assign("Initial time incorrect, expect: " +
                   expected_time + ", actual: " + str.substr(11, 5));
    checkeq(0, str.substr(11, 5).compare(expected_time), err_msg.c_str());

    // Update alog_task_time and ensure the update is successful
    expected_time = "05:00";

    // [MB-24422] we need to set this multiple times as the change listeners
    //  may not have been initialized at the time of call
    repeat_till_true([&]() {
        set_param(h,
                  cb::mcbp::request::SetParamPayload::Type::Flush,
                  "alog_task_time",
                  "5");
        str = get_str_stat(h, "ep_access_scanner_task_time");
        return (0 == str.substr(11, 5).compare(expected_time));
    });

    err_msg.assign("Updated time incorrect, expect: " +
                   expected_time + ", actual: " + str.substr(11, 5));
    checkeq(0, str.substr(11, 5).compare(expected_time), err_msg.c_str());

    // Update alog_sleep_time by 10 mins and ensure the update is successful.
    const std::chrono::minutes update_by{10};
    std::string targetTaskTime1{make_time_string(std::chrono::system_clock::now() +
                                                 update_by)};

    set_param(h,
              cb::mcbp::request::SetParamPayload::Type::Flush,
              "alog_sleep_time",
              std::to_string(update_by.count()).c_str());
    str = get_str_stat(h, "ep_access_scanner_task_time");

    // Recalculate now() + 10mins as upper bound on when the task should be
    // scheduled.
    std::string targetTaskTime2{make_time_string(std::chrono::system_clock::now() +
                                                 update_by)};

    // ep_access_scanner_task_time should fall within the range of
    // targetTaskTime1 and targetTaskTime2
    err_msg.assign("Unexpected task time range, expect: " +
                   targetTaskTime1 + " <= " + str + " <= " + targetTaskTime2);
    checkle(targetTaskTime1, str, err_msg.c_str());
    checkle(str, targetTaskTime2, err_msg.c_str());

    return SUCCESS;
}

static enum test_result test_access_scanner(EngineIface* h) {
    if (!isWarmupEnabled(h)) {
        // Access scanner not applicable without warmup.
        return SKIPPED;
    }

    // Create a unique access log path by combining with the db path.
    checkeq(ENGINE_SUCCESS,
            get_stats(h, {}, {}, add_stats),
            "Failed to get stats.");
    const auto dbname = vals.find("ep_dbname")->second;

    const auto alog_path = std::string("alog_path=") + dbname +
                           cb::io::DirectorySeparator + "access.log";

    /* We do not want the access scanner task to be running while we initiate it
       explicitly below. Hence set the alog_task_time to about 1 ~ 2 hours
       from now */
    const time_t now = time(nullptr);
    struct tm tm_now;
    cb_gmtime_r(&now, &tm_now);
    const auto two_hours_hence = (tm_now.tm_hour + 2) % 24;

    const auto alog_task_time = std::string("alog_task_time=") +
            std::to_string(two_hours_hence);

    const auto newconfig =
            std::string(testHarness->get_current_testcase()->cfg) + alog_path +
            ";" + alog_task_time;

    testHarness->reload_engine(&h, newconfig.c_str(), true, false);

    wait_for_warmup_complete(h);

    /* Check that alog_task_time was correctly updated. */
    checkeq(get_int_stat(h, "ep_alog_task_time"),
            two_hours_hence,
            "Failed to set alog_task_time to 2 hours in the future");

    checkeq(ENGINE_SUCCESS,
            get_stats(h, {}, {}, add_stats),
            "Failed to get stats.");
    std::string name = vals.find("ep_alog_path")->second;

    /* Check access scanner is enabled */
    checkeq(true,
            get_bool_stat(h, "ep_access_scanner_enabled"),
            "Access scanner task not enabled by default. Check test config");

    const int num_shards =
            get_int_stat(h, "ep_workload:num_shards", "workload");
    name = name + ".0";
    std::string prev(name + ".old");

    /* Get the resident ratio down to below 95% - point at which access.log
     * generation occurs.
     */
    int num_items = 0;
    // Size chosen to create ~2000 items (i.e. 2x more than we sanity-check below)
    // with the given max_size for this test.
    const std::string value(2000, 'x');
    while (true) {
        // Gathering stats on every store is expensive, just check every 100 iterations
        if ((num_items % 100) == 0) {
            if (get_int_stat(h, "vb_active_perc_mem_resident") < 94) {
                break;
            }
        }

        std::string key("key" + std::to_string(num_items));
        ENGINE_ERROR_CODE ret =
                store(h, nullptr, OPERATION_SET, key.c_str(), value.c_str());
        switch (ret) {
            case ENGINE_SUCCESS:
                num_items++;
                break;

            case ENGINE_ENOMEM:
            case ENGINE_TMPFAIL:
                // Returned when at high watermark; simply retry the op.
                break;

            default:
                fprintf(stderr, "test_access_scanner: Unexpected result from store(): %d\n",
                        ret);
                abort();
        }

    }

    // Sanity check - ensure we have enough vBucket quota (max_size)
    // such that we have 1000 items - enough to give us 0.1%
    // granuarity in any residency calculations. */
    if (num_items < 1000) {
        std::cerr << "Error: test_access_scanner: "
            "expected at least 1000 items after filling vbucket, "
            "but only have " << num_items << ". "
            "Check max_size setting for test." << std::endl;
        return FAIL;
    }

    wait_for_flusher_to_settle(h);
    verify_curr_items(h, num_items, "Wrong number of items");
    int num_non_resident = get_int_stat(h, "vb_active_num_non_resident");
    checkge(num_non_resident, num_items * 6 / 100,
            "Expected num_non_resident to be at least 6% of total items");

    /* Run access scanner task once and expect it to generate access log */
    check(set_param(h,
                    cb::mcbp::request::SetParamPayload::Type::Flush,
                    "access_scanner_run",
                    "true"),
          "Failed to trigger access scanner");

    // Wait for the number of runs to equal the number of shards.
    wait_for_stat_to_be(h, "ep_num_access_scanner_runs", num_shards);

    /* This time since resident ratio is < 95% access log should be generated */
    check(cb::io::isFile(name),
          (std::string("access log file (") + name +
           ") should exist (got errno:" + std::to_string(errno))
                  .c_str());

    /* Increase resident ratio by deleting items */
    checkeq(ENGINE_SUCCESS, vbucketDelete(h, Vbid(0)), "Expected success");
    check(set_vbucket_state(h, Vbid(0), vbucket_state_active),
          "Failed to set VB0 state.");

    /* Run access scanner task once */
    const int access_scanner_skips =
            get_int_stat(h, "ep_num_access_scanner_skips");
    check(set_param(h,
                    cb::mcbp::request::SetParamPayload::Type::Flush,
                    "access_scanner_run",
                    "true"),
          "Failed to trigger access scanner");
    wait_for_stat_to_be(h,
                        "ep_num_access_scanner_skips",
                        access_scanner_skips + num_shards);

    /* Access log files should be removed because resident ratio > 95% */
    check(!cb::io::isFile(prev), ".old access log file should not exist");
    check(!cb::io::isFile(name), "access log file should not exist");

    return SUCCESS;
}

static enum test_result test_set_param_message(EngineIface* h) {
    set_param(h,
              cb::mcbp::request::SetParamPayload::Type::Flush,
              "alog_task_time",
              "50");

    checkeq(cb::mcbp::Status::Einval, last_status.load(),
        "Expected an invalid value error for an out of bounds alog_task_time");
    check(std::string("Validation Error").compare(last_body), "Expected a "
            "validation error in the response body");
    return SUCCESS;
}

static enum test_result test_warmup_stats(EngineIface* h) {
    if (!isWarmupEnabled(h)) {
        return SKIPPED;
    }

    check(set_vbucket_state(h, Vbid(0), vbucket_state_active),
          "Failed to set VB0 state.");
    check(set_vbucket_state(h, Vbid(1), vbucket_state_replica),
          "Failed to set VB1 state.");

    for (int i = 0; i < 5000; ++i) {
        std::stringstream key;
        key << "key-" << i;
        checkeq(ENGINE_SUCCESS,
                store(h,
                      nullptr,
                      OPERATION_SET,
                      key.str().c_str(),
                      "somevalue"),
                "Error setting.");
    }

    // Restart the server.
    testHarness->reload_engine(&h,

                               testHarness->get_current_testcase()->cfg,
                               true,
                               false);

    wait_for_warmup_complete(h);

    const auto warmup_stats = get_all_stats(h, "warmup");

    // Check all expected warmup stats exists.
    const char* warmup_keys[] = { "ep_warmup_thread",
                                  "ep_warmup_value_count",
                                  "ep_warmup_key_count",
                                  "ep_warmup_dups",
                                  "ep_warmup_oom",
                                  "ep_warmup_time"};
    for (const auto* key : warmup_keys) {
        check(warmup_stats.find(key) != warmup_stats.end(),
              (std::string("Found no ") + key).c_str());
    }

    std::string warmup_time = warmup_stats.at("ep_warmup_time");
    cb_assert(std::stoi(warmup_time) > 0);

    const auto prev_vb_stats = get_all_stats(h, "prev-vbucket");

    check(prev_vb_stats.find("vb_0") != prev_vb_stats.end(),
          "Found no previous state for VB0");
    check(prev_vb_stats.find("vb_1") != prev_vb_stats.end(),
          "Found no previous state for VB1");

    checkeq(std::string("active"), prev_vb_stats.at("vb_0"),
            "Unexpected stats for vb 0");
    checkeq(std::string("replica"), prev_vb_stats.at("vb_1"),
            "Unexpected stats for vb 1");

    const auto vb_details_stats = get_all_stats(h, "vbucket-details");
    checkeq(5000, std::stoi(vb_details_stats.at("vb_0:num_items")),
            "Unexpected item count for vb 0");
    checkeq(0, std::stoi(vb_details_stats.at("vb_1:num_items")),
            "Unexpected item count for vb 1");

    return SUCCESS;
}

static enum test_result test_warmup_with_threshold(EngineIface* h) {
    if (!isWarmupEnabled(h)) {
        return SKIPPED;
    }

    check(set_vbucket_state(h, Vbid(0), vbucket_state_active),
          "Failed set vbucket 1 state.");
    check(set_vbucket_state(h, Vbid(1), vbucket_state_active),
          "Failed set vbucket 2 state.");
    check(set_vbucket_state(h, Vbid(2), vbucket_state_active),
          "Failed set vbucket 3 state.");
    check(set_vbucket_state(h, Vbid(3), vbucket_state_active),
          "Failed set vbucket 4 state.");

    for (int i = 0; i < 10000; ++i) {
        std::stringstream key;
        key << "key+" << i;
        checkeq(ENGINE_SUCCESS,
                store(h,
                      nullptr,
                      OPERATION_SET,
                      key.str().c_str(),
                      "somevalue",
                      nullptr,
                      0,
                      Vbid(i % 4)),
                "Error setting.");
    }

    // Restart the server.
    testHarness->reload_engine(&h,

                               testHarness->get_current_testcase()->cfg,
                               true,
                               false);

    wait_for_warmup_complete(h);

    checkeq(1,
            get_int_stat(h, "ep_warmup_min_item_threshold", "warmup"),
            "Unable to set warmup_min_item_threshold to 1%");

    const std::string policy = get_str_stat(h, "ep_item_eviction_policy");

    if (policy == "full_eviction") {
        checkeq(get_int_stat(h, "ep_warmup_key_count", "warmup"),
                get_int_stat(h, "ep_warmup_value_count", "warmup"),
                "Warmed up key count didn't match warmed up value count");
    } else {
        checkeq(10000,
                get_int_stat(h, "ep_warmup_key_count", "warmup"),
                "Warmup didn't warmup all keys");
    }
    check(get_int_stat(h, "ep_warmup_value_count", "warmup") <= 110,
          "Warmed up value count found to be greater than 1%");

    cb_assert(get_int_stat(h, "ep_warmup_time", "warmup") > 0);

    return SUCCESS;
}

#if 0
// Comment out the entire test since the hack gave warnings on win32
static enum test_result test_warmup_accesslog(EngineIface *h, EngineIface *h1) {
#ifdef __APPLE__
    /* I'm getting a weird link error from clang.. disable the test until I
    ** understand why
    */
    return SKIPPED;
#else
    item *it = NULL;

    int n_items_to_store1 = 10;
    for (int i = 0; i < n_items_to_store1; ++i) {
        std::stringstream key;
        key << "key-" << i;
        const char* keystr = key.str().c_str();
        checkeq(ENGINE_SUCCESS,
                store(h, NULL, OPERATION_SET, keystr, "somevalue", &it, 0, 0),
                "Error setting.");
        h->release(h, NULL, it);
    }

    wait_for_flusher_to_settle(h);

    int n_items_to_access = 10;
    for (int i = 0; i < n_items_to_access; ++i) {
        std::stringstream key;
        key << "key-" << i;
        const char* keystr = key.str().c_str();
        checkeq(ENGINE_SUCCESS,
                get(h, NULL, &it, keystr, 0),
                "Error getting.");
        h->release(h, NULL, it);
    }

    // sleep so that scanner task can have timew to generate access log
    sleep(61);

    // store additional items
    int n_items_to_store2 = 10;
    for (int i = 0; i < n_items_to_store2; ++i) {
        std::stringstream key;
        key << "key2-" << i;
        const char* keystr = key.str().c_str();
        checkeq(ENGINE_SUCCESS,
                store(h, NULL, OPERATION_SET, keystr, "somevalue", &it, 0, 0),
                "Error setting.");
        h->release(h, NULL, it);
    }

    // Restart the server.
    testHarness->reload_engine(&h, &h1,

                              testHarness->get_current_testcase()->cfg,
                              true, false);

    wait_for_warmup_complete(h);
    // n_items_to_access items should be loaded from access log first
    // but we continue to load until we hit 75% item watermark

    int warmedup = get_int_stat(h, "ep_warmup_value_count", "warmup");
    //    std::cout << "ep_warmup_value_count = " << warmedup << std::endl;
    int expected = (n_items_to_store1 + n_items_to_store2) * 0.75 + 1;

    check(warmedup == expected, "Expected 16 items to be resident");
    return SUCCESS;
#endif
}
#endif

// Test that when a bucket is populated in full-eviction mode; but
// later changed to value-eviction mode, if there isn't sufficient
// memory to load all item metadata we return NOMEM to the
// ENABLE_TRAFFIC command.
static enum test_result test_warmup_oom(EngineIface* h) {
    if (!isWarmupEnabled(h)) {
        return SKIPPED;
    }

    // Requires memory tracking for us to be able to correctly monitor memory
    // usage.
    if (!get_bool_stat(h, "ep_mem_tracker_enabled")) {
        return SKIPPED;
    }

    write_items(
            h, 20000, 0, "superlongnameofkey1234567890123456789012345678902");

    wait_for_flusher_to_settle(h);

    std::string config(testHarness->get_current_testcase()->cfg);
    config = config + "max_size=2097152;item_eviction_policy=value_only";

    testHarness->reload_engine(&h, config.c_str(), true, false);

    wait_for_warmup_complete(h);

    auto pkt = createPacket(cb::mcbp::ClientOpcode::EnableTraffic);
    checkeq(ENGINE_ENOMEM,
            h->unknown_command(nullptr, *pkt, add_response),
            "Data traffic command should have failed with enomem");

    return SUCCESS;
}

static enum test_result test_cbd_225(EngineIface* h) {
    // get engine startup token
    time_t token1 = get_int_stat(h, "ep_startup_time");
    checkne(time_t{0}, token1, "Expected non-zero startup token");

    // store some random data
    checkeq(ENGINE_SUCCESS,
            store(h, nullptr, OPERATION_SET, "k1", "v1"),
            "Failed to fail to store an item.");
    checkeq(ENGINE_SUCCESS,
            store(h, nullptr, OPERATION_SET, "k2", "v2"),
            "Failed to fail to store an item.");
    wait_for_flusher_to_settle(h);

    // check token again, which should be the same as before
    time_t token2 = get_int_stat(h, "ep_startup_time");
    checkeq(token1, token2, "Expected the same startup token");

    // reload the engine
    testHarness->time_travel(10);
    testHarness->reload_engine(&h,

                               testHarness->get_current_testcase()->cfg,
                               true,
                               false);

    wait_for_warmup_complete(h);

    // check token, this time we should get a different one
    time_t token3 = get_int_stat(h, "ep_startup_time");
    checkne(token3, token1, "Expected a different startup token");

    return SUCCESS;
}

static enum test_result test_workload_stats(EngineIface* h) {
    const void* cookie = testHarness->create_cookie(h);
    checkeq(ENGINE_SUCCESS,
            h->get_stats(cookie, "workload"_ccb, {}, add_stats),
            "Falied to get workload stats");
    testHarness->destroy_cookie(cookie);
    int num_read_threads =
            get_int_stat(h, "ep_workload:num_readers", "workload");
    int num_write_threads =
            get_int_stat(h, "ep_workload:num_writers", "workload");
    int num_auxio_threads =
            get_int_stat(h, "ep_workload:num_auxio", "workload");
    int num_nonio_threads =
            get_int_stat(h, "ep_workload:num_nonio", "workload");
    int max_read_threads =
            get_int_stat(h, "ep_workload:max_readers", "workload");
    int max_write_threads =
            get_int_stat(h, "ep_workload:max_writers", "workload");
    int max_auxio_threads =
            get_int_stat(h, "ep_workload:max_auxio", "workload");
    int max_nonio_threads =
            get_int_stat(h, "ep_workload:max_nonio", "workload");
    int num_shards = get_int_stat(h, "ep_workload:num_shards", "workload");
    checkeq(10, num_read_threads, "Incorrect number of readers");
    checkeq(4, num_write_threads, "Incorrect number of writers");
    checkeq(1, num_auxio_threads, "Incorrect number of auxio threads");
    check(num_nonio_threads > 1 && num_nonio_threads <= 8,
          "Incorrect number of nonio threads");
    checkeq(10, max_read_threads, "Incorrect limit of readers");
    checkeq(4, max_write_threads, "Incorrect limit of writers");
    checkeq(1, max_auxio_threads, "Incorrect limit of auxio threads");
    check(max_nonio_threads > 1 && max_nonio_threads <=8,
          "Incorrect limit of nonio threads");
    checkeq(5, num_shards, "Incorrect number of shards");
    return SUCCESS;
}

static enum test_result test_max_workload_stats(EngineIface* h) {
    const void* cookie = testHarness->create_cookie(h);
    checkeq(ENGINE_SUCCESS,
            h->get_stats(cookie, "workload"_ccb, {}, add_stats),
            "Failed to get workload stats");
    testHarness->destroy_cookie(cookie);
    int num_read_threads =
            get_int_stat(h, "ep_workload:num_readers", "workload");
    int num_write_threads =
            get_int_stat(h, "ep_workload:num_writers", "workload");
    int num_auxio_threads =
            get_int_stat(h, "ep_workload:num_auxio", "workload");
    int num_nonio_threads =
            get_int_stat(h, "ep_workload:num_nonio", "workload");
    int max_read_threads =
            get_int_stat(h, "ep_workload:max_readers", "workload");
    int max_write_threads =
            get_int_stat(h, "ep_workload:max_writers", "workload");
    int max_auxio_threads =
            get_int_stat(h, "ep_workload:max_auxio", "workload");
    int max_nonio_threads =
            get_int_stat(h, "ep_workload:max_nonio", "workload");
    int num_shards = get_int_stat(h, "ep_workload:num_shards", "workload");
    checkeq(14, num_read_threads, "Incorrect number of readers");
    checkeq(4, num_write_threads, "Incorrect number of writers");

    checkeq(1, num_auxio_threads, "Incorrect number of auxio threads");// config
    checkeq(4, num_nonio_threads, "Incorrect number of nonio threads");// config
    checkeq(14, max_read_threads, "Incorrect limit of readers"); // derived
    checkeq(4, max_write_threads, "Incorrect limit of writers"); // derived
    checkeq(1, max_auxio_threads, "Incorrect limit of auxio threads");// config
    checkeq(4, max_nonio_threads, "Incorrect limit of nonio threads");// config
    checkeq(5, num_shards, "Incorrect number of shards");
    return SUCCESS;
}

static enum test_result test_worker_stats(EngineIface* h) {
    checkeq(ENGINE_SUCCESS,
            get_stats(h, "dispatcher"_ccb, {}, add_stats),
            "Failed to get worker stats");

    std::set<std::string> tasklist;
    tasklist.insert("Running a flusher loop");
    tasklist.insert("Updating stat snapshot on disk");
    tasklist.insert("Batching background fetch");
    tasklist.insert("Fetching item from disk for vkey stat");
    tasklist.insert("Fetching item from disk");
    tasklist.insert("Generating access log");
    tasklist.insert("Snapshotting vbucket states");
    tasklist.insert("Warmup - initialize");
    tasklist.insert("Warmup - creating vbuckets");
    tasklist.insert("Warmup - estimate item count");
    tasklist.insert("Warmup - key dump");
    tasklist.insert("Warmup - check for access log");
    tasklist.insert("Warmup - loading access log");
    tasklist.insert("Warmup - loading KV Pairs");
    tasklist.insert("Warmup - loading data");
    tasklist.insert("Warmup - completion");
    tasklist.insert("Not currently running any task");

    std::set<std::string> statelist;
    statelist.insert("creating");
    statelist.insert("running");
    statelist.insert("waiting");
    statelist.insert("sleeping");
    statelist.insert("shutdown");
    statelist.insert("dead");

    std::string worker_0_task = vals["reader_worker_0:task"];
    unsigned pos = worker_0_task.find(":");
    worker_0_task = worker_0_task.substr(0, pos ? pos : worker_0_task.size());
    std::string worker_0_state = vals["reader_worker_0:state"];
    check(tasklist.find(worker_0_task)!=tasklist.end(),
          "worker_0's Current task incorrect");
    check(statelist.find(worker_0_state)!=statelist.end(),
          "worker_0's state incorrect");
    std::string worker_1_task = vals["reader_worker_1:task"];
    pos = worker_1_task.find(":");
    worker_1_task = worker_1_task.substr(0, pos ? pos : worker_1_task.size());
    std::string worker_1_state = vals["reader_worker_1:state"];
    check(tasklist.find(worker_1_task)!=tasklist.end(),
          "worker_1's Current task incorrect");
    check(statelist.find(worker_1_state)!=statelist.end(),
          "worker_1's state incorrect");

    checkeq(15,
            get_int_stat(h, "ep_num_workers"), // cannot spawn less
            "Incorrect number of threads spawned");
    return SUCCESS;
}

static enum test_result test_all_keys_api(EngineIface* h) {
    std::vector<std::string> keys;
    const int start_key_idx = 10, del_key_idx = 12, num_keys = 5,
              total_keys = 100;

    for (uint32_t i = 0; i < total_keys; ++i) {
        std::string key("key_" + std::to_string(i));
        keys.push_back(key);
    }
    std::vector<std::string>::iterator it;
    for (it = keys.begin(); it != keys.end(); ++it) {
        item *itm;
        checkeq(ENGINE_SUCCESS,
                store(h,
                      nullptr,
                      OPERATION_SET,
                      it->c_str(),
                      it->c_str(),
                      &itm,
                      0,
                      Vbid(0)),
                "Failed to store a value");
        h->release(itm);
    }
    std::string del_key("key_" + std::to_string(del_key_idx));
    checkeq(ENGINE_SUCCESS,
            del(h, del_key.c_str(), 0, Vbid(0)),
            "Failed to delete key");
    wait_for_flusher_to_settle(h);
    checkeq(total_keys - 1,
            get_int_stat(h, "curr_items"),
            "Item count mismatch");

    std::string start_key("key_" + std::to_string(start_key_idx));
    const uint16_t keylen = start_key.length();
    uint32_t count = htonl(num_keys);

    auto pkt1 = createPacket(cb::mcbp::ClientOpcode::GetKeys,
                             Vbid(0),
                             0,
                             {reinterpret_cast<char*>(&count), sizeof(count)},
                             start_key);

    if (isPersistentBucket(h)) {
        checkeq(ENGINE_SUCCESS,
                h->unknown_command(nullptr, *pkt1, add_response),
                "Failed to get all_keys, sort: ascending");
    } else {
        /* We intend to support cb::mcbp::ClientOpcode::GetKeys in ephemeral
           buckets in the future */
        checkeq(ENGINE_ENOTSUP,
                h->unknown_command(nullptr, *pkt1, add_response),
                "Should return not supported");
        return SUCCESS;
    }

    /* Check the keys. */
    size_t offset = 0;
    /* Since we have one deleted key, we must go till num_keys + 1 */
    for (size_t i = 0; i < num_keys + 1; ++i) {
        if (del_key_idx == start_key_idx + i) {
            continue;
        }
        uint16_t len;
        memcpy(&len, last_body.data() + offset, sizeof(uint16_t));
        len = ntohs(len);
        checkeq(keylen, len, "Key length mismatch in all_docs response");
        std::string key("key_" + std::to_string(start_key_idx + i));
        offset += sizeof(uint16_t);
        checkeq(0, last_body.compare(offset, keylen, key.c_str()),
                "Key mismatch in all_keys response");
        offset += keylen;
    }

    return SUCCESS;
}

static enum test_result test_all_keys_api_during_bucket_creation(
        EngineIface* h) {
    uint32_t count = htonl(5);
    const char key[] = "key_10";

    auto pkt1 = createPacket(cb::mcbp::ClientOpcode::GetKeys,
                             Vbid(1),
                             0,
                             {reinterpret_cast<char*>(&count), sizeof(count)},
                             {key, strlen(key)});

    stop_persistence(h);
    check(set_vbucket_state(h, Vbid(1), vbucket_state_active),
          "Failed set vbucket 1 state.");

    if (isPersistentBucket(h)) {
        checkeq(ENGINE_SUCCESS,
                h->unknown_command(nullptr, *pkt1, add_response),
                "Unexpected return code from all_keys_api");
    } else {
        /* We intend to support cb::mcbp::ClientOpcode::GetKeys in ephemeral
           buckets in the future */
        checkeq(ENGINE_ENOTSUP,
                h->unknown_command(nullptr, *pkt1, add_response),
                "Should return not supported");
        return SUCCESS;
    }

    start_persistence(h);

    checkeq(cb::mcbp::Status::Success, last_status.load(),
            "Unexpected response status");

    return SUCCESS;
}

static enum test_result test_curr_items_add_set(EngineIface* h) {
    // Verify initial case.
    verify_curr_items(h, 0, "init");

    const auto initial_enqueued = get_int_stat(h, "ep_total_enqueued");

    // Verify set and add case
    checkeq(ENGINE_SUCCESS,
            store(h, nullptr, OPERATION_ADD, "k1", "v1"),
            "Failed to fail to store an item.");
    checkeq(ENGINE_SUCCESS,
            store(h, nullptr, OPERATION_SET, "k2", "v2"),
            "Failed to fail to store an item.");
    checkeq(ENGINE_SUCCESS,
            store(h, nullptr, OPERATION_SET, "k3", "v3"),
            "Failed to fail to store an item.");
    if (isPersistentBucket(h) && is_full_eviction(h)) {
        // MB-21957: FE mode - curr_items is only valid once we flush documents
        wait_for_flusher_to_settle(h);
    }
    verify_curr_items(h, 3, "three items stored");
    checkeq(initial_enqueued + 3,
            get_int_stat(h, "ep_total_enqueued"),
            "Expected total_enqueued to increase by 3 after 3 new items");

    return SUCCESS;
}

static enum test_result test_curr_items_delete(EngineIface* h) {
    // Verify initial case.
    verify_curr_items(h, 0, "init");

    // Store some items
    write_items(h, 3);
    wait_for_flusher_to_settle(h);

    // Verify delete case.
    checkeq(ENGINE_SUCCESS,
            del(h, "key1", 0, Vbid(0)),
            "Failed remove with value.");

    wait_for_stat_change(h, "curr_items", 3);
    verify_curr_items(h, 2, "one item deleted - persisted");

    return SUCCESS;
}

static enum test_result test_curr_items_dead(EngineIface* h) {
    // Verify initial case.
    verify_curr_items(h, 0, "init");

    // Store some items
    write_items(h, 3);
    wait_for_flusher_to_settle(h);

    // Verify dead vbucket case.
    check(set_vbucket_state(h, Vbid(0), vbucket_state_dead),
          "Failed set vbucket 0 state to dead");

    verify_curr_items(h, 0, "dead vbucket");
    checkeq(0,
            get_int_stat(h, "curr_items_tot"),
            "Expected curr_items_tot to be 0 with a dead vbucket");

    // Then resurrect.
    check(set_vbucket_state(h, Vbid(0), vbucket_state_active),
          "Failed set vbucket 0 state to active");

    verify_curr_items(h, 3, "resurrected vbucket");

    // Now completely delete it.
    check(set_vbucket_state(h, Vbid(0), vbucket_state_dead),
          "Failed set vbucket 0 state to dead (2)");
    wait_for_flusher_to_settle(h);
    checkeq(uint64_t(0),
            get_stat<uint64_t>(h, "ep_queue_size"),
            "ep_queue_size is not zero after setting to dead (2)");

    checkeq(ENGINE_SUCCESS, vbucketDelete(h, Vbid(0)), "Expected success");
    checkeq(cb::mcbp::Status::Success, last_status.load(),
            "Expected success deleting vbucket.");
    verify_curr_items(h, 0, "del vbucket");
    checkeq(0,
            get_int_stat(h, "curr_items_tot"),
            "Expected curr_items_tot to be 0 after deleting a vbucket");

    return SUCCESS;
}

static enum test_result test_value_eviction(EngineIface* h) {
    check(set_vbucket_state(h, Vbid(1), vbucket_state_active),
          "Failed to set vbucket state.");

    reset_stats(h);

    checkeq(0,
            get_int_stat(h, "ep_num_value_ejects"),
            "Expected reset stats to set ep_num_value_ejects to zero");
    checkeq(0,
            get_int_stat(h, "ep_num_non_resident"),
            "Expected all items to be resident");
    checkeq(0,
            get_int_stat(h, "vb_active_num_non_resident"),
            "Expected all active vbucket items to be resident");

    stop_persistence(h);
    checkeq(ENGINE_SUCCESS,
            store(h, nullptr, OPERATION_SET, "k1", "v1"),
            "Failed to fail to store an item.");
    evict_key(h, "k1", Vbid(0), "Can't eject: Dirty object.", true);
    start_persistence(h);
    wait_for_flusher_to_settle(h);
    stop_persistence(h);
    checkeq(ENGINE_SUCCESS,
            store(h, nullptr, OPERATION_SET, "k2", "v2", nullptr, 0, Vbid(1)),
            "Failed to fail to store an item.");
    evict_key(h, "k2", Vbid(1), "Can't eject: Dirty object.", true);
    start_persistence(h);
    wait_for_flusher_to_settle(h);

    evict_key(h, "k1", Vbid(0), "Ejected.");
    evict_key(h, "k2", Vbid(1), "Ejected.");

    checkeq(2,
            get_int_stat(h, "vb_active_num_non_resident"),
            "Expected two non-resident items for active vbuckets");

    evict_key(h, "k1", Vbid(0), "Already ejected.");
    evict_key(h, "k2", Vbid(1), "Already ejected.");

    auto pkt = createPacket(cb::mcbp::ClientOpcode::EvictKey,
                            Vbid(0),
                            0,
                            {},
                            {"missing-key", 11});

    checkeq(ENGINE_SUCCESS,
            h->unknown_command(nullptr, *pkt, add_response),
            "Failed to evict key.");

    checkeq(ENGINE_SUCCESS,
            get_stats(h, {}, {}, add_stats),
            "Failed to get stats.");
    std::string eviction_policy = vals.find("ep_item_eviction_policy")->second;
    if (eviction_policy == "value_only") {
        checkeq(cb::mcbp::Status::KeyEnoent, last_status.load(),
                "expected the key to be missing...");
    } else {
        // Note that we simply return SUCCESS when EVICT_KEY is issued to
        // a non-resident or non-existent key with full eviction to avoid a disk lookup.
        checkeq(cb::mcbp::Status::Success, last_status.load(),
            "expected the success for evicting a non-existent key with full eviction");
    }

    reset_stats(h);
    checkeq(0,
            get_int_stat(h, "ep_num_value_ejects"),
            "Expected reset stats to set ep_num_value_ejects to zero");

    check_key_value(h, "k1", "v1", 2);
    checkeq(1,
            get_int_stat(h, "vb_active_num_non_resident"),
            "Expected only one active vbucket item to be non-resident");

    check(set_vbucket_state(h, Vbid(0), vbucket_state_replica),
          "Failed to set vbucket state.");
    check(set_vbucket_state(h, Vbid(1), vbucket_state_replica),
          "Failed to set vbucket state.");
    checkeq(0,
            get_int_stat(h, "vb_active_num_non_resident"),
            "Expected no non-resident items");

    return SUCCESS;
}

static enum test_result test_duplicate_items_disk(EngineIface* h) {
    if (!isWarmupEnabled(h)) {
        return SKIPPED;
    }

    check(set_vbucket_state(h, Vbid(1), vbucket_state_active),
          "Failed to set vbucket state.");

    std::vector<std::string> keys;
    for (int j = 0; j < 100; ++j) {
        std::stringstream ss;
        ss << "key" << j;
        std::string key(ss.str());
        keys.push_back(key);
    }
    std::vector<std::string>::iterator it;
    for (it = keys.begin(); it != keys.end(); ++it) {
        checkeq(ENGINE_SUCCESS,
                store(h,
                      nullptr,
                      OPERATION_SET,
                      it->c_str(),
                      "value",
                      nullptr,
                      0,
                      Vbid(1)),
                "Failed to store a value");
    }
    wait_for_flusher_to_settle(h);

    // don't need to explicitly set the vbucket state to dead as this is
    // done as part of the vbucketDelete. See KVBucket::deleteVBucket
    int vb_del_num = get_int_stat(h, "ep_vbucket_del");
    checkeq(ENGINE_SUCCESS, vbucketDelete(h, Vbid(1)), "Expected success");
    checkeq(cb::mcbp::Status::Success, last_status.load(),
            "Failure deleting dead bucket.");
    check(verify_vbucket_missing(h, Vbid(1)),
          "vbucket 1 was not missing after deleting it.");
    // wait for the deletion to successfully complete before setting the
    // vbucket state active (which creates the vbucket)
    wait_for_stat_change(h, "ep_vbucket_del", vb_del_num);

    check(set_vbucket_state(h, Vbid(1), vbucket_state_active),
          "Failed to set vbucket state.");

    for (it = keys.begin(); it != keys.end(); ++it) {
        item *i;
        checkeq(ENGINE_SUCCESS,
                store(h,
                      nullptr,
                      OPERATION_SET,
                      it->c_str(),
                      it->c_str(),
                      &i,
                      0,
                      Vbid(1)),
                "Failed to store a value");
        h->release(i);
    }
    wait_for_flusher_to_settle(h);

    testHarness->reload_engine(&h,

                               testHarness->get_current_testcase()->cfg,
                               true,
                               false);

    wait_for_warmup_complete(h);
    check(set_vbucket_state(h, Vbid(1), vbucket_state_active),
          "Failed to set vbucket state.");
    // Make sure that a key/value item is persisted correctly
    for (it = keys.begin(); it != keys.end(); ++it) {
        evict_key(h, it->c_str(), Vbid(1), "Ejected.");
    }
    for (it = keys.begin(); it != keys.end(); ++it) {
        check_key_value(h, it->c_str(), it->data(), it->size(), Vbid(1));
    }
    checkeq(0,
            get_int_stat(h, "ep_warmup_dups"),
            "Expected no duplicate items from disk");

    return SUCCESS;
}

static enum test_result test_disk_gt_ram_golden(EngineIface* h) {
    // Check/grab initial state.
    const auto initial_enqueued = get_int_stat(h, "ep_total_enqueued");
    int itemsRemoved = get_int_stat(h, "ep_items_rm_from_checkpoints");

    // Store some data and check post-set state.
    wait_for_persisted_value(h, "k1", "some value");
    testHarness->time_travel(65);
    wait_for_stat_change(h, "ep_items_rm_from_checkpoints", itemsRemoved);

    checkeq(0,
            get_int_stat(h, "ep_bg_fetched"),
            "Should start with zero bg fetches");
    checkeq((initial_enqueued + 1),
            get_int_stat(h, "ep_total_enqueued"),
            "Should have additional item enqueued after store");
    int kv_size = get_int_stat(h, "ep_kv_size");

    // Evict the data.
    evict_key(h, "k1");

    int kv_size2 = get_int_stat(h, "ep_kv_size");

    checkgt(kv_size, kv_size2, "kv_size should have decreased after eviction");

    // Reload the data.
    check_key_value(h, "k1", "some value", 10);

    int kv_size3 = get_int_stat(h, "ep_kv_size");

    checkeq(1,
            get_int_stat(h, "ep_bg_fetched"),
            "BG fetches should be one after reading an evicted key");
    checkeq((initial_enqueued + 1),
            get_int_stat(h, "ep_total_enqueued"),
            "Item should not be marked dirty after reading an evicted key");

    checkeq(kv_size, kv_size3,
            "kv_size should have returned to initial value after restoring evicted item");

    itemsRemoved = get_int_stat(h, "ep_items_rm_from_checkpoints");
    // Delete the value and make sure things return correctly.
    int numStored = get_int_stat(h, "ep_total_persisted");
    checkeq(ENGINE_SUCCESS,
            del(h, "k1", 0, Vbid(0)),
            "Failed remove with value.");
    wait_for_stat_change(h, "ep_total_persisted", numStored);
    testHarness->time_travel(65);
    wait_for_stat_change(h, "ep_items_rm_from_checkpoints", itemsRemoved);

    return SUCCESS;
}

static enum test_result test_disk_gt_ram_paged_rm(EngineIface* h) {
    // Check/grab initial state.
    int overhead = get_int_stat(h, "ep_overhead");
    const auto initial_enqueued = get_int_stat(h, "ep_total_enqueued");

    // Store some data and check post-set state.
    wait_for_persisted_value(h, "k1", "some value");
    checkeq(0,
            get_int_stat(h, "ep_bg_fetched"),
            "bg_fetched should initially be zero");
    checkeq(initial_enqueued + 1,
            get_int_stat(h, "ep_total_enqueued"),
            "Expected total_enqueued to increase by 1 after storing 1 value");
    checkge(get_int_stat(h, "ep_overhead"),
            overhead,
            "Fell below initial overhead.");

    // Evict the data.
    evict_key(h, "k1");

    // Delete the value and make sure things return correctly.
    int itemsRemoved = get_int_stat(h, "ep_items_rm_from_checkpoints");
    int numStored = get_int_stat(h, "ep_total_persisted");
    checkeq(ENGINE_SUCCESS,
            del(h, "k1", 0, Vbid(0)),
            "Failed remove with value.");
    wait_for_stat_change(h, "ep_total_persisted", numStored);
    testHarness->time_travel(65);
    wait_for_stat_change(h, "ep_items_rm_from_checkpoints", itemsRemoved);

    return SUCCESS;
}

static enum test_result test_disk_gt_ram_update_paged_out(EngineIface* h) {
    wait_for_persisted_value(h, "k1", "some value");

    evict_key(h, "k1");

    checkeq(ENGINE_SUCCESS,
            store(h, nullptr, OPERATION_SET, "k1", "new value"),
            "Failed to update an item.");

    check_key_value(h, "k1", "new value", 9);

    checkeq(0, get_int_stat(h, "ep_bg_fetched"), "bg fetched something");

    return SUCCESS;
}

static enum test_result test_disk_gt_ram_delete_paged_out(EngineIface* h) {
    wait_for_persisted_value(h, "k1", "some value");

    evict_key(h, "k1");

    checkeq(ENGINE_SUCCESS, del(h, "k1", 0, Vbid(0)), "Failed to delete.");

    checkeq(ENGINE_KEY_ENOENT, verify_key(h, "k1"), "Expected miss.");

    checkeq(0,
            get_int_stat(h, "ep_bg_fetched"),
            "Unexpected bg_fetched after del/get");

    return SUCCESS;
}

extern "C" {
    static void bg_set_thread(void *arg) {
        auto* td(static_cast<ThreadData*>(arg));

        std::this_thread::sleep_for(
                std::chrono::microseconds(2600)); // Exacerbate race condition.

        checkeq(ENGINE_SUCCESS,
                store(td->h, nullptr, OPERATION_SET, "k1", "new value"),
                "Failed to update an item.");

        delete td;
    }

    static void bg_del_thread(void *arg) {
        auto *td(static_cast<ThreadData*>(arg));

        std::this_thread::sleep_for(
                std::chrono::microseconds(2600)); // Exacerbate race condition.

        checkeq(ENGINE_SUCCESS,
                del(td->h, "k1", 0, Vbid(0)),
                "Failed to delete.");

        delete td;
    }
}

static enum test_result test_disk_gt_ram_set_race(EngineIface* h) {
    wait_for_persisted_value(h, "k1", "some value");

    evict_key(h, "k1");

    cb_thread_t tid;
    if (cb_create_thread(&tid, bg_set_thread, new ThreadData(h), 0) != 0) {
        abort();
    }

    check_key_value(h, "k1", "new value", 9);

    // Should have bg_fetched, but discarded the old value.
    cb_assert(1 == get_int_stat(h, "ep_bg_fetched"));

    cb_assert(cb_join_thread(tid) == 0);

    return SUCCESS;
}

static enum test_result test_disk_gt_ram_rm_race(EngineIface* h) {
    wait_for_persisted_value(h, "k1", "some value");

    evict_key(h, "k1");

    cb_thread_t tid;
    if (cb_create_thread(&tid, bg_del_thread, new ThreadData(h), 0) != 0) {
        abort();
    }

    checkeq(ENGINE_KEY_ENOENT, verify_key(h, "k1"), "Expected miss.");

    // Should have bg_fetched, but discarded the old value.
    cb_assert(1 == get_int_stat(h, "ep_bg_fetched"));

    cb_assert(cb_join_thread(tid) == 0);

    return SUCCESS;
}

static enum test_result test_kill9_bucket(EngineIface* h) {
    if (!isWarmupEnabled(h)) {
        return SKIPPED;
    }

    std::vector<std::string> keys;
    for (int j = 0; j < 2000; ++j) {
        std::stringstream ss;
        ss << "key-0-" << j;
        std::string key(ss.str());
        keys.push_back(key);
    }
    std::vector<std::string>::iterator it;
    for (it = keys.begin(); it != keys.end(); ++it) {
        checkeq(ENGINE_SUCCESS,
                store(h, nullptr, OPERATION_SET, it->c_str(), it->c_str()),
                "Failed to store a value");
    }

    // Last parameter indicates the force shutdown for the engine.
    testHarness->reload_engine(&h,

                               testHarness->get_current_testcase()->cfg,
                               true,
                               true);

    wait_for_warmup_complete(h);

    keys.clear();
    for (int j = 0; j < 2000; ++j) {
        std::stringstream ss;
        ss << "key-1-" << j;
        std::string key(ss.str());
        keys.push_back(key);
    }
    for (it = keys.begin(); it != keys.end(); ++it) {
        item *i;
        checkeq(ENGINE_SUCCESS,
                store(h,
                      nullptr,
                      OPERATION_SET,
                      it->c_str(),
                      it->c_str(),
                      &i,
                      0,
                      Vbid(0)),
                "Failed to store a value");
        h->release(i);
    }
    for (it = keys.begin(); it != keys.end(); ++it) {
        check_key_value(h, it->c_str(), it->data(), it->size(), Vbid(0));
    }

    return SUCCESS;
}

static enum test_result test_revid(EngineIface* h) {
    ItemMetaData meta;
    for (uint64_t ii = 1; ii < 10; ++ii) {
        checkeq(ENGINE_SUCCESS,
                store(h, nullptr, OPERATION_SET, "test_revid", "foo"),
                "Failed to store a value");

        cb::EngineErrorMetadataPair erroMetaPair;
        check(get_meta(h, "test_revid", erroMetaPair), "Get meta failed");
        checkeq(ii, erroMetaPair.second.seqno, "Unexpected sequence number");
    }

    return SUCCESS;
}

static enum test_result test_regression_mb4314(EngineIface* h) {
    cb::EngineErrorMetadataPair errorMetaPair;
    check(!get_meta(h, "test_regression_mb4314", errorMetaPair),
          "Expected get_meta() to fail");

    ItemMetaData itm_meta(0xdeadbeef, 10, 0xdeadbeef, 0);
    checkeq(ENGINE_SUCCESS,
            set_with_meta(h,
                          "test_regression_mb4314",
                          22,
                          nullptr,
                          0,
                          Vbid(0),
                          &itm_meta,
                          errorMetaPair.second.cas),
            "Expected to store item");

    // Now try to read the item back:
    auto ret = get(h, nullptr, "test_regression_mb4314", Vbid(0));
    checkeq(cb::engine_errc::success,
            ret.first,
            "Expected to get the item back!");

    return SUCCESS;
}

static enum test_result test_mb3466(EngineIface* h) {
    checkeq(ENGINE_SUCCESS,
            get_stats(h, {}, {}, add_stats),
            "Failed to get stats.");

    check(vals.find("mem_used") != vals.end(),
          "Expected \"mem_used\" to be returned");
    check(vals.find("bytes") != vals.end(),
          "Expected \"bytes\" to be returned");
    std::string memUsed = vals["mem_used"];
    std::string bytes = vals["bytes"];
    checkeq(memUsed, bytes,
          "Expected mem_used and bytes to have the same value");

    return SUCCESS;
}

static enum test_result test_observe_no_data(EngineIface* h) {
    std::map<std::string, Vbid> obskeys;
    checkeq(ENGINE_SUCCESS, observe(h, obskeys), "expected success");
    checkeq(cb::mcbp::Status::Success, last_status.load(), "Expected success");
    return SUCCESS;
}

static enum test_result test_observe_seqno_basic_tests(EngineIface* h) {
    // Check observe seqno for vbucket with id 1
    check(set_vbucket_state(h, Vbid(1), vbucket_state_active),
          "Failed to set vbucket state.");

    //Check the output when there is no data in the vbucket
    uint64_t vb_uuid = get_ull_stat(h, "vb_1:0:id", "failovers");
    uint64_t high_seqno = get_int_stat(h, "vb_1:high_seqno", "vbucket-seqno");
    checkeq(ENGINE_SUCCESS,
            observe_seqno(h, Vbid(1), vb_uuid),
            "Expected success");

    checkeq(cb::mcbp::Status::Success,
            last_status.load(),
            "Expected success");

    const auto bucket_type =
            isPersistentBucket(h) ? EPBucketType::EP : EPBucketType::Ephemeral;
    check_observe_seqno(
            false, bucket_type, 0, Vbid(1), vb_uuid, high_seqno, high_seqno);

    //Add some mutations and verify the output
    int num_items = 10;
    for (int j = 0; j < num_items; ++j) {
        // Set an item
        item *it = nullptr;
        uint64_t cas1;
        std::string value('x', 100);
        checkeq(ENGINE_SUCCESS,
                storeCasOut(h,
                          nullptr,
                          Vbid(1),
                          "key" + std::to_string(j),
                          value,
                          PROTOCOL_BINARY_RAW_BYTES,
                          it,
                          cas1),
              "Expected set to succeed");
    }

    wait_for_flusher_to_settle(h);

    int total_persisted = 0;
    high_seqno = get_int_stat(h, "vb_1:high_seqno", "vbucket-seqno");

    if (isPersistentBucket(h)) {
        total_persisted = get_int_stat(h, "ep_total_persisted");
        checkeq(total_persisted,
                num_items,
                "Expected ep_total_persisted equals the number of items");
    } else {
        total_persisted = high_seqno;
    }

    checkeq(ENGINE_SUCCESS,
            observe_seqno(h, Vbid(1), vb_uuid),
            "Expected success");

    check_observe_seqno(false,
                        bucket_type,
                        0,
                        Vbid(1),
                        vb_uuid,
                        total_persisted,
                        high_seqno);
    //Stop persistence. Add more mutations and check observe result
    stop_persistence(h);

    num_items = 20;
    for (int j = 10; j < num_items; ++j) {
        // Set an item
        item *it = nullptr;
        uint64_t cas1;
        std::string value('x', 100);
        checkeq(ENGINE_SUCCESS,
                storeCasOut(h,
                          nullptr,
                          Vbid(1),
                          "key" + std::to_string(j),
                          value,
                          PROTOCOL_BINARY_RAW_BYTES,
                          it,
                          cas1),
              "Expected set to succeed");
    }

    high_seqno = get_int_stat(h, "vb_1:high_seqno", "vbucket-seqno");
    checkeq(ENGINE_SUCCESS,
            observe_seqno(h, Vbid(1), vb_uuid),
            "Expected success");

    if (!isPersistentBucket(h)) {
        /* if bucket is not persistent then total_persisted == high_seqno */
        total_persisted = high_seqno;
    }
    check_observe_seqno(false,
                        bucket_type,
                        0,
                        Vbid(1),
                        vb_uuid,
                        total_persisted,
                        high_seqno);
    start_persistence(h);
    wait_for_flusher_to_settle(h);

    if (isPersistentBucket(h)) {
        total_persisted = get_int_stat(h, "ep_total_persisted");
    } else {
        total_persisted = high_seqno;
    }

    checkeq(ENGINE_SUCCESS,
            observe_seqno(h, Vbid(1), vb_uuid),
            "Expected success");

    check_observe_seqno(false,
                        bucket_type,
                        0,
                        Vbid(1),
                        vb_uuid,
                        total_persisted,
                        high_seqno);
    return SUCCESS;
}

static enum test_result test_observe_seqno_failover(EngineIface* h) {
    if (!isWarmupEnabled(h)) {
        return SKIPPED;
    }

    int num_items = 10;
    for (int j = 0; j < num_items; ++j) {
        // Set an item
        item *it = nullptr;
        uint64_t cas1;
        std::string value('x', 100);
        checkeq(ENGINE_SUCCESS,
                storeCasOut(h,
                          nullptr,
                          Vbid(0),
                          "key" + std::to_string(j),
                          value,
                          PROTOCOL_BINARY_RAW_BYTES,
                          it,
                          cas1),
              "Expected set to succeed");
    }

    wait_for_flusher_to_settle(h);

    uint64_t vb_uuid = get_ull_stat(h, "vb_0:0:id", "failovers");
    uint64_t high_seqno = get_int_stat(h, "vb_0:high_seqno", "vbucket-seqno");

    // restart
    testHarness->reload_engine(&h,

                               testHarness->get_current_testcase()->cfg,
                               true,
                               true);

    wait_for_warmup_complete(h);

    uint64_t new_vb_uuid = get_ull_stat(h, "vb_0:0:id", "failovers");

    checkeq(ENGINE_SUCCESS,
            observe_seqno(h, Vbid(0), vb_uuid),
            "Expected success");

    const auto bucket_type =
            isPersistentBucket(h) ? EPBucketType::EP : EPBucketType::Ephemeral;
    check_observe_seqno(true,
                        bucket_type,
                        1,
                        Vbid(0),
                        new_vb_uuid,
                        high_seqno,
                        high_seqno,
                        vb_uuid,
                        high_seqno);

    return SUCCESS;
}

static enum test_result test_observe_seqno_error(EngineIface* h) {
    //not my vbucket test
    uint64_t vb_uuid = get_ull_stat(h, "vb_0:0:id", "failovers");
    checkeq(ENGINE_NOT_MY_VBUCKET,
            observe_seqno(h, Vbid(10), vb_uuid),
            "Expected NMVB");

    //invalid uuid for vbucket
    vb_uuid = 0xdeadbeef;
    std::stringstream invalid_data;
    invalid_data.write((char *) &vb_uuid, sizeof(uint64_t));

    auto request = createPacket(cb::mcbp::ClientOpcode::ObserveSeqno,
                                Vbid(0),
                                0,
                                {},
                                {},
                                invalid_data.str());
    checkeq(ENGINE_KEY_ENOENT,
            h->unknown_command(nullptr, *request, add_response),
            "Expected vb uuid not found");

    return SUCCESS;
}

static enum test_result test_observe_single_key(EngineIface* h) {
    stop_persistence(h);

    // Set an item
    std::string value('x', 100);
    item *it = nullptr;
    uint64_t cas1;
    checkeq(ENGINE_SUCCESS,
            storeCasOut(h,
                      nullptr,
                      Vbid(0),
                      "key",
                      value,
                      PROTOCOL_BINARY_RAW_BYTES,
                      it,
                      cas1),
          "Set should work");

    // Do an observe
    std::map<std::string, Vbid> obskeys;
    obskeys["key"] = Vbid(0);
    checkeq(ENGINE_SUCCESS, observe(h, obskeys), "Expected success");
    checkeq(cb::mcbp::Status::Success, last_status.load(), "Expected success");

    // Check that the key is not persisted
    Vbid vb;
    uint16_t keylen;
    char key[3];
    uint8_t persisted;
    uint64_t cas;

    memcpy(&vb, last_body.data(), sizeof(Vbid));
    checkeq(Vbid(0), vb.ntoh(), "Wrong vbucket in result");
    memcpy(&keylen, last_body.data() + 2, sizeof(uint16_t));
    checkeq(uint16_t{3}, ntohs(keylen), "Wrong keylen in result");
    memcpy(&key, last_body.data() + 4, ntohs(keylen));
    checkeq(cb::const_char_buffer("key", 3), cb::const_char_buffer(key, 3),
            "Wrong key in result");
    memcpy(&persisted, last_body.data() + 7, sizeof(uint8_t));
    checkeq(uint8_t{OBS_STATE_NOT_PERSISTED},
            persisted,
            "Expected persisted in result");
    memcpy(&cas, last_body.data() + 8, sizeof(uint64_t));
    checkeq(cas1, ntohll(cas), "Wrong cas in result");

    return SUCCESS;
}

static enum test_result test_observe_temp_item(EngineIface* h) {
    char const *k1 = "key";

    checkeq(ENGINE_SUCCESS,
            store(h, nullptr, OPERATION_SET, k1, "somevalue"),
            "Failed set.");
    wait_for_flusher_to_settle(h);

    checkeq(ENGINE_SUCCESS, del(h, k1, 0, Vbid(0)), "Delete failed");
    wait_for_flusher_to_settle(h);
    wait_for_stat_to_be(h, "curr_items", 0);

    cb::EngineErrorMetadataPair errorMetaPair;

    check(get_meta(h, k1, errorMetaPair), "Expected to get meta");
    checkeq(DocumentState::Deleted,
            errorMetaPair.second.document_state,
            "Expected deleted flag to be set");
    checkeq(0, get_int_stat(h, "curr_items"), "Expected zero curr_items");

    if (isPersistentBucket(h)) {
        // Persistent: make sure there is one temp_item (as Persistent buckets
        // don't keep deleted items in HashTable, unlike Ephemeral).
        checkeq(1,
                get_int_stat(h, "curr_temp_items"),
                "Expected single temp_items");
    }

    // Do an observe
    std::map<std::string, Vbid> obskeys;
    obskeys["key"] = Vbid(0);
    checkeq(ENGINE_SUCCESS, observe(h, obskeys), "Expected success");
    checkeq(cb::mcbp::Status::Success, last_status.load(), "Expected success");

    // Check that the key is not found
    Vbid vb;
    uint16_t keylen;
    char key[3];
    uint8_t persisted;
    uint64_t cas;

    memcpy(&vb, last_body.data(), sizeof(Vbid));
    memcpy(&keylen, last_body.data() + 2, sizeof(uint16_t));
    memcpy(&key, last_body.data() + 4, ntohs(keylen));
    memcpy(&persisted, last_body.data() + 7, sizeof(uint8_t));
    memcpy(&cas, last_body.data() + 8, sizeof(uint64_t));

    checkeq(Vbid(0), vb.ntoh(), "Wrong vbucket in result");
    checkeq(uint16_t{3}, ntohs(keylen), "Wrong keylen in result");
    checkeq(cb::const_char_buffer("key", 3), cb::const_char_buffer(key, 3),
            "Wrong key in result");
    if (isPersistentBucket(h)) {
        checkeq(OBS_STATE_NOT_FOUND,
                int(persisted),
                "Expected NOT_FOUND in result");
        checkeq(uint64_t(0), ntohll(cas), "Wrong cas in result");
    } else {
        // For ephemeral buckets, deleted items are kept in HT hence we check
        // for LOGICAL_DEL and a valid CAS.
        checkeq(OBS_STATE_LOGICAL_DEL,
                int(persisted),
                "Expected LOGICAL_DEL in result");
        checkne(uint64_t(0), ntohll(cas), "Wrong cas in result");
    }

    return SUCCESS;
}

static enum test_result test_observe_multi_key(EngineIface* h) {
    // Create some vbuckets
    check(set_vbucket_state(h, Vbid(1), vbucket_state_active),
          "Failed to set vbucket state.");

    // Set some keys to observe
    item *it = nullptr;
    uint64_t cas1, cas2, cas3;
    std::string value('x', 100);
    checkeq(ENGINE_SUCCESS,
            storeCasOut(h,
                      nullptr,
                      Vbid(0),
                      "key1",
                      value,
                      PROTOCOL_BINARY_RAW_BYTES,
                      it,
                      cas1),
          "Set should work");

    checkeq(ENGINE_SUCCESS,
            storeCasOut(h,
                      nullptr,
                      Vbid(1),
                      "key2",
                      value,
                      PROTOCOL_BINARY_RAW_BYTES,
                      it,
                      cas2),
          "Set should work");

    checkeq(ENGINE_SUCCESS,
            storeCasOut(h,
                      nullptr,
                      Vbid(1),
                      "key3",
                      value,
                      PROTOCOL_BINARY_RAW_BYTES,
                      it,
                      cas3),
          "Set should work");

    if (isPersistentBucket(h)) {
        wait_for_stat_to_be(h, "ep_total_persisted", 3);
    }

    // Do observe
    std::map<std::string, Vbid> obskeys;
    obskeys["key1"] = Vbid(0);
    obskeys["key2"] = Vbid(1);
    obskeys["key3"] = Vbid(1);
    checkeq(ENGINE_SUCCESS, observe(h, obskeys), "Expected success");
    checkeq(cb::mcbp::Status::Success, last_status.load(), "Expected success");

    // Check the result
    Vbid vb;
    uint16_t keylen;
    char key[10];
    uint8_t persisted;
    uint64_t cas;

    const int expected_persisted = isPersistentBucket(h)
                                           ? OBS_STATE_PERSISTED
                                           : OBS_STATE_NOT_PERSISTED;

    memcpy(&vb, last_body.data(), sizeof(Vbid));
    checkeq(Vbid(0), vb.ntoh(), "Wrong vbucket in result");
    memcpy(&keylen, last_body.data() + 2, sizeof(uint16_t));
    checkeq(uint16_t{4}, ntohs(keylen), "Wrong keylen in result");
    memcpy(&key, last_body.data() + 4, ntohs(keylen));
    checkeq(cb::const_char_buffer("key1", 4), cb::const_char_buffer(key, 4),
            "Wrong key in result");
    memcpy(&persisted, last_body.data() + 8, sizeof(uint8_t));
    checkeq(expected_persisted, int(persisted), "Expected persisted in result");
    memcpy(&cas, last_body.data() + 9, sizeof(uint64_t));
    checkeq(cas1, ntohll(cas), "Wrong cas in result");

    memcpy(&vb, last_body.data() + 17, sizeof(Vbid));
    checkeq(Vbid(1), vb.ntoh(), "Wrong vbucket in result");
    memcpy(&keylen, last_body.data() + 19, sizeof(uint16_t));
    checkeq(uint16_t{4}, ntohs(keylen), "Wrong keylen in result");
    memcpy(&key, last_body.data() + 21, ntohs(keylen));
    checkeq(cb::const_char_buffer("key2", 4), cb::const_char_buffer(key, 4),
            "Wrong key in result");
    memcpy(&persisted, last_body.data() + 25, sizeof(uint8_t));
    checkeq(expected_persisted, int(persisted), "Expected persisted in result");
    memcpy(&cas, last_body.data() + 26, sizeof(uint64_t));
    checkeq(cas2, ntohll(cas), "Wrong cas in result");

    memcpy(&vb, last_body.data() + 34, sizeof(Vbid));
    checkeq(Vbid(1), vb.ntoh(),  "Wrong vbucket in result");
    memcpy(&keylen, last_body.data() + 36, sizeof(uint16_t));
    checkeq(uint16_t{4}, ntohs(keylen), "Wrong keylen in result");
    memcpy(&key, last_body.data() + 38, ntohs(keylen));
    checkeq(cb::const_char_buffer("key3", 4), cb::const_char_buffer(key, 4),
            "Wrong key in result");
    memcpy(&persisted, last_body.data() + 42, sizeof(uint8_t));
    checkeq(expected_persisted, int(persisted), "Expected persisted in result");
    memcpy(&cas, last_body.data() + 43, sizeof(uint64_t));
    checkeq(cas3, ntohll(cas), "Wrong cas in result");

    return SUCCESS;
}

static enum test_result test_multiple_observes(EngineIface* h) {
    // Holds the result
    Vbid vb;
    uint16_t keylen;
    char key[10];
    uint8_t persisted;
    uint64_t cas;

    // Set some keys
    item *it = nullptr;
    uint64_t cas1, cas2;
    std::string value('x', 100);
    checkeq(ENGINE_SUCCESS,
            storeCasOut(h,
                      nullptr,
                      Vbid(0),
                      "key1",
                      value,
                      PROTOCOL_BINARY_RAW_BYTES,
                      it,
                      cas1),
          "Set should work");

    checkeq(ENGINE_SUCCESS,
            storeCasOut(h,
                      nullptr,
                      Vbid(0),
                      "key2",
                      value,
                      PROTOCOL_BINARY_RAW_BYTES,
                      it,
                      cas2),
          "Set should work");

    if (isPersistentBucket(h)) {
        wait_for_stat_to_be(h, "ep_total_persisted", 2);
    }

    // Do observe
    std::map<std::string, Vbid> obskeys;
    obskeys["key1"] = Vbid(0);
    checkeq(ENGINE_SUCCESS, observe(h, obskeys), "Expected success");
    checkeq(cb::mcbp::Status::Success, last_status.load(), "Expected success");

    const int expected_persisted = isPersistentBucket(h)
                                           ? OBS_STATE_PERSISTED
                                           : OBS_STATE_NOT_PERSISTED;

    memcpy(&vb, last_body.data(), sizeof(Vbid));
    checkeq(Vbid(0), vb.ntoh(), "Wrong vbucket in result");
    memcpy(&keylen, last_body.data() + 2, sizeof(uint16_t));
    checkeq(uint16_t{4}, ntohs(keylen), "Wrong keylen in result");
    memcpy(&key, last_body.data() + 4, ntohs(keylen));
    checkeq(cb::const_char_buffer("key1", 4), cb::const_char_buffer(key, 4),
            "Wrong key in result");
    memcpy(&persisted, last_body.data() + 8, sizeof(uint8_t));
    checkeq(expected_persisted, int(persisted), "Expected persisted in result");
    memcpy(&cas, last_body.data() + 9, sizeof(uint64_t));
    checkeq(cas1, ntohll(cas), "Wrong cas in result");
    checkeq(size_t{17}, last_body.size(), "Incorrect body length");

    // Do another observe
    obskeys.clear();
    obskeys["key2"] = Vbid(0);
    checkeq(ENGINE_SUCCESS, observe(h, obskeys), "Expected success");
    checkeq(cb::mcbp::Status::Success, last_status.load(), "Expected success");

    memcpy(&vb, last_body.data(), sizeof(Vbid));
    checkeq(Vbid(0), vb.ntoh(), "Wrong vbucket in result");
    memcpy(&keylen, last_body.data() + 2, sizeof(uint16_t));
    checkeq(uint16_t{4}, ntohs(keylen), "Wrong keylen in result");
    memcpy(&key, last_body.data() + 4, ntohs(keylen));
    checkeq(cb::const_char_buffer("key2", 4), cb::const_char_buffer(key, 4),
            "Wrong key in result");
    memcpy(&persisted, last_body.data() + 8, sizeof(uint8_t));
    checkeq(expected_persisted, int(persisted), "Expected persisted in result");
    memcpy(&cas, last_body.data() + 9, sizeof(uint64_t));
    checkeq(cas2, ntohll(cas),"Wrong cas in result");
    checkeq(size_t{17}, last_body.size(), "Incorrect body length");

    return SUCCESS;
}

static enum test_result test_observe_with_not_found(EngineIface* h) {
    // Create some vbuckets
    check(set_vbucket_state(h, Vbid(1), vbucket_state_active),
          "Failed to set vbucket state.");

    // Set some keys
    item *it = nullptr;
    uint64_t cas1, cas3;
    std::string value('x', 100);
    checkeq(ENGINE_SUCCESS,
            storeCasOut(h,
                      nullptr,
                      Vbid(0),
                      "key1",
                      value,
                      PROTOCOL_BINARY_RAW_BYTES,
                      it,
                      cas1),
          "Set should work");

    if (isPersistentBucket(h)) {
        wait_for_stat_to_be(h, "ep_total_persisted", 1);
        stop_persistence(h);
    }

    checkeq(ENGINE_SUCCESS,
            storeCasOut(h,
                      nullptr,
                      Vbid(1),
                      "key3",
                      value,
                      PROTOCOL_BINARY_RAW_BYTES,
                      it,
                      cas3),
          "Set should work");

    checkeq(ENGINE_SUCCESS,
            del(h, "key3", 0, Vbid(1)),
            "Failed to remove a key");

    // Do observe
    std::map<std::string, Vbid> obskeys;
    obskeys["key1"] = Vbid(0);
    obskeys["key2"] = Vbid(0);
    obskeys["key3"] = Vbid(1);
    checkeq(ENGINE_SUCCESS, observe(h, obskeys), "Expected success");
    checkeq(cb::mcbp::Status::Success, last_status.load(), "Expected success");

    // Check the result
    Vbid vb;
    uint16_t keylen;
    char key[10];
    uint8_t persisted;
    uint64_t cas;

    const int expected_persisted = isPersistentBucket(h)
                                           ? OBS_STATE_PERSISTED
                                           : OBS_STATE_NOT_PERSISTED;

    memcpy(&vb, last_body.data(), sizeof(Vbid));
    checkeq(Vbid(0), vb.ntoh(), "Wrong vbucket in result");
    memcpy(&keylen, last_body.data() + 2, sizeof(uint16_t));
    checkeq(uint16_t{4}, ntohs(keylen), "Wrong keylen in result");
    memcpy(&key, last_body.data() + 4, ntohs(keylen));
    checkeq(cb::const_char_buffer("key1", 4), cb::const_char_buffer(key, 4),
            "Wrong key in result");
    memcpy(&persisted, last_body.data() + 8, sizeof(uint8_t));
    checkeq(expected_persisted, int(persisted), "Expected persisted in result");
    memcpy(&cas, last_body.data() + 9, sizeof(uint64_t));
    checkeq(ntohll(cas), cas1, "Wrong cas in result");

    memcpy(&keylen, last_body.data() + 19, sizeof(uint16_t));
    checkeq(uint16_t{4}, ntohs(keylen), "Wrong keylen in result");
    memcpy(&key, last_body.data() + 21, ntohs(keylen));
    checkeq(cb::const_char_buffer("key2", 4), cb::const_char_buffer(key, 4),
            "Wrong key in result");
    memcpy(&persisted, last_body.data() + 25, sizeof(uint8_t));
    checkeq(OBS_STATE_NOT_FOUND, int(persisted), "Expected key_not_found key status");

    memcpy(&vb, last_body.data() + 34, sizeof(Vbid));
    checkeq(Vbid(1), vb.ntoh(), "Wrong vbucket in result");
    memcpy(&keylen, last_body.data() + 36, sizeof(uint16_t));
    checkeq(uint16_t{4}, ntohs(keylen), "Wrong keylen in result");
    memcpy(&key, last_body.data() + 38, ntohs(keylen));
    checkeq(cb::const_char_buffer("key3", 4), cb::const_char_buffer(key, 4),
            "Wrong key in result");
    memcpy(&persisted, last_body.data() + 42, sizeof(uint8_t));
    checkeq(OBS_STATE_LOGICAL_DEL, int(persisted), "Expected persisted in result");
    memcpy(&cas, last_body.data() + 43, sizeof(uint64_t));
    checkne(cas3, ntohll(cas), "Expected cas to be different");

    return SUCCESS;
}

static enum test_result test_observe_errors(EngineIface* h) {
    std::map<std::string, Vbid> obskeys;

    // Check not my vbucket error
    obskeys["key"] = Vbid(1);

    checkeq(ENGINE_NOT_MY_VBUCKET,
            observe(h, obskeys),
            "Expected not my vbucket");

    // Check invalid packets
    auto pkt = createPacket(
            cb::mcbp::ClientOpcode::Observe, Vbid(0), 0, {}, {}, {"0", 1});
    checkeq(ENGINE_EINVAL,
            h->unknown_command(nullptr, *pkt, add_response),
            "Observe failed.");

    pkt = createPacket(
            cb::mcbp::ClientOpcode::Observe, Vbid(0), 0, {}, {}, {"0000", 4});
    checkeq(ENGINE_EINVAL,
            h->unknown_command(nullptr, *pkt, add_response),
            "Observe failed.");

    return SUCCESS;
}

static enum test_result test_control_data_traffic(EngineIface* h) {
    checkeq(ENGINE_SUCCESS,
            store(h, nullptr, OPERATION_SET, "key", "value1"),
            "Failed to set key");

    auto pkt = createPacket(cb::mcbp::ClientOpcode::DisableTraffic);
    checkeq(ENGINE_SUCCESS,
            h->unknown_command(nullptr, *pkt, add_response),
            "Failed to send data traffic command to the server");
    checkeq(cb::mcbp::Status::Success, last_status.load(),
          "Faile to disable data traffic");

    checkeq(ENGINE_TMPFAIL,
            store(h, nullptr, OPERATION_SET, "key", "value2"),
            "Expected to receive temporary failure");

    pkt = createPacket(cb::mcbp::ClientOpcode::EnableTraffic);
    checkeq(ENGINE_SUCCESS,
            h->unknown_command(nullptr, *pkt, add_response),
            "Failed to send data traffic command to the server");
    checkeq(cb::mcbp::Status::Success, last_status.load(),
          "Faile to enable data traffic");

    checkeq(ENGINE_SUCCESS,
            store(h, nullptr, OPERATION_SET, "key", "value2"),
            "Failed to set key");
    return SUCCESS;
}

static enum test_result test_memory_condition(EngineIface* h) {
    char data[1024];
    memset(&data, 'x', sizeof(data)-1);
    data[1023] = '\0';

    //Write 10 times as much data as the bucket quota
    for (uint64_t j = 0; j < 26214400; ++j) {
        std::string key("key-");
        key += std::to_string(j);

        ENGINE_ERROR_CODE err =
                store(h, nullptr, OPERATION_SET, key.c_str(), data);

        std::string checkMsg("Failed for reason ");
        checkMsg += to_string(cb::to_engine_errc(err));
        check(err == ENGINE_SUCCESS || err == ENGINE_TMPFAIL ||
                      err == ENGINE_ENOMEM,
              checkMsg.c_str());

        if (err == ENGINE_TMPFAIL || err == ENGINE_ENOMEM) {
            break;
        }
    }
    wait_for_flusher_to_settle(h);

    return SUCCESS;
}

static enum test_result test_stats_vkey_valid_field(EngineIface* h) {
    const void* cookie = testHarness->create_cookie(h);

    // Check vkey when a key doesn't exist
    const char* stats_key = "vkey key 0";
    checkeq(ENGINE_KEY_ENOENT,
            h->get_stats(cookie, {stats_key, strlen(stats_key)}, {}, add_stats),
            "Expected not found.");

    stop_persistence(h);

    checkeq(ENGINE_SUCCESS,
            store(h, nullptr, OPERATION_SET, "key", "value"),
            "Failed to set key");

    // Check to make sure a non-persisted item is 'dirty'
    checkeq(ENGINE_SUCCESS,
            h->get_stats(cookie, {stats_key, strlen(stats_key)}, {}, add_stats),
            "Failed to get stats.");
    checkeq("dirty"s, vals.find("key_valid")->second, "Expected 'dirty'");

    // Check that a key that is resident and persisted returns valid
    start_persistence(h);
    wait_for_stat_to_be(h, "ep_total_persisted", 1);
    checkeq(ENGINE_SUCCESS,
            h->get_stats(cookie, {stats_key, strlen(stats_key)}, {}, add_stats),
            "Failed to get stats.");
    checkeq("valid"s, vals.find("key_valid")->second, "Expected 'valid'");

    // Check that an evicted key still returns valid
    evict_key(h, "key", Vbid(0), "Ejected.");
    checkeq(ENGINE_SUCCESS,
            h->get_stats(cookie, "vkey key 0"_ccb, {}, add_stats),
            "Failed to get stats.");
    checkeq("valid"s, vals.find("key_valid")->second, "Expected 'valid'");

    testHarness->destroy_cookie(cookie);
    return SUCCESS;
}

static enum test_result test_multiple_transactions(EngineIface* h) {
    check(set_vbucket_state(h, Vbid(1), vbucket_state_active),
          "Failed to set vbucket state.");
    for (int j = 0; j < 1000; ++j) {
        std::stringstream s1;
        s1 << "key-0-" << j;
        checkeq(ENGINE_SUCCESS,
                store(h,
                      nullptr,
                      OPERATION_SET,
                      s1.str().c_str(),
                      s1.str().c_str()),
                "Failed to store a value");
        std::stringstream s2;
        s2 << "key-1-" << j;
        checkeq(ENGINE_SUCCESS,
                store(h,
                      nullptr,
                      OPERATION_SET,
                      s2.str().c_str(),
                      s2.str().c_str(),
                      nullptr,
                      0,
                      Vbid(1)),
                "Failed to store a value");
    }
    wait_for_stat_to_be(h, "ep_total_persisted", 2000);
    checklt(1, get_int_stat(h, "ep_commit_num"),
          "Expected 20 transaction completions at least");
    return SUCCESS;
}

static enum test_result test_set_ret_meta(EngineIface* h) {
    // Check that set without cas succeeds
    checkeq(ENGINE_SUCCESS,
            set_ret_meta(h, "key", 3, "value", 5, Vbid(0), 0, 0, 0),
            "Expected success");
    checkeq(cb::mcbp::Status::Success, last_status.load(),
          "Expected set returing meta to succeed");
    checkeq(1,
            get_int_stat(h, "ep_num_ops_set_ret_meta"),
            "Expected 1 set rm op");

    checkeq(uint32_t{0}, last_meta.flags, "Invalid result for flags");
    checkeq(time_t{0}, last_meta.exptime, "Invalid result for expiration");
    checkne(uint64_t{0}, last_meta.cas, "Invalid result for cas");
    checkeq(cb::uint48_t{1ull}, last_meta.revSeqno, "Invalid result for seqno");

    // Check that set with correct cas succeeds
    checkeq(ENGINE_SUCCESS,
            set_ret_meta(h,
                         "key",
                         3,
                         "value",
                         5,
                         Vbid(0),
                         last_meta.cas,
                         10,
                         1735689600),
            "Expected success");
    checkeq(cb::mcbp::Status::Success, last_status.load(),
          "Expected set returing meta to succeed");
    checkeq(2,
            get_int_stat(h, "ep_num_ops_set_ret_meta"),
            "Expected 2 set rm ops");

    checkeq(uint32_t{10}, last_meta.flags, "Invalid result for flags");
    checkeq(time_t{1735689600},
            last_meta.exptime,
            "Invalid result for expiration");
    checkne(uint64_t{0}, last_meta.cas, "Invalid result for cas");
    checkeq(cb::uint48_t{2ull}, last_meta.revSeqno, "Invalid result for seqno");

    // Check that updating an item with no cas succeeds
    checkeq(ENGINE_SUCCESS,
            set_ret_meta(h, "key", 3, "value", 5, Vbid(0), 0, 5, 0),
            "Expected success");
    checkeq(cb::mcbp::Status::Success, last_status.load(),
          "Expected set returing meta to succeed");
    checkeq(3,
            get_int_stat(h, "ep_num_ops_set_ret_meta"),
            "Expected 3 set rm ops");

    checkeq(uint32_t{5}, last_meta.flags, "Invalid result for flags");
    checkeq(time_t{0}, last_meta.exptime, "Invalid result for expiration");
    checkne(uint64_t{0}, last_meta.cas, "Invalid result for cas");
    checkeq(cb::uint48_t{3ull}, last_meta.revSeqno, "Invalid result for seqno");

    // Check that updating an item with the wrong cas fails
    checkeq(ENGINE_KEY_EEXISTS,
            set_ret_meta(
                    h, "key", 3, "value", 5, Vbid(0), last_meta.cas + 1, 5, 0),
            "Expected success");
    checkeq(3,
            get_int_stat(h, "ep_num_ops_set_ret_meta"),
            "Expected 3 set rm ops");

    return SUCCESS;
}

static enum test_result test_set_ret_meta_error(EngineIface* h) {
    // Check tmp fail errors
    disable_traffic(h);
    checkeq(ENGINE_TMPFAIL,
            set_ret_meta(h, "key", 3, "value", 5, Vbid(0)),
            "Expected success");
    enable_traffic(h);

    // Check not my vbucket errors
    checkeq(ENGINE_NOT_MY_VBUCKET,
            set_ret_meta(h, "key", 3, "value", 5, Vbid(1)),
            "Expected NMVB");

    check(set_vbucket_state(h, Vbid(1), vbucket_state_replica),
          "Failed to set vbucket state.");
    checkeq(ENGINE_NOT_MY_VBUCKET,
            set_ret_meta(h, "key", 3, "value", 5, Vbid(1)),
            "Expected NMVB");
    checkeq(ENGINE_SUCCESS, vbucketDelete(h, Vbid(1)), "Expected success");

    check(set_vbucket_state(h, Vbid(1), vbucket_state_dead),
          "Failed to set vbucket state.");
    checkeq(ENGINE_NOT_MY_VBUCKET,
            set_ret_meta(h, "key", 3, "value", 5, Vbid(1)),
            "Expected NMVB");
    checkeq(ENGINE_SUCCESS, vbucketDelete(h, Vbid(1)), "Expected success");

    return SUCCESS;
}

static enum test_result test_add_ret_meta(EngineIface* h) {
    // Check that add with cas fails
    checkeq(ENGINE_NOT_STORED,
            add_ret_meta(h, "key", 3, "value", 5, Vbid(0), 10, 0, 0),
            "Expected success");

    // Check that add without cas succeeds.
    checkeq(ENGINE_SUCCESS,
            add_ret_meta(h, "key", 3, "value", 5, Vbid(0), 0, 0, 0),
            "Expected success");
    checkeq(cb::mcbp::Status::Success, last_status.load(),
          "Expected set returing meta to succeed");
    checkeq(1,
            get_int_stat(h, "ep_num_ops_set_ret_meta"),
            "Expected 1 set rm op");

    checkeq(uint32_t{0}, last_meta.flags, "Invalid result for flags");
    checkeq(time_t{0}, last_meta.exptime, "Invalid result for expiration");
    checkne(uint64_t{0}, last_meta.cas, "Invalid result for cas");
    checkeq(cb::uint48_t{1}, last_meta.revSeqno, "Invalid result for seqno");

    // Check that re-adding a key fails
    checkeq(ENGINE_NOT_STORED,
            add_ret_meta(h, "key", 3, "value", 5, Vbid(0), 0, 0, 0),
            "Expected success");

    // Check that adding a key with flags and exptime returns the correct values
    checkeq(ENGINE_SUCCESS,
            add_ret_meta(h, "key2", 4, "value", 5, Vbid(0), 0, 10, 1735689600),
            "Expected success");
    checkeq(cb::mcbp::Status::Success, last_status.load(),
          "Expected set returing meta to succeed");
    checkeq(2,
            get_int_stat(h, "ep_num_ops_set_ret_meta"),
            "Expected 2 set rm ops");

    checkeq(uint32_t{10}, last_meta.flags, "Invalid result for flags");
    checkeq(time_t{1735689600},
            last_meta.exptime,
            "Invalid result for expiration");
    checkne(uint64_t{0}, last_meta.cas, "Invalid result for cas");
    checkeq(cb::uint48_t{1}, last_meta.revSeqno, "Invalid result for seqno");

    return SUCCESS;
}

static enum test_result test_add_ret_meta_error(EngineIface* h) {
    // Check tmp fail errors
    disable_traffic(h);
    checkeq(ENGINE_TMPFAIL,
            add_ret_meta(h, "key", 3, "value", 5, Vbid(0)),
            "Expected success");
    enable_traffic(h);

    // Check not my vbucket errors
    checkeq(ENGINE_NOT_MY_VBUCKET,
            add_ret_meta(h, "key", 3, "value", 5, Vbid(1)),
            "Expected NMVB");

    check(set_vbucket_state(h, Vbid(1), vbucket_state_replica),
          "Failed to set vbucket state.");
    checkeq(ENGINE_NOT_MY_VBUCKET,
            add_ret_meta(h, "key", 3, "value", 5, Vbid(1)),
            "Expected NMVB");
    checkeq(ENGINE_SUCCESS, vbucketDelete(h, Vbid(1)), "Expected success");

    check(set_vbucket_state(h, Vbid(1), vbucket_state_dead),
          "Failed to add vbucket state.");
    checkeq(ENGINE_NOT_MY_VBUCKET,
            add_ret_meta(h, "key", 3, "value", 5, Vbid(1)),
            "Expected NMVB");
    checkeq(ENGINE_SUCCESS, vbucketDelete(h, Vbid(1)), "Expected success");

    return SUCCESS;
}

static enum test_result test_del_ret_meta(EngineIface* h) {
    // Check that deleting a non-existent key fails
    checkeq(ENGINE_KEY_ENOENT,
            del_ret_meta(h, "key", 3, Vbid(0), 0),
            "Expected success");

    // Check that deleting a non-existent key with a cas fails
    checkeq(ENGINE_KEY_ENOENT,
            del_ret_meta(h, "key", 3, Vbid(0), 10),
            "Expeced success");

    // Check that deleting a key with no cas succeeds
    checkeq(ENGINE_SUCCESS,
            add_ret_meta(h, "key", 3, "value", 5, Vbid(0), 0, 0, 0),
            "Expected success");
    checkeq(cb::mcbp::Status::Success, last_status.load(),
          "Expected set returing meta to succeed");

    checkeq(uint32_t{0}, last_meta.flags, "Invalid result for flags");
    checkeq(time_t{0}, last_meta.exptime, "Invalid result for expiration");
    checkne(uint64_t{0}, last_meta.cas, "Invalid result for cas");
    checkeq(cb::uint48_t{1}, last_meta.revSeqno, "Invalid result for seqno");

    checkeq(ENGINE_SUCCESS,
            del_ret_meta(h, "key", 3, Vbid(0), 0),
            "Expected success");
    checkeq(cb::mcbp::Status::Success, last_status.load(),
          "Expected set returing meta to succeed");
    checkeq(1,
            get_int_stat(h, "ep_num_ops_del_ret_meta"),
            "Expected 1 del rm op");

    checkeq(uint32_t{0}, last_meta.flags, "Invalid result for flags");
    checkeq(time_t{0}, last_meta.exptime, "Invalid result for expiration");
    checkne(uint64_t{0}, last_meta.cas, "Invalid result for cas");
    checkeq(cb::uint48_t{2}, last_meta.revSeqno, "Invalid result for seqno");

    // Check that deleting a key with a cas succeeds.
    checkeq(ENGINE_SUCCESS,
            add_ret_meta(h, "key", 3, "value", 5, Vbid(0), 0, 10, 1735689600),
            "Expected success");
    checkeq(cb::mcbp::Status::Success, last_status.load(),
          "Expected set returing meta to succeed");

    checkeq(uint32_t{10}, last_meta.flags, "Invalid result for flags");
    checkeq(time_t{1735689600},
            last_meta.exptime,
            "Invalid result for expiration");
    checkne(uint64_t{0}, last_meta.cas, "Invalid result for cas");
    checkeq(cb::uint48_t{3}, last_meta.revSeqno, "Invalid result for seqno");

    checkeq(ENGINE_SUCCESS,
            del_ret_meta(h, "key", 3, Vbid(0), last_meta.cas),
            "Expected success");
    checkeq(cb::mcbp::Status::Success, last_status.load(),
          "Expected set returing meta to succeed");
    checkeq(2,
            get_int_stat(h, "ep_num_ops_del_ret_meta"),
            "Expected 2 del rm ops");

    checkeq(uint32_t{10}, last_meta.flags, "Invalid result for flags");
    checkeq(time_t{1735689600},
            last_meta.exptime,
            "Invalid result for expiration");
    checkne(uint64_t{0}, last_meta.cas, "Invalid result for cas");
    checkeq(cb::uint48_t{4}, last_meta.revSeqno, "Invalid result for seqno");

    // Check that deleting a key with the wrong cas fails
    checkeq(ENGINE_SUCCESS,
            add_ret_meta(h, "key", 3, "value", 5, Vbid(0), 0, 0, 0),
            "Expected success");
    checkeq(cb::mcbp::Status::Success, last_status.load(),
          "Expected set returing meta to succeed");

    checkeq(uint32_t{0}, last_meta.flags, "Invalid result for flags");
    checkeq(time_t{0}, last_meta.exptime, "Invalid result for expiration");
    checkne(uint64_t{0}, last_meta.cas, "Invalid result for cas");
    checkeq(cb::uint48_t{5}, last_meta.revSeqno, "Invalid result for seqno");

    checkeq(ENGINE_KEY_EEXISTS,
            del_ret_meta(h, "key", 3, Vbid(0), last_meta.cas + 1),
            "Expected success");
    checkeq(2,
            get_int_stat(h, "ep_num_ops_del_ret_meta"),
            "Expected 2 del rm ops");

    return SUCCESS;
}

static enum test_result test_del_ret_meta_error(EngineIface* h) {
    // Check tmp fail errors
    disable_traffic(h);
    checkeq(ENGINE_TMPFAIL,
            del_ret_meta(h, "key", 3, Vbid(0)),
            "Expected success");
    enable_traffic(h);

    // Check not my vbucket errors
    checkeq(ENGINE_NOT_MY_VBUCKET,
            del_ret_meta(h, "key", 3, Vbid(1), 0, nullptr),
            "Expected NMVB");

    check(set_vbucket_state(h, Vbid(1), vbucket_state_replica),
          "Failed to set vbucket state.");
    checkeq(ENGINE_NOT_MY_VBUCKET,
            del_ret_meta(h, "key", 3, Vbid(1), 0, nullptr),
            "Expected NMVB");
    checkeq(ENGINE_SUCCESS, vbucketDelete(h, Vbid(1)), "Expected success");

    check(set_vbucket_state(h, Vbid(1), vbucket_state_dead),
          "Failed to add vbucket state.");
    checkeq(ENGINE_NOT_MY_VBUCKET,
            del_ret_meta(h, "key", 3, Vbid(1), 0, nullptr),
            "Expected NMVB");
    checkeq(ENGINE_SUCCESS, vbucketDelete(h, Vbid(1)), "Expected success");

    return SUCCESS;
}

static enum test_result test_set_with_item_eviction(EngineIface* h) {
    checkeq(ENGINE_SUCCESS,
            store(h, nullptr, OPERATION_SET, "key", "somevalue"),
            "Failed set.");
    wait_for_flusher_to_settle(h);
    evict_key(h, "key", Vbid(0), "Ejected.");
    checkeq(ENGINE_SUCCESS,
            store(h, nullptr, OPERATION_SET, "key", "newvalue"),
            "Failed set.");
    check_key_value(h, "key", "newvalue", 8);
    return SUCCESS;
}

static enum test_result test_setWithMeta_with_item_eviction(EngineIface* h) {
    const char* key = "set_with_meta_key";
    size_t keylen = strlen(key);
    const char* val = "somevalue";
    const char* newVal = "someothervalue";
    size_t newValLen = strlen(newVal);

    // create a new key
    checkeq(ENGINE_SUCCESS,
            store(h, nullptr, OPERATION_SET, key, val),
            "Failed set.");
    wait_for_flusher_to_settle(h);
    evict_key(h, key, Vbid(0), "Ejected.");

    // this is the cas to be used with a subsequent set with meta
    uint64_t cas_for_set = last_cas;
    // init some random metadata
    ItemMetaData itm_meta;
    itm_meta.revSeqno = 10;
    itm_meta.cas = 0xdeadbeef;
    itm_meta.exptime = 300;
    itm_meta.flags = 0xdeadbeef;

    // set with meta for a non-resident item should pass.
    checkeq(ENGINE_SUCCESS,
            set_with_meta(h,
                          key,
                          keylen,
                          newVal,
                          newValLen,
                          Vbid(0),
                          &itm_meta,
                          cas_for_set),
            "Expected to store item");
    checkeq(cb::mcbp::Status::Success, last_status.load(), "Expected success");

    return SUCCESS;
}

static enum test_result test_multiple_set_delete_with_metas_full_eviction(
        EngineIface* h) {
    checkeq(ENGINE_SUCCESS,
            get_stats(h, {}, {}, add_stats),
            "Failed to get stats");
    std::string eviction_policy = vals.find("ep_item_eviction_policy")->second;
    checkeq(std::string{"full_eviction"},
            eviction_policy,
            "Only available for full eviction");

    // init some random metadata
    ItemMetaData itm_meta;
    itm_meta.revSeqno = 10;
    itm_meta.cas = 0xdeadbeef;
    itm_meta.exptime = 0;
    itm_meta.flags = 0xdeadbeef;

    for (int ii = 0; ii < 1000; ++ii) {
        std::string key = "key" + std::to_string(ii);
        checkeq(ENGINE_SUCCESS,
                set_with_meta(h,
                              key.data(),
                              key.size(),
                              "somevalue",
                              9,
                              Vbid(0),
                              &itm_meta,
                              0),
                "Expected to store item");
    }

    wait_for_flusher_to_settle(h);

    int curr_vb_items = get_int_stat(h, "vb_0:num_items", "vbucket-details 0");
    checkeq(1000, curr_vb_items, "Expected all items to be stored");
    const auto num_ops_set_with_meta = get_int_stat(h, "ep_num_ops_set_meta");
    const auto num_ops_del_with_meta = get_int_stat(h, "ep_num_ops_del_meta");
    checkeq(curr_vb_items,
            num_ops_set_with_meta,
            "Expected the number of set_with_meta calls to match the number of "
            "items");

    // If we try to overwrite the item with the same cas it'll return
    // KEY_EEXISTS so let's set a different operation.
    itm_meta.cas = 0xdeadcafe;
    std::thread thread1{[&h, &itm_meta]() {
        for (int ii = 0; ii < 100; ii++) {
            std::string key = "key" + std::to_string(ii);
            checkeq(ENGINE_SUCCESS,
                    set_with_meta(h,
                                  key.data(),
                                  key.size(),
                                  "somevalueEdited",
                                  15,
                                  Vbid(0),
                                  &itm_meta,
                                  0),
                    "Expected to modify the item");
            checkeq(cb::mcbp::Status::Success,
                    last_status.load(),
                    "Expected to modify the item");
        }
    }};

    std::thread thread2{[&h, &curr_vb_items, &itm_meta]() {
        for (int ii = curr_vb_items - 100; ii < curr_vb_items; ii++) {
            std::string key = "key" + std::to_string(ii);
            checkeq(ENGINE_SUCCESS,
                    del_with_meta(
                            h, key.data(), key.size(), Vbid(0), &itm_meta, 0),
                    "Expected to delete the item");
            checkeq(cb::mcbp::Status::Success,
                    last_status.load(),
                    "Expected to modify the item");
        }
    }};

    thread1.join();
    thread2.join();

    wait_for_flusher_to_settle(h);

    checkeq(num_ops_set_with_meta + 100,
            get_int_stat(h, "ep_num_ops_set_meta"),
            "Expected 100 set operations");
    checkeq(num_ops_del_with_meta + 100,
            get_int_stat(h, "ep_num_ops_del_meta"),
            "Expected 100 delete operations");

    curr_vb_items = get_int_stat(h, "vb_0:num_items", "vbucket-details 0");
    if (isWarmupEnabled(h)) {
        // Restart, and check data is warmed up correctly.
        testHarness->reload_engine(&h,

                                   testHarness->get_current_testcase()->cfg,
                                   true,
                                   true);

        wait_for_warmup_complete(h);

        checkeq(curr_vb_items,
                get_int_stat(h, "vb_0:num_items", "vbucket-details 0"),
                "Unexpected item count in vbucket");
    }

    return SUCCESS;
}

static enum test_result test_add_with_item_eviction(EngineIface* h) {
    checkeq(ENGINE_SUCCESS,
            store(h, nullptr, OPERATION_ADD, "key", "somevalue"),
            "Failed to add value.");
    wait_for_flusher_to_settle(h);
    evict_key(h, "key", Vbid(0), "Ejected.");

    checkeq(ENGINE_NOT_STORED,
            store(h, nullptr, OPERATION_ADD, "key", "somevalue"),
            "Failed to fail to re-add value.");

    // Expiration above was an hour, so let's go to The Future
    testHarness->time_travel(3800);

    checkeq(ENGINE_SUCCESS,
            store(h, nullptr, OPERATION_ADD, "key", "newvalue"),
            "Failed to add value again.");
    check_key_value(h, "key", "newvalue", 8);
    return SUCCESS;
}

static enum test_result test_gat_with_item_eviction(EngineIface* h) {
    // Store the item!
    checkeq(ENGINE_SUCCESS,
            store(h, nullptr, OPERATION_SET, "mykey", "somevalue"),
            "Failed set.");
    wait_for_flusher_to_settle(h);
    evict_key(h, "mykey", Vbid(0), "Ejected.");

    gat(h, "mykey", Vbid(0), 10); // 10 sec as expiration time
    checkeq(cb::mcbp::Status::Success, last_status.load(), "gat mykey");
    checkeq("somevalue"s, last_body, "Invalid data returned");

    // time-travel 9 secs..
    testHarness->time_travel(9);

    // The item should still exist
    check_key_value(h, "mykey", "somevalue", 9);

    // time-travel 2 secs..
    testHarness->time_travel(2);

    // The item should have expired now...
    checkeq(cb::engine_errc::no_such_key,
            get(h, nullptr, "mykey", Vbid(0)).first,
            "Item should be gone");
    return SUCCESS;
}

static enum test_result test_keyStats_with_item_eviction(EngineIface* h) {
    // set (k1,v1) in vbucket 0
    checkeq(ENGINE_SUCCESS,
            store(h, nullptr, OPERATION_SET, "k1", "v1"),
            "Failed to store an item.");
    wait_for_flusher_to_settle(h);
    evict_key(h, "k1", Vbid(0), "Ejected.");
    const void* cookie = testHarness->create_cookie(h);

    // stat for key "k1" and vbucket "0"
    const char *statkey1 = "key k1 0";
    checkeq(ENGINE_SUCCESS,
            h->get_stats(cookie, {statkey1, strlen(statkey1)}, {}, add_stats),
            "Failed to get stats.");
    check(vals.find("key_is_dirty") != vals.end(), "Found no key_is_dirty");
    check(vals.find("key_exptime") != vals.end(), "Found no key_exptime");
    check(vals.find("key_flags") != vals.end(), "Found no key_flags");
    check(vals.find("key_cas") != vals.end(), "Found no key_cas");
    check(vals.find("key_vb_state") != vals.end(), "Found no key_vb_state");

    testHarness->destroy_cookie(cookie);
    return SUCCESS;
}

static enum test_result test_delWithMeta_with_item_eviction(EngineIface* h) {
    const char *key = "delete_with_meta_key";
    const size_t keylen = strlen(key);
    ItemMetaData itemMeta;
    // put some random meta data
    itemMeta.revSeqno = 10;
    itemMeta.cas = 0xdeadbeef;
    itemMeta.exptime = 0;
    itemMeta.flags = 0xdeadbeef;

    // store an item
    checkeq(ENGINE_SUCCESS,
            store(h, nullptr, OPERATION_SET, key, "somevalue"),
            "Failed set.");
    wait_for_flusher_to_settle(h);
    evict_key(h, key, Vbid(0), "Ejected.");

    // delete an item with meta data
    checkeq(ENGINE_SUCCESS,
            del_with_meta(h, key, keylen, Vbid(0), &itemMeta),
            "Expected delete success");
    checkeq(cb::mcbp::Status::Success, last_status.load(), "Expected success");

    return SUCCESS;
}

static enum test_result test_del_with_item_eviction(EngineIface* h) {
    item *i = nullptr;
    checkeq(ENGINE_SUCCESS,
            store(h, nullptr, OPERATION_SET, "key", "somevalue", &i),
            "Failed set.");
    wait_for_flusher_to_settle(h);
    evict_key(h, "key", Vbid(0), "Ejected.");

    Item *it = reinterpret_cast<Item*>(i);
    uint64_t orig_cas = it->getCas();
    h->release(i);

    uint64_t cas = 0;
    uint64_t vb_uuid;
    mutation_descr_t mut_info;

    vb_uuid = get_ull_stat(h, "vb_0:0:id", "failovers");
    auto high_seqno = get_ull_stat(h, "vb_0:high_seqno", "vbucket-seqno");
    checkeq(ENGINE_SUCCESS,
            del(h, "key", &cas, Vbid(0), nullptr, &mut_info),
            "Failed remove with value.");
    checkne(orig_cas, cas, "Expected CAS to be different on delete");
    checkeq(ENGINE_KEY_ENOENT, verify_key(h, "key"), "Expected missing key");
    checkeq(vb_uuid, mut_info.vbucket_uuid, "Expected valid vbucket uuid");
    checkeq((high_seqno + 1), mut_info.seqno, "Expected valid sequence number");

    return SUCCESS;
}

static enum test_result test_observe_with_item_eviction(EngineIface* h) {
    // Create some vbuckets
    check(set_vbucket_state(h, Vbid(1), vbucket_state_active),
          "Failed to set vbucket state.");

    // Set some keys to observe
    item *it = nullptr;
    uint64_t cas1, cas2, cas3;

    std::string value('x', 100);
    checkeq(ENGINE_SUCCESS,
            storeCasOut(h,
                      nullptr,
                      Vbid(0),
                      "key1",
                      value,
                      PROTOCOL_BINARY_RAW_BYTES,
                      it,
                      cas1),
          "Set should work.");
    checkeq(ENGINE_SUCCESS,
            storeCasOut(h,
                      nullptr,
                      Vbid(1),
                      "key2",
                      value,
                      PROTOCOL_BINARY_RAW_BYTES,
                      it,
                      cas2),
          "Set should work.");
    checkeq(ENGINE_SUCCESS,
            storeCasOut(h,
                      nullptr,
                      Vbid(1),
                      "key3",
                      value,
                      PROTOCOL_BINARY_RAW_BYTES,
                      it,
                      cas3),
          "Set should work.");

    wait_for_stat_to_be(h, "ep_total_persisted", 3);

    evict_key(h, "key1", Vbid(0), "Ejected.");
    evict_key(h, "key2", Vbid(1), "Ejected.");

    // Do observe
    std::map<std::string, Vbid> obskeys;
    obskeys["key1"] = Vbid(0);
    obskeys["key2"] = Vbid(1);
    obskeys["key3"] = Vbid(1);
    checkeq(ENGINE_SUCCESS, observe(h, obskeys), "Expected success");
    checkeq(cb::mcbp::Status::Success, last_status.load(), "Expected success");

    // Check the result
    Vbid vb;
    uint16_t keylen;
    char key[10];
    uint8_t persisted;
    uint64_t cas;

    memcpy(&vb, last_body.data(), sizeof(Vbid));
    checkeq(Vbid(0), vb.ntoh(), "Wrong vbucket in result");
    memcpy(&keylen, last_body.data() + 2, sizeof(uint16_t));
    checkeq(uint16_t{4}, ntohs(keylen), "Wrong keylen in result");
    memcpy(&key, last_body.data() + 4, ntohs(keylen));
    checkeq(cb::const_char_buffer("key1", 4), cb::const_char_buffer(key, 4),
            "Wrong key in result");
    memcpy(&persisted, last_body.data() + 8, sizeof(uint8_t));
    checkeq(uint8_t{OBS_STATE_PERSISTED},
            persisted,
            "Expected persisted in result");
    memcpy(&cas, last_body.data() + 9, sizeof(uint64_t));
    checkeq(ntohll(cas), cas1, "Wrong cas in result");

    memcpy(&vb, last_body.data() + 17, sizeof(Vbid));
    checkeq(Vbid(1), vb.ntoh(), "Wrong vbucket in result");
    memcpy(&keylen, last_body.data() + 19, sizeof(uint16_t));
    checkeq(uint16_t{4}, ntohs(keylen), "Wrong keylen in result");
    memcpy(&key, last_body.data() + 21, ntohs(keylen));
    checkeq(cb::const_char_buffer("key2", 4), cb::const_char_buffer(key, 4),
            "Wrong key in result");
    memcpy(&persisted, last_body.data() + 25, sizeof(uint8_t));
    checkeq(uint8_t{OBS_STATE_PERSISTED},
            persisted,
            "Expected persisted in result");
    memcpy(&cas, last_body.data() + 26, sizeof(uint64_t));
    checkeq(ntohll(cas), cas2, "Wrong cas in result");

    memcpy(&vb, last_body.data() + 34, sizeof(Vbid));
    checkeq(Vbid(1), vb.ntoh(), "Wrong vbucket in result");
    memcpy(&keylen, last_body.data() + 36, sizeof(uint16_t));
    checkeq(uint16_t{4}, ntohs(keylen), "Wrong keylen in result");
    memcpy(&key, last_body.data() + 38, ntohs(keylen));
    checkeq(cb::const_char_buffer("key3", 4), cb::const_char_buffer(key, 4),
            "Wrong key in result");
    memcpy(&persisted, last_body.data() + 42, sizeof(uint8_t));
    checkeq(uint8_t{OBS_STATE_PERSISTED},
            persisted,
            "Expected persisted in result");
    memcpy(&cas, last_body.data() + 43, sizeof(uint64_t));
    checkeq(ntohll(cas), cas3, "Wrong cas in result");

    return SUCCESS;
}

static enum test_result test_expired_item_with_item_eviction(EngineIface* h) {
    // Store the item!
    checkeq(ENGINE_SUCCESS, store(h, nullptr, OPERATION_SET, "mykey", "somevalue"),
          "Failed set.");
    gat(h, "mykey", Vbid(0), 10); // 10 sec as expiration time
    checkeq(cb::mcbp::Status::Success, last_status.load(), "gat mykey");
    checkeq("somevalue"s, last_body, "Invalid data returned");

    // Store a dummy item since we do not purge the item with highest seqno
    checkeq(ENGINE_SUCCESS,
            store(h,
                  nullptr,
                  OPERATION_SET,
                  "dummykey",
                  "dummyvalue",
                  nullptr,
                  0,
                  Vbid(0),
                  0),
            "Error setting.");

    wait_for_flusher_to_settle(h);
    evict_key(h, "mykey", Vbid(0), "Ejected.");

    // time-travel 11 secs..
    testHarness->time_travel(11);

    // Compaction on VBucket 0
    compact_db(h, Vbid(0), Vbid(0), 10, 10, 0);

    useconds_t sleepTime = 128;
    while (get_int_stat(h, "ep_pending_compactions") != 0) {
        decayingSleep(&sleepTime);
    }

    wait_for_flusher_to_settle(h);
    wait_for_stat_to_be(h, "ep_pending_compactions", 0);
    checkeq(1,
            get_int_stat(h, "vb_active_expired"),
            "Expect the compactor to delete an expired item");

    // The item is already expired...
    checkeq(cb::engine_errc::no_such_key,
            get(h, nullptr, "mykey", Vbid(0)).first,
            "Item should be gone");
    return SUCCESS;
}

static enum test_result test_non_existent_get_and_delete(EngineIface* h) {
    checkeq(cb::engine_errc::no_such_key,
            get(h, nullptr, "key1", Vbid(0)).first,
            "Unexpected return status");
    checkeq(0, get_int_stat(h, "curr_temp_items"), "Unexpected temp item");
    checkeq(ENGINE_KEY_ENOENT,
            del(h, "key3", 0, Vbid(0)),
            "Unexpected return status");
    checkeq(0, get_int_stat(h, "curr_temp_items"), "Unexpected temp item");
    return SUCCESS;
}

static enum test_result test_mb16421(EngineIface* h) {
    // Store the item!
    checkeq(ENGINE_SUCCESS,
            store(h, nullptr, OPERATION_SET, "mykey", "somevalue"),
            "Failed set.");
    wait_for_flusher_to_settle(h);

    // Evict Item!
    evict_key(h, "mykey", Vbid(0), "Ejected.");

    // Issue Get Meta
    check(get_meta(h, "mykey"), "Expected to get meta");

    // Issue Get
    checkeq(cb::engine_errc::success,
            get(h, nullptr, "mykey", Vbid(0)).first,
            "Item should be there");

    return SUCCESS;
}

/**
 * Test that if we store an object with xattr the datatype is persisted
 * and read back correctly
 */
static enum test_result test_eviction_with_xattr(EngineIface* h) {
    if (!isPersistentBucket(h)) {
        return SKIPPED;
    }

    const char key[] = "test_eviction_with_xattr";
    cb::xattr::Blob builder;
    builder.set("_ep", "{\foo\":\"bar\"}");
    auto blob = builder.finalize();
    std::string data;
    std::copy(blob.data(), blob.data() + blob.size(), std::back_inserter(data));

    checkeq(cb::engine_errc::success,
            storeCasVb11(h,
                         nullptr,
                         OPERATION_SET,
                         key,
                         data.data(),
                         data.size(),
                         0,
                         0,
                         Vbid(0),
                         0,
                         PROTOCOL_BINARY_DATATYPE_XATTR,
                         DocumentState::Alive)
                    .first,
            "Unable to store item");

    wait_for_flusher_to_settle(h);

    // Evict Item!
    evict_key(h, key, Vbid(0), "Ejected.");

    item_info info;
    check(get_item_info(h, &info, key), "Error getting item info");

    checkeq(PROTOCOL_BINARY_DATATYPE_XATTR, info.datatype,
            "Incorrect datatype read back");

    return SUCCESS;
}

static enum test_result test_get_random_key(EngineIface* h) {
    const void* cookie = testHarness->create_cookie(h);

    // An empty database should return no key
    auto pkt = createPacket(cb::mcbp::ClientOpcode::GetRandomKey);

    checkeq(ENGINE_KEY_ENOENT,
            h->unknown_command(cookie, *pkt, add_response),
            "Database should be empty");

    // Store a key
    checkeq(ENGINE_SUCCESS,
            store(h,
                  nullptr,
                  OPERATION_SET,
                  "mykey",
                  "{\"some\":\"value\"}",
                  nullptr,
                  0,
                  Vbid(0),
                  3600,
                  PROTOCOL_BINARY_DATATYPE_JSON),
            "Failed set.");
    checkeq(cb::engine_errc::success,
            get(h, nullptr, "mykey", Vbid(0)).first,
            "Item should be there");

    // We should be able to get one if there is something in there
    checkeq(ENGINE_SUCCESS,
            h->unknown_command(cookie, *pkt, add_response),
            "get random should work");
    checkeq(cb::mcbp::Status::Success, last_status.load(), "Expected success");
    checkeq(PROTOCOL_BINARY_DATATYPE_JSON,
            last_datatype.load(),
            "Expected datatype to be JSON");

    // Since it is random we can't really check that we don't get the
    // same value twice...
    testHarness->destroy_cookie(cookie);
    return SUCCESS;
}

static enum test_result test_failover_log_behavior(EngineIface* h) {
    if (!isWarmupEnabled(h)) {
        // TODO: Ephemeral: We should add a test variant which checks that
        // on restart we generate a new UUID (essentially forcing all clients
        // to rollback if they re-connect; given that all previous data is gone).
        return SKIPPED;
    }

    uint64_t num_entries, top_entry_id;
    // warm up
    wait_for_warmup_complete(h);
    num_entries = get_int_stat(h, "vb_0:num_entries", "failovers");

    checkeq(uint64_t{1},
            num_entries,
            "Failover log should have one entry for new vbucket");
    top_entry_id = get_ull_stat(h, "vb_0:0:id", "failovers");

    // restart
    testHarness->reload_engine(&h,

                               testHarness->get_current_testcase()->cfg,
                               true,
                               true);

    wait_for_warmup_complete(h);
    num_entries = get_int_stat(h, "vb_0:num_entries", "failovers");

    checkeq(uint64_t{2}, num_entries, "Failover log should have grown");
    checkne(top_entry_id, get_ull_stat(h, "vb_0:0:id", "failovers"),
          "Entry at current seq should be overwritten after restart");

    int num_items = 10;
    for (int j = 0; j < num_items; ++j) {
        std::stringstream ss;
        ss << "key" << j;
        checkeq(ENGINE_SUCCESS,
                store(h, nullptr, OPERATION_SET, ss.str().c_str(), "data"),
                "Failed to store a value");
    }

    wait_for_flusher_to_settle(h);
    wait_for_stat_to_be(h, "curr_items", 10);

    // restart
    testHarness->reload_engine(&h,

                               testHarness->get_current_testcase()->cfg,
                               true,
                               true);

    wait_for_warmup_complete(h);
    num_entries = get_int_stat(h, "vb_0:num_entries", "failovers");

    checkeq(uint64_t{3}, num_entries, "Failover log should have grown");
    checkeq(uint64_t{10},
            get_ull_stat(h, "vb_0:0:seq", "failovers"),
            "Latest failover log entry should have correct high sequence "
            "number");

    return SUCCESS;
}

static enum test_result test_hlc_cas(EngineIface* h) {
    const char *key = "key";
    item_info info;
    uint64_t curr_cas = 0, prev_cas = 0;

    memset(&info, 0, sizeof(info));

    checkeq(ENGINE_SUCCESS,
            store(h, nullptr, OPERATION_ADD, key, "data1"),
            "Failed to store an item");

    check(get_item_info(h, &info, key), "Error in getting item info");
    curr_cas = info.cas;
    checklt(prev_cas, curr_cas, "CAS is not monotonically increasing");
    prev_cas = curr_cas;

    checkeq(ENGINE_SUCCESS,
            store(h, nullptr, OPERATION_SET, key, "data2"),
            "Failed to store an item");

    check(get_item_info(h, &info, key), "Error getting item info");
    curr_cas = info.cas;
    checklt(prev_cas, curr_cas, "CAS is not monotonically increasing");
    prev_cas = curr_cas;

    checkeq(ENGINE_SUCCESS,
            store(h, nullptr, OPERATION_REPLACE, key, "data3"),
            "Failed to store an item");

    check(get_item_info(h, &info, key), "Error in getting item info");
    curr_cas = info.cas;
    checklt(prev_cas, curr_cas, "CAS is not monotonically increasing");
    prev_cas = curr_cas;

    checkeq(cb::engine_errc::success,
            getl(h, nullptr, key, Vbid(0), 10).first,
            "Expected to be able to getl on first try");
    check(get_item_info(h, &info, key), "Error in getting item info");

    curr_cas = info.cas;
    checklt(prev_cas, curr_cas, "CAS is not monotonically increasing");
    return SUCCESS;
}

/*
    Basic test demonstrating multi-bucket operations.
    Checks that writing the same key to many buckets works as it should.
*/
static enum test_result test_multi_bucket_set_get(engine_test_t* test) {
    const int n_buckets = 20;
    std::vector<BucketHolder> buckets;
    if (create_buckets(test->cfg, n_buckets, buckets) != n_buckets) {
        destroy_buckets(buckets);
        return FAIL;

    }

    for (auto bucket : buckets) {
        // re-use test_setup which will wait for bucket ready
        test_setup(bucket.h);
    }

    int ii = 0;
    for (auto bucket : buckets) {
        std::stringstream val;
        val << "value_" << ii++;
        checkeq(ENGINE_SUCCESS,
                store(bucket.h,
                      nullptr,
                      OPERATION_SET,
                      "key",
                      val.str().c_str()),
                "Error setting.");
    }

    // Read back the values
    ii = 0;
    for (auto bucket : buckets) {
        std::stringstream val;
        val << "value_" << ii++;
        check_key_value(bucket.h, "key", val.str().c_str(), val.str().length());
    }

    destroy_buckets(buckets);

    return SUCCESS;
}

/**
 * Rewrite the persisted vbucket_state to the oldest version we support upgrade
 * to (v5.0 at time of writing).
 */
static void force_vbstate_to_v5(std::string dbname,
                                int vbucket,
                                bool hlcEpoch = true,
                                bool mightContainXattrs = true) {
    std::string filename = dbname + cb::io::DirectorySeparator +
                           std::to_string(vbucket) + ".couch.1";
    Db* handle;
    couchstore_error_t err = couchstore_open_db(filename.c_str(),
                                                COUCHSTORE_OPEN_FLAG_CREATE,
                                                &handle);

    checkeq(COUCHSTORE_SUCCESS, err, "Failed to open new database");

    // Create 5.0.0 _local/vbstate
    // Note: unconditionally adding namespaces_supported to keep this test
    // working.
    nlohmann::json vbstate5 = {{"state", "active"},
                               {"checkpoint_id", "1"},
                               {"max_deleted_seqno", "0"},
                               {"snap_start", "0"},
                               {"snap_end", "1"},
                               {"max_cas", "123"},
                               {"namespaces_supported", true}};
    if (hlcEpoch) {
        vbstate5["hlc_epoch"] = std::to_string(HlcCasSeqnoUninitialised);
    }
    if (mightContainXattrs) {
        vbstate5["might_contain_xattrs"] = false;
    }
    const auto vbStateStr = vbstate5.dump();

    LocalDoc vbstate;
    vbstate.id.buf = (char *)"_local/vbstate";
    vbstate.id.size = sizeof("_local/vbstate") - 1;
    vbstate.json.buf = (char*)vbStateStr.c_str();
    vbstate.json.size = vbStateStr.size();
    vbstate.deleted = 0;

    err = couchstore_save_local_document(handle, &vbstate);
    checkeq(COUCHSTORE_SUCCESS, err, "Failed to write local document");
    couchstore_commit(handle);
    couchstore_close_file(handle);
    couchstore_free_db(handle);
}

// Regression test for MB-19635
// Check that warming up from a 2.x couchfile doesn't end up with a UUID of 0
// we warmup 2 vbuckets and ensure they get unique IDs.
static enum test_result test_mb19635_upgrade_from_25x(EngineIface* h) {
    if (!isWarmupEnabled(h)) {
        return SKIPPED;
    }

    std::string backend = get_str_stat(h, "ep_backend");
    if (backend == "rocksdb") {
        // TODO RDB:
        return SKIPPED_UNDER_ROCKSDB;
    }

    int num_items = 10;
    for (int j = 0; j < num_items; ++j) {
        std::stringstream ss;
        ss << "key" << j;
        checkeq(ENGINE_SUCCESS,
                store(h, nullptr, OPERATION_SET, ss.str().c_str(), "data"),
                "Failed to store a value");
    }

    wait_for_flusher_to_settle(h);

    std::string dbname = get_dbname(testHarness->get_current_testcase()->cfg);

    force_vbstate_to_v5(dbname, 0);
    force_vbstate_to_v5(dbname, 1);

    // Now shutdown engine force and restart to warmup from the 2.5.x data.
    testHarness->reload_engine(&h,

                               testHarness->get_current_testcase()->cfg,
                               true,
                               false);

    wait_for_warmup_complete(h);
    uint64_t vb_uuid0 = get_ull_stat(h, "vb_0:uuid", "vbucket-details");
    uint64_t vb_uuid1 = get_ull_stat(h, "vb_1:uuid", "vbucket-details");
    checkne(vb_uuid0, vb_uuid1, "UUID is not unique");

    // Upgrade in this case means the high-seqno is the visible-seqno
    checkeq(get_ull_stat(h, "vb_0:high_seqno", "vbucket-details"),
            get_ull_stat(h, "vb_0:max_visible_seqno", "vbucket-details"),
            "expected max-visible-seqno to be set to high_seqno");

    return SUCCESS;
}

// Regression test for MB-38031
// If upgrade from 4.x via a 5.x 'hop' some vbstate entries that 5.x creates
// won't be present if 5.x is just a stepping stone with no flushes
static enum test_result test_mb38031_upgrade_from_4x_via_5x_hop(
        EngineIface* h) {
    if (!isWarmupEnabled(h)) {
        return SKIPPED;
    }
    check(set_vbucket_state(h, Vbid(1), vbucket_state_active),
          "Failed to set vbucket state (vb 1).");
    check(set_vbucket_state(h, Vbid(2), vbucket_state_active),
          "Failed to set vbucket state (vb 2).");

    int num_items = 10;
    for (int vb = 0; vb < 3; ++vb) {
        for (int j = 0; j < num_items; ++j) {
            std::stringstream ss;
            ss << "key_" << j;
            checkeq(ENGINE_SUCCESS,
                    store(h,
                          NULL,
                          OPERATION_SET,
                          ss.str().c_str(),
                          "data",
                          nullptr,
                          0,
                          Vbid(vb)),
                    "Failed to store a value");
        }
    }

    wait_for_flusher_to_settle(h);

    std::string dbname = get_dbname(testHarness->get_current_testcase()->cfg);

    // Force vbstate on three vbuckets with each combination of hlc_epoch and
    // might_contain_xattrs
    force_vbstate_to_v5(dbname, 0, true, false);
    force_vbstate_to_v5(dbname, 1, false, true);
    force_vbstate_to_v5(dbname, 2, false, false);

    // Now shutdown engine force and restart to warmup
    testHarness->reload_engine(&h,
                               testHarness->engine_path,
                               testHarness->get_current_testcase()->cfg,
                               true,
                               false);

    wait_for_warmup_complete(h);

    // Warmup success and all documents loaded
    checkeq(num_items,
            get_int_stat(h, "vb_0:num_items", "vbucket-details 0"),
            "Expected vb:0 to have num_items");
    checkeq(num_items,
            get_int_stat(h, "vb_1:num_items", "vbucket-details 1"),
            "Expected vb:1 to have num_items");
    checkeq(num_items,
            get_int_stat(h, "vb_2:num_items", "vbucket-details 2"),
            "Expected vb:2 to have num_items");
    return SUCCESS;
}

static void force_vbstate_MB34173_corruption(std::string dbname,
                                             const std::string state,
                                             int vbucket) {
    std::string filename = dbname + cb::io::DirectorySeparator +
                           std::to_string(vbucket) + ".couch.1";
    Db* handle;
    couchstore_error_t err = couchstore_open_db(
            filename.c_str(), COUCHSTORE_OPEN_FLAG_CREATE, &handle);

    checkeq(COUCHSTORE_SUCCESS, err, "Failed to open new database");

    const nlohmann::json vbstateIllegalSnapshotRange = {
            {"state", state},
            {"checkpoint_id", "1"},
            {"max_deleted_seqno", "0"},
            {"snap_start", "34344987306"}, // illegal as start > end
            {"snap_end", "1"},
            {"max_cas", "123"},
            {"hlc_epoch", std::to_string(HlcCasSeqnoUninitialised)},
            {"might_contain_xattrs", false},
            {"namespaces_supported", true}};
    const auto vbStateStr = vbstateIllegalSnapshotRange.dump();

    LocalDoc ldoc;
    ldoc.id.buf = (char*)"_local/vbstate";
    ldoc.id.size = sizeof("_local/vbstate") - 1;
    ldoc.json.buf = (char*)vbStateStr.c_str();
    ldoc.json.size = vbStateStr.size();
    ldoc.deleted = 0;

    err = couchstore_save_local_document(handle, &ldoc);
    checkeq(COUCHSTORE_SUCCESS, err, "Failed to write local document");
    couchstore_commit(handle);
    couchstore_close_file(handle);
    couchstore_free_db(handle);
}

static enum test_result test_MB34173_warmup(EngineIface* h) {
    if (!isWarmupEnabled(h)) {
        return SKIPPED;
    }

    std::string backend = get_str_stat(h, "ep_backend");
    if (backend == "rocksdb") {
        // TODO RDB:
        return SKIPPED_UNDER_ROCKSDB;
    }

    check(set_vbucket_state(h, Vbid(0), vbucket_state_active),
          "Failed to set vbucket state (vb 0).");
    check(set_vbucket_state(h, Vbid(1), vbucket_state_replica),
          "Failed to set vbucket state (vb 1).");
    check(set_vbucket_state(h, Vbid(2), vbucket_state_pending),
          "Failed to set vbucket state (vb 2).");

    wait_for_flusher_to_settle(h);

    std::string dbname = get_dbname(testHarness->get_current_testcase()->cfg);

    force_vbstate_MB34173_corruption(dbname, "active", 0);
    force_vbstate_MB34173_corruption(dbname, "replica", 1);
    force_vbstate_MB34173_corruption(dbname, "pending", 2);

    // Warmup
    testHarness->reload_engine(&h,

                               testHarness->get_current_testcase()->cfg,
                               true,
                               false);

    wait_for_warmup_complete(h);

    auto checkRange = [h](int vb) {
        std::string statKey = "vb_" + std::to_string(vb);
        auto key1 = statKey + ":high_seqno";
        auto key2 = statKey + ":last_persisted_snap_start";
        auto key3 = statKey + ":last_persisted_snap_end";
        uint64_t highSeq = get_ull_stat(h, key1.c_str(), "vbucket-seqno");
        uint64_t snapStart = get_ull_stat(h, key2.c_str(), "vbucket-seqno");
        uint64_t snapEnd = get_ull_stat(h, key3.c_str(), "vbucket-seqno");
        check(highSeq <= snapEnd && highSeq >= snapStart,
              "Invalid snapshot range");
    };

    checkRange(0);

    // Expect that vb1/2 have now gone away, warmup skipped them because of the
    // snapshot corruption
    checkeq(cb::engine_errc::not_my_vbucket,
            gat(h, "no-vb", Vbid(1), 0).first,
            "Should have received not my vbucket response for vb1");
    checkeq(cb::engine_errc::not_my_vbucket,
            gat(h, "no-vb", Vbid(2), 0).first,
            "Should have received not my vbucket response for vb2");

    check(set_vbucket_state(h, Vbid(1), vbucket_state_replica),
          "Failed to set vbucket state (vb 1).");
    check(set_vbucket_state(h, Vbid(2), vbucket_state_replica),
          "Failed to set vbucket state (vb 2).");

    checkRange(1);
    checkRange(2);

    return SUCCESS;
}

// Regression test the stats calls that they don't blow the snprintf
// buffers. All of the tests in this batch make sure that all of the stats
// exists (the stats call return a fixed set of stats)
static enum test_result test_mb19687_fixed(EngineIface* h) {
    std::vector<std::string> roKVStoreStats = {
                "ro_0:backend_type",
                "ro_0:close",
                "ro_0:failure_compaction",
                "ro_0:failure_get",
                "ro_0:failure_open",
                "ro_0:io_compaction_read_bytes",
                "ro_0:io_compaction_write_bytes",
                "ro_0:io_bg_fetch_docs_read",
                "ro_0:io_num_write",
                "ro_0:io_bg_fetch_doc_bytes",
                "ro_0:io_total_read_bytes",
                "ro_0:io_total_write_bytes",
                "ro_0:io_document_write_bytes",
                "ro_0:numLoadedVb",
                "ro_0:open",
                "ro_1:backend_type",
                "ro_1:close",
                "ro_1:failure_compaction",
                "ro_1:failure_get",
                "ro_1:failure_open",
                "ro_1:io_compaction_read_bytes",
                "ro_1:io_compaction_write_bytes",
                "ro_1:io_bg_fetch_docs_read",
                "ro_1:io_num_write",
                "ro_1:io_bg_fetch_doc_bytes",
                "ro_1:io_total_read_bytes",
                "ro_1:io_total_write_bytes",
                "ro_1:io_document_write_bytes",
                "ro_1:numLoadedVb",
                "ro_1:open",
                "ro_2:backend_type",
                "ro_2:close",
                "ro_2:failure_compaction",
                "ro_2:failure_get",
                "ro_2:failure_open",
                "ro_2:io_compaction_read_bytes",
                "ro_2:io_compaction_write_bytes",
                "ro_2:io_bg_fetch_docs_read",
                "ro_2:io_num_write",
                "ro_2:io_bg_fetch_doc_bytes",
                "ro_2:io_total_read_bytes",
                "ro_2:io_total_write_bytes",
                "ro_2:io_document_write_bytes",
                "ro_2:numLoadedVb",
                "ro_2:open",
                "ro_3:backend_type",
                "ro_3:close",
                "ro_3:failure_compaction",
                "ro_3:failure_get",
                "ro_3:failure_open",
                "ro_3:io_compaction_read_bytes",
                "ro_3:io_compaction_write_bytes",
                "ro_3:io_bg_fetch_docs_read",
                "ro_3:io_num_write",
                "ro_3:io_bg_fetch_doc_bytes",
                "ro_3:io_total_read_bytes",
                "ro_3:io_total_write_bytes",
                "ro_3:io_document_write_bytes",
                "ro_3:numLoadedVb",
                "ro_3:open"
    };

    std::vector<std::string> rwKVStoreStats = {
                "rw_0:backend_type",
                "rw_0:close",
                "rw_0:failure_compaction",
                "rw_0:failure_del",
                "rw_0:failure_get",
                "rw_0:failure_open",
                "rw_0:failure_set",
                "rw_0:failure_vbset",
                "rw_0:io_flusher_write_amplification",
                "rw_0:io_total_write_amplification",
                "rw_0:io_compaction_read_bytes",
                "rw_0:io_compaction_write_bytes",
                "rw_0:io_bg_fetch_docs_read",
                "rw_0:io_num_write",
                "rw_0:io_bg_fetch_doc_bytes",
                "rw_0:io_total_read_bytes",
                "rw_0:io_total_write_bytes",
                "rw_0:io_document_write_bytes",
                "rw_0:lastCommDocs",
                "rw_0:numLoadedVb",
                "rw_0:open",
                "rw_1:backend_type",
                "rw_1:close",
                "rw_1:failure_compaction",
                "rw_1:failure_del",
                "rw_1:failure_get",
                "rw_1:failure_open",
                "rw_1:failure_set",
                "rw_1:failure_vbset",
                "rw_1:io_flusher_write_amplification",
                "rw_1:io_total_write_amplification",
                "rw_1:io_compaction_read_bytes",
                "rw_1:io_compaction_write_bytes",
                "rw_1:io_bg_fetch_docs_read",
                "rw_1:io_num_write",
                "rw_1:io_bg_fetch_doc_bytes",
                "rw_1:io_total_read_bytes",
                "rw_1:io_total_write_bytes",
                "rw_1:io_document_write_bytes",
                "rw_1:lastCommDocs",
                "rw_1:numLoadedVb",
                "rw_1:open",
                "rw_2:backend_type",
                "rw_2:close",
                "rw_2:failure_compaction",
                "rw_2:failure_del",
                "rw_2:failure_get",
                "rw_2:failure_open",
                "rw_2:failure_set",
                "rw_2:failure_vbset",
                "rw_2:io_flusher_write_amplification",
                "rw_2:io_total_write_amplification",
                "rw_2:io_compaction_read_bytes",
                "rw_2:io_compaction_write_bytes",
                "rw_2:io_bg_fetch_docs_read",
                "rw_2:io_num_write",
                "rw_2:io_bg_fetch_doc_bytes",
                "rw_2:io_total_read_bytes",
                "rw_2:io_total_write_bytes",
                "rw_2:io_document_write_bytes",
                "rw_2:lastCommDocs",
                "rw_2:numLoadedVb",
                "rw_2:open",
                "rw_3:backend_type",
                "rw_3:close",
                "rw_3:failure_compaction",
                "rw_3:failure_del",
                "rw_3:failure_get",
                "rw_3:failure_open",
                "rw_3:failure_set",
                "rw_3:failure_vbset",
                "rw_3:io_flusher_write_amplification",
                "rw_3:io_total_write_amplification",
                "rw_3:io_compaction_read_bytes",
                "rw_3:io_compaction_write_bytes",
                "rw_3:io_bg_fetch_docs_read",
                "rw_3:io_num_write",
                "rw_3:io_bg_fetch_doc_bytes",
                "rw_3:io_total_read_bytes",
                "rw_3:io_total_write_bytes",
                "rw_3:io_document_write_bytes",
                "rw_3:lastCommDocs",
                "rw_3:numLoadedVb",
                "rw_3:open"
    };

    std::string backend = get_str_stat(h, "ep_backend");
    std::vector<std::string> kvstats;

    /* initialize with all the read write stats */
    kvstats.insert(kvstats.begin(), rwKVStoreStats.begin(),
                   rwKVStoreStats.end());

    /* add the read-only stats in the case of couchstore */
    if (backend == "couchdb") {
        kvstats.insert(kvstats.end(), roKVStoreStats.begin(),
                       roKVStoreStats.end());
    }

    std::map<std::string, std::vector<std::string> > statsKeys{
            {"dcp-vbtakeover 0",
             {"status",
              "on_disk_deletes",
              "vb_items",
              "chk_items",
              "estimate"}},
            {"dcp",
             {"ep_dcp_count",
              "ep_dcp_dead_conn_count",
              "ep_dcp_items_remaining",
              "ep_dcp_items_sent",
              "ep_dcp_max_running_backfills",
              "ep_dcp_num_running_backfills",
              "ep_dcp_producer_count",
              "ep_dcp_queue_fill",
              "ep_dcp_total_bytes",
              "ep_dcp_total_uncompressed_data_size",
              "ep_dcp_total_queue"}},
            {"hash",
             {"vb_0:counted",
              "vb_0:locks",
              "vb_0:max_depth",
              "vb_0:mem_size",
              "vb_0:mem_size_counted",
              "vb_0:min_depth",
              "vb_0:num_system_items",
              "vb_0:reported",
              "vb_0:resized",
              "vb_0:size",
              "vb_0:state"}},
            {"vbucket", {"vb_0"}},
            {"vbucket-details 0",
             {"vb_0",
              "vb_0:bloom_filter",
              "vb_0:bloom_filter_key_count",
              "vb_0:bloom_filter_size",
              "vb_0:drift_ahead_threshold",
              "vb_0:drift_ahead_threshold_exceeded",
              "vb_0:drift_behind_threshold",
              "vb_0:drift_behind_threshold_exceeded",
              "vb_0:high_completed_seqno",
              "vb_0:high_prepared_seqno",
              "vb_0:high_seqno",
              "vb_0:ht_cache_size",
              "vb_0:ht_item_memory",
              "vb_0:ht_item_memory_uncompressed",
              "vb_0:ht_memory",
              "vb_0:ht_size",
              "vb_0:logical_clock_ticks",
              "vb_0:max_cas",
              "vb_0:max_cas_str",
              "vb_0:max_visible_seqno",
              "vb_0:num_ejects",
              "vb_0:num_items",
              "vb_0:num_non_resident",
              "vb_0:num_prepared_sync_writes",
              "vb_0:num_temp_items",
              "vb_0:ops_create",
              "vb_0:ops_delete",
              "vb_0:ops_get",
              "vb_0:ops_reject",
              "vb_0:ops_update",
              "vb_0:pending_writes",
              "vb_0:purge_seqno",
              "vb_0:queue_age",
              "vb_0:queue_drain",
              "vb_0:queue_fill",
              "vb_0:queue_memory",
              "vb_0:queue_size",
              "vb_0:rollback_item_count",
              "vb_0:sync_write_accepted_count",
              "vb_0:sync_write_committed_count",
              "vb_0:sync_write_aborted_count",
              "vb_0:hp_vb_req_size",
              "vb_0:topology",
              "vb_0:total_abs_drift",
              "vb_0:total_abs_drift_count",
              "vb_0:uuid",
              "vb_0:might_contain_xattrs",
              "vb_0:max_deleted_revid"}},
            {"vbucket-seqno",
             {"vb_0:abs_high_seqno",
              "vb_0:high_completed_seqno",
              "vb_0:high_prepared_seqno",
              "vb_0:high_seqno",
              "vb_0:last_persisted_seqno",
              "vb_0:last_persisted_snap_end",
              "vb_0:last_persisted_snap_start",
              "vb_0:max_visible_seqno",
              "vb_0:purge_seqno",
              "vb_0:uuid"}},
            {"vbucket-seqno 0",
             {"vb_0:abs_high_seqno",
              "vb_0:high_completed_seqno",
              "vb_0:high_prepared_seqno",
              "vb_0:high_seqno",
              "vb_0:last_persisted_seqno",
              "vb_0:last_persisted_snap_end",
              "vb_0:last_persisted_snap_start",
              "vb_0:max_visible_seqno",
              "vb_0:purge_seqno",
              "vb_0:uuid"}},
            {"prev-vbucket", {"vb_0"}},
            {"prev-vbucket", {"vb_0"}},
            {"checkpoint",
             {"vb_0:last_closed_checkpoint_id",
              "vb_0:mem_usage",
              "vb_0:num_checkpoint_items",
              "vb_0:num_checkpoints",
              "vb_0:num_conn_cursors",
              "vb_0:num_open_checkpoint_items",
              "vb_0:open_checkpoint_id",
              "vb_0:state",
              "vb_0:id_2:key_index_allocator_bytes",
              "vb_0:id_2:queued_items_mem_usage",
              "vb_0:id_2:snap_end",
              "vb_0:id_2:snap_start",
              "vb_0:id_2:state",
              "vb_0:id_2:to_write_allocator_bytes",
              "vb_0:id_2:type",
              "vb_0:id_2:visible_snap_end"}},
            {"checkpoint 0",
             {"vb_0:last_closed_checkpoint_id",
              "vb_0:mem_usage",
              "vb_0:num_checkpoint_items",
              "vb_0:num_checkpoints",
              "vb_0:num_conn_cursors",
              "vb_0:num_open_checkpoint_items",
              "vb_0:open_checkpoint_id",
              "vb_0:state",
              "vb_0:id_2:key_index_allocator_bytes",
              "vb_0:id_2:queued_items_mem_usage",
              "vb_0:id_2:snap_end",
              "vb_0:id_2:snap_start",
              "vb_0:id_2:state",
              "vb_0:id_2:to_write_allocator_bytes",
              "vb_0:id_2:type",
              "vb_0:id_2:visible_snap_end"}},
            {"uuid", {"uuid"}},
            {"kvstore", kvstats},
            {"info", {"info"}},
            {"allocator", {"detailed"}},
            {"config",
             {"ep_allow_del_with_meta_prune_user_data",
              "ep_backend",
              "ep_backfill_mem_threshold",
              "ep_bfilter_enabled",
              "ep_bfilter_fp_prob",
              "ep_bfilter_key_count",
              "ep_bfilter_residency_threshold",
              "ep_bucket_type",
              "ep_cache_size",
              "ep_chk_expel_enabled",
              "ep_chk_max_items",
              "ep_chk_period",
              "ep_chk_remover_stime",
              "ep_collections_enabled",
              "ep_collections_max_size",
              "ep_compaction_exp_mem_threshold",
              "ep_compaction_write_queue_cap",
              "ep_compression_mode",
              "ep_conflict_resolution_type",
              "ep_connection_manager_interval",
              "ep_couch_bucket",
              "ep_cursor_dropping_lower_mark",
              "ep_cursor_dropping_upper_mark",
              "ep_cursor_dropping_checkpoint_mem_upper_mark",
              "ep_cursor_dropping_checkpoint_mem_lower_mark",
              "ep_data_traffic_enabled",
              "ep_dbname",
              "ep_dcp_backfill_byte_limit",
              "ep_dcp_conn_buffer_size",
              "ep_dcp_conn_buffer_size_aggr_mem_threshold",
              "ep_dcp_conn_buffer_size_aggressive_perc",
              "ep_dcp_conn_buffer_size_max",
              "ep_dcp_conn_buffer_size_perc",
              "ep_dcp_enable_noop",
              "ep_dcp_flow_control_policy",
              "ep_dcp_min_compression_ratio",
              "ep_dcp_idle_timeout",
              "ep_dcp_noop_mandatory_for_v5_features",
              "ep_dcp_noop_tx_interval",
              "ep_dcp_producer_snapshot_marker_yield_limit",
              "ep_dcp_consumer_process_buffered_messages_yield_limit",
              "ep_dcp_consumer_process_buffered_messages_batch_size",
              "ep_dcp_scan_byte_limit",
              "ep_dcp_scan_item_limit",
              "ep_dcp_takeover_max_time",
              "ep_defragmenter_age_threshold",
              "ep_defragmenter_chunk_duration",
              "ep_defragmenter_enabled",
              "ep_defragmenter_interval",
              "ep_defragmenter_stored_value_age_threshold",
              "ep_durability_timeout_task_interval",
              "ep_exp_pager_enabled",
              "ep_exp_pager_initial_run_time",
              "ep_exp_pager_stime",
              "ep_failpartialwarmup",
              "ep_flusher_batch_split_trigger",
              "ep_fsync_after_every_n_bytes_written",
              "ep_couchstore_tracing",
              "ep_couchstore_write_validation",
              "ep_couchstore_mprotect",
              "ep_getl_default_timeout",
              "ep_getl_max_timeout",
              "ep_hlc_drift_ahead_threshold_us",
              "ep_hlc_drift_behind_threshold_us",
              "ep_ht_locks",
              "ep_ht_resize_interval",
              "ep_ht_size",
              "ep_item_compressor_chunk_duration",
              "ep_item_compressor_interval",
              "ep_item_eviction_age_percentage",
              "ep_item_eviction_freq_counter_age_threshold",
              "ep_item_freq_decayer_chunk_duration",
              "ep_item_freq_decayer_percent",
              "ep_item_num_based_new_chk",
              "ep_keep_closed_chks",
              "ep_magma_commit_point_every_batch",
              "ep_magma_commit_point_interval",
              "ep_magma_delete_frag_ratio",
              "ep_magma_delete_memtable_writecache",
              "ep_magma_enable_block_cache",
              "ep_magma_enable_direct_io",
              "ep_magma_enable_upsert",
              "ep_magma_expiry_frag_threshold",
              "ep_magma_max_commit_points",
              "ep_magma_max_write_cache",
              "ep_magma_mem_quota_ratio",
              "ep_magma_num_compactors",
              "ep_magma_num_flushers",
              "ep_magma_tombstone_frag_threshold",
              "ep_magma_value_separation_size",
              "ep_magma_wal_buffer_size",
              "ep_magma_wal_num_buffers",
              "ep_magma_write_cache_ratio",
              "ep_max_checkpoints",
              "ep_max_failover_entries",
              "ep_max_item_privileged_bytes",
              "ep_max_item_size",
              "ep_max_num_shards",
              "ep_max_num_workers",
              "ep_max_size",
              "ep_max_threads",
              "ep_max_ttl",
              "ep_max_vbuckets",
              "ep_mem_high_wat",
              "ep_mem_low_wat",
              "ep_mem_used_merge_threshold_percent",
              "ep_min_compression_ratio",
              "ep_mutation_mem_threshold",
              "ep_num_auxio_threads",
              "ep_num_nonio_threads",
              "ep_num_reader_threads",
              "ep_num_writer_threads",
              "ep_pager_active_vb_pcnt",
              "ep_pager_sleep_time_ms",
              "ep_replication_throttle_cap_pcnt",
              "ep_replication_throttle_queue_cap",
              "ep_replication_throttle_threshold",
              "ep_retain_erroneous_tombstones",
              "ep_rocksdb_options",
              "ep_rocksdb_cf_options",
              "ep_rocksdb_bbt_options",
              "ep_rocksdb_low_pri_background_threads",
              "ep_rocksdb_high_pri_background_threads",
              "ep_rocksdb_stats_level",
              "ep_rocksdb_block_cache_ratio",
              "ep_rocksdb_block_cache_high_pri_pool_ratio",
              "ep_rocksdb_memtables_ratio",
              "ep_rocksdb_default_cf_optimize_compaction",
              "ep_rocksdb_seqno_cf_optimize_compaction",
              "ep_rocksdb_write_rate_limit",
              "ep_rocksdb_uc_max_size_amplification_percent",
              "ep_scopes_max_size",
              "ep_sync_writes_max_allowed_replicas",
              "ep_time_synchronization",
              "ep_uuid",
              "ep_warmup_batch_size",
              "ep_warmup_min_items_threshold",
              "ep_warmup_min_memory_threshold",
              "ep_xattr_enabled"}},
            {"workload",
             {"ep_workload:num_readers",
              "ep_workload:num_writers",
              "ep_workload:num_auxio",
              "ep_workload:num_nonio",
              "ep_workload:max_readers",
              "ep_workload:max_writers",
              "ep_workload:max_auxio",
              "ep_workload:max_nonio",
              "ep_workload:num_shards",
              "ep_workload:ready_tasks",
              "ep_workload:num_sleepers",
              "ep_workload:LowPrioQ_AuxIO:InQsize",
              "ep_workload:LowPrioQ_AuxIO:OutQsize",
              "ep_workload:LowPrioQ_NonIO:InQsize",
              "ep_workload:LowPrioQ_NonIO:OutQsize",
              "ep_workload:LowPrioQ_Reader:InQsize",
              "ep_workload:LowPrioQ_Reader:OutQsize",
              "ep_workload:LowPrioQ_Writer:InQsize",
              "ep_workload:LowPrioQ_Writer:OutQsize"}},
            {"failovers 0",
             {"vb_0:0:id",
              "vb_0:0:seq",
              "vb_0:num_entries",
              "vb_0:num_erroneous_entries_erased"}},
            {"failovers",
             {"vb_0:0:id",
              "vb_0:0:seq",
              "vb_0:num_entries",
              "vb_0:num_erroneous_entries_erased"}},
            {"", // Note: we convert empty to a null to get engine stats
             {"ep_allow_del_with_meta_prune_user_data",
              "bytes",
              "curr_items",
              "curr_items_tot",
              "curr_temp_items",
              "ep_access_scanner_last_runtime",
              "ep_access_scanner_num_items",
              "ep_access_scanner_task_time",
              "ep_active_ahead_exceptions",
              "ep_active_behind_exceptions",
              "ep_active_datatype_json",
              "ep_active_datatype_json,xattr",
              "ep_active_datatype_raw",
              "ep_active_datatype_snappy",
              "ep_active_datatype_snappy,json",
              "ep_active_datatype_snappy,json,xattr",
              "ep_active_datatype_snappy,xattr",
              "ep_active_datatype_xattr",
              "ep_active_hlc_drift",
              "ep_active_hlc_drift_count",
              "ep_backend",
              "ep_backfill_mem_threshold",
              "ep_bfilter_enabled",
              "ep_bfilter_fp_prob",
              "ep_bfilter_key_count",
              "ep_bfilter_residency_threshold",
              "ep_bg_fetch_avg_read_amplification",
              "ep_bg_fetched",
              "ep_bg_meta_fetched",
              "ep_bg_remaining_items",
              "ep_bg_remaining_jobs",
              "ep_blob_num",
              "ep_blob_overhead",
              "ep_bucket_priority",
              "ep_bucket_type",
              "ep_cache_size",
              "ep_chk_expel_enabled",
              "ep_chk_max_items",
              "ep_chk_period",
              "ep_chk_persistence_remains",
              "ep_chk_remover_stime",
              "ep_clock_cas_drift_threshold_exceeded",
              "ep_collections_enabled",
              "ep_collections_max_size",
              "ep_compaction_exp_mem_threshold",
              "ep_compaction_write_queue_cap",
              "ep_compression_mode",
              "ep_conflict_resolution_type",
              "ep_connection_manager_interval",
              "ep_couch_bucket",
              "ep_cursor_dropping_lower_mark",
              "ep_cursor_dropping_lower_threshold",
              "ep_cursor_dropping_upper_mark",
              "ep_cursor_dropping_upper_threshold",
              "ep_cursor_dropping_checkpoint_mem_upper_mark",
              "ep_cursor_dropping_checkpoint_mem_lower_mark",
              "ep_cursors_dropped",
              "ep_cursor_memory_freed",
              "ep_data_read_failed",
              "ep_data_write_failed",
              "ep_data_traffic_enabled",
              "ep_dbname",
              "ep_dcp_backfill_byte_limit",
              "ep_dcp_conn_buffer_size",
              "ep_dcp_conn_buffer_size_aggr_mem_threshold",
              "ep_dcp_conn_buffer_size_aggressive_perc",
              "ep_dcp_conn_buffer_size_max",
              "ep_dcp_conn_buffer_size_perc",
              "ep_dcp_consumer_process_buffered_messages_batch_size",
              "ep_dcp_consumer_process_buffered_messages_yield_limit",
              "ep_dcp_enable_noop",
              "ep_dcp_flow_control_policy",
              "ep_dcp_idle_timeout",
              "ep_dcp_min_compression_ratio",
              "ep_dcp_noop_mandatory_for_v5_features",
              "ep_dcp_noop_tx_interval",
              "ep_dcp_producer_snapshot_marker_yield_limit",
              "ep_dcp_scan_byte_limit",
              "ep_dcp_scan_item_limit",
              "ep_dcp_takeover_max_time",
              "ep_defragmenter_age_threshold",
              "ep_defragmenter_chunk_duration",
              "ep_defragmenter_enabled",
              "ep_defragmenter_interval",
              "ep_defragmenter_num_moved",
              "ep_defragmenter_num_visited",
              "ep_defragmenter_stored_value_age_threshold",
              "ep_defragmenter_sv_num_moved",
              "ep_degraded_mode",
              "ep_diskqueue_drain",
              "ep_diskqueue_fill",
              "ep_diskqueue_items",
              "ep_diskqueue_memory",
              "ep_diskqueue_pending",
              "ep_durability_timeout_task_interval",
              "ep_exp_pager_enabled",
              "ep_exp_pager_initial_run_time",
              "ep_exp_pager_stime",
              "ep_expired_access",
              "ep_expired_compactor",
              "ep_expired_pager",
              "ep_expiry_pager_task_time",
              "ep_failpartialwarmup",
              "ep_flush_duration_total",
              "ep_flusher_batch_split_trigger",
              "ep_fsync_after_every_n_bytes_written",
              "ep_couchstore_tracing",
              "ep_couchstore_write_validation",
              "ep_couchstore_mprotect",
              "ep_getl_default_timeout",
              "ep_getl_max_timeout",
              "ep_hlc_drift_ahead_threshold_us",
              "ep_hlc_drift_behind_threshold_us",
              "ep_ht_locks",
              "ep_ht_resize_interval",
              "ep_ht_size",
              "ep_io_bg_fetch_read_count",
              "ep_io_compaction_read_bytes",
              "ep_io_compaction_write_bytes",
              "ep_io_document_write_bytes",
              "ep_io_flusher_write_amplification",
              "ep_io_total_read_bytes",
              "ep_io_total_write_amplification",
              "ep_io_total_write_bytes",
              "ep_item_compressor_chunk_duration",
              "ep_item_compressor_interval",
              "ep_item_compressor_num_compressed",
              "ep_item_compressor_num_visited",
              "ep_item_eviction_age_percentage",
              "ep_item_eviction_freq_counter_age_threshold",
              "ep_item_freq_decayer_chunk_duration",
              "ep_item_freq_decayer_percent",
              "ep_item_num",
              "ep_item_num_based_new_chk",
              "ep_items_expelled_from_checkpoints",
              "ep_items_rm_from_checkpoints",
              "ep_keep_closed_chks",
              "ep_kv_size",
              "ep_max_checkpoints",
              "ep_max_failover_entries",
              "ep_max_item_privileged_bytes",
              "ep_max_item_size",
              "ep_max_num_shards",
              "ep_max_num_workers",
              "ep_max_size",
              "ep_max_threads",
              "ep_max_ttl",
              "ep_max_vbuckets",
              "ep_mem_high_wat",
              "ep_mem_high_wat_percent",
              "ep_mem_low_wat",
              "ep_mem_low_wat_percent",
              "ep_mem_tracker_enabled",
              "ep_mem_used_merge_threshold_percent",
              "ep_meta_data_disk",
              "ep_checkpoint_memory",
              "ep_checkpoint_memory_overhead",
              "ep_checkpoint_memory_unreferenced",
              "ep_meta_data_memory",
              "ep_min_compression_ratio",
              "ep_mutation_mem_threshold",
              "ep_num_access_scanner_runs",
              "ep_num_access_scanner_skips",
              "ep_num_auxio_threads",
              "ep_num_eject_failures",
              "ep_num_expiry_pager_runs",
              "ep_num_freq_decayer_runs",
              "ep_num_non_resident",
              "ep_num_nonio_threads",
              "ep_num_not_my_vbuckets",
              "ep_num_ops_del_meta",
              "ep_num_ops_del_meta_res_fail",
              "ep_num_ops_del_ret_meta",
              "ep_num_ops_get_meta",
              "ep_num_ops_get_meta_on_set_meta",
              "ep_num_ops_set_meta",
              "ep_num_ops_set_meta_res_fail",
              "ep_num_ops_set_ret_meta",
              "ep_num_pager_runs",
              "ep_num_reader_threads",
              "ep_num_value_ejects",
              "ep_num_workers",
              "ep_num_writer_threads",
              "ep_magma_commit_point_every_batch",
              "ep_magma_commit_point_interval",
              "ep_magma_delete_frag_ratio",
              "ep_magma_delete_memtable_writecache",
              "ep_magma_enable_block_cache",
              "ep_magma_enable_direct_io",
              "ep_magma_enable_upsert",
              "ep_magma_expiry_frag_threshold",
              "ep_magma_max_commit_points",
              "ep_magma_max_write_cache",
              "ep_magma_mem_quota_ratio",
              "ep_magma_num_compactors",
              "ep_magma_num_flushers",
              "ep_magma_tombstone_frag_threshold",
              "ep_magma_value_separation_size",
              "ep_magma_wal_buffer_size",
              "ep_magma_wal_num_buffers",
              "ep_magma_write_cache_ratio",
              "ep_oom_errors",
              "ep_overhead",
              "ep_pager_active_vb_pcnt",
              "ep_pager_sleep_time_ms",
              "ep_pending_compactions",
              "ep_pending_ops",
              "ep_pending_ops_max",
              "ep_pending_ops_max_duration",
              "ep_pending_ops_total",
              "ep_persist_vbstate_total",
              "ep_queue_size",
              "ep_replica_ahead_exceptions",
              "ep_replica_behind_exceptions",
              "ep_replica_datatype_json",
              "ep_replica_datatype_json,xattr",
              "ep_replica_datatype_raw",
              "ep_replica_datatype_snappy",
              "ep_replica_datatype_snappy,json",
              "ep_replica_datatype_snappy,json,xattr",
              "ep_replica_datatype_snappy,xattr",
              "ep_replica_datatype_xattr",
              "ep_replica_hlc_drift",
              "ep_replica_hlc_drift_count",
              "ep_replication_throttle_cap_pcnt",
              "ep_replication_throttle_queue_cap",
              "ep_replication_throttle_threshold",
              "ep_retain_erroneous_tombstones",
              "ep_rocksdb_options",
              "ep_rocksdb_cf_options",
              "ep_rocksdb_bbt_options",
              "ep_rocksdb_low_pri_background_threads",
              "ep_rocksdb_high_pri_background_threads",
              "ep_rocksdb_stats_level",
              "ep_rocksdb_block_cache_ratio",
              "ep_rocksdb_block_cache_high_pri_pool_ratio",
              "ep_rocksdb_memtables_ratio",
              "ep_rocksdb_default_cf_optimize_compaction",
              "ep_rocksdb_seqno_cf_optimize_compaction",
              "ep_rocksdb_write_rate_limit",
              "ep_rocksdb_uc_max_size_amplification_percent",
              "ep_rollback_count",
              "ep_scopes_max_size",
              "ep_startup_time",
              "ep_storage_age",
              "ep_storage_age_highwat",
              "ep_storedval_num",
              "ep_storedval_overhead",
              "ep_storedval_size",
              "ep_sync_writes_max_allowed_replicas",
              "ep_time_synchronization",
              "ep_tmp_oom_errors",
              "ep_total_cache_size",
              "ep_total_deduplicated",
              "ep_total_del_items",
              "ep_total_enqueued",
              "ep_total_new_items",
              "ep_uuid",
              "ep_value_size",
              "ep_vb_total",
              "ep_vbucket_del",
              "ep_vbucket_del_fail",
              "ep_warmup_batch_size",
              "ep_warmup_min_items_threshold",
              "ep_warmup_min_memory_threshold",
              "ep_workload_pattern",
              "ep_xattr_enabled",
              "mem_used",
              "mem_used_estimate",
              "rollback_item_count",
              "vb_active_curr_items",
              "vb_active_eject",
              "vb_active_expired",
              "vb_active_hp_vb_req_size",
              "vb_active_ht_memory",
              "vb_active_itm_memory",
              "vb_active_itm_memory_uncompressed",
              "vb_active_meta_data_disk",
              "vb_active_meta_data_memory",
              "vb_active_checkpoint_memory",
              "vb_active_checkpoint_memory_overhead",
              "vb_active_checkpoint_memory_unreferenced",
              "vb_active_num",
              "vb_active_num_non_resident",
              "vb_active_ops_create",
              "vb_active_ops_delete",
              "vb_active_ops_get",
              "vb_active_ops_reject",
              "vb_active_ops_update",
              "vb_active_perc_mem_resident",
              "vb_active_queue_age",
              "vb_active_queue_drain",
              "vb_active_queue_fill",
              "vb_active_queue_memory",
              "vb_active_queue_pending",
              "vb_active_queue_size",
              "vb_active_rollback_item_count",
              "vb_active_sync_write_accepted_count",
              "vb_active_sync_write_committed_count",
              "vb_active_sync_write_aborted_count",
              "vb_dead_num",
              "vb_pending_curr_items",
              "vb_pending_eject",
              "vb_pending_expired",
              "vb_pending_hp_vb_req_size",
              "vb_pending_ht_memory",
              "vb_pending_itm_memory",
              "vb_pending_itm_memory_uncompressed",
              "vb_pending_meta_data_disk",
              "vb_pending_meta_data_memory",
              "vb_pending_checkpoint_memory",
              "vb_pending_checkpoint_memory_overhead",
              "vb_pending_checkpoint_memory_unreferenced",
              "vb_pending_num",
              "vb_pending_num_non_resident",
              "vb_pending_ops_create",
              "vb_pending_ops_delete",
              "vb_pending_ops_get",
              "vb_pending_ops_reject",
              "vb_pending_ops_update",
              "vb_pending_perc_mem_resident",
              "vb_pending_queue_age",
              "vb_pending_queue_drain",
              "vb_pending_queue_fill",
              "vb_pending_queue_memory",
              "vb_pending_queue_pending",
              "vb_pending_queue_size",
              "vb_pending_rollback_item_count",
              "vb_replica_curr_items",
              "vb_replica_eject",
              "vb_replica_expired",
              "vb_replica_hp_vb_req_size",
              "vb_replica_ht_memory",
              "vb_replica_itm_memory",
              "vb_replica_itm_memory_uncompressed",
              "vb_replica_meta_data_disk",
              "vb_replica_meta_data_memory",
              "vb_replica_checkpoint_memory",
              "vb_replica_checkpoint_memory_overhead",
              "vb_replica_checkpoint_memory_unreferenced",
              "vb_replica_num",
              "vb_replica_num_non_resident",
              "vb_replica_ops_create",
              "vb_replica_ops_delete",
              "vb_replica_ops_get",
              "vb_replica_ops_reject",
              "vb_replica_ops_update",
              "vb_replica_perc_mem_resident",
              "vb_replica_queue_age",
              "vb_replica_queue_drain",
              "vb_replica_queue_fill",
              "vb_replica_queue_memory",
              "vb_replica_queue_pending",
              "vb_replica_queue_size",
              "vb_replica_rollback_item_count",
              "vb_replica_sync_write_accepted_count",
              "vb_replica_sync_write_committed_count",
              "vb_replica_sync_write_aborted_count"}},
            {"memory",
             {"bytes",
#if defined(ADDRESS_SANITIZER) || defined(THREAD_SANITIZER) || \
        !defined(HAVE_JEMALLOC)
              "ep_arena:allocated",
              "ep_arena_global:allocated",
              "ep_arena_global_missing_some_keys",
              "ep_arena_missing_some_keys",
#else
              "ep_arena:allocated",
              "ep_arena:arena",
              "ep_arena:base",
              "ep_arena:fragmentation_size",
              "ep_arena:internal",
              "ep_arena:large.allocated",
              "ep_arena:mapped",
              "ep_arena:resident",
              "ep_arena:retained",
              "ep_arena:small.allocated",
              "ep_arena_global:allocated",
              "ep_arena_global:arena",
              "ep_arena_global:base",
              "ep_arena_global:fragmentation_size",
              "ep_arena_global:internal",
              "ep_arena_global:large.allocated",
              "ep_arena_global:mapped",
              "ep_arena_global:resident",
              "ep_arena_global:retained",
              "ep_arena_global:small.allocated",
#endif
              "ep_blob_num",
              "ep_blob_overhead",
              "ep_item_num",
              "ep_kv_size",
              "ep_max_size",
              "ep_mem_high_wat",
              "ep_mem_high_wat_percent",
              "ep_mem_low_wat",
              "ep_mem_low_wat_percent",
              "ep_oom_errors",
              "ep_overhead",
              "ep_storedval_num",
              "ep_storedval_overhead",
              "ep_storedval_size",
              "ep_tmp_oom_errors",
              "ep_value_size",
              "mem_used",
              "mem_used_estimate",
              "mem_used_merge_threshold"}}};

    if (isWarmupEnabled(h)) {
        // Add stats which are only available if warmup is enabled:
        auto& eng_stats = statsKeys.at("");
        eng_stats.insert(eng_stats.end(), {"ep_warmup_dups",
                                           "ep_warmup_oom",
                                           "ep_warmup_time",
                                           "ep_warmup_thread"});
    }

    if (isCompressionEnabled(h)) {
        auto& vb0_hash_stats = statsKeys.at("hash");
        vb0_hash_stats.insert(vb0_hash_stats.end(),
                              {"vb_0:mem_size_uncompressed"});
    }

    if (isPersistentBucket(h)) {
        // Add data_size and file_size stats to toplevel group.
        auto& eng_stats = statsKeys.at("");

        // Using explicit initializer lists due to http://stackoverflow
        // .com/questions/36557969/invalid-iterator-range-while-inserting
        // -initializer-list-to-an-stdvector
        eng_stats.insert(eng_stats.end(),
                         std::initializer_list<std::string>{"ep_db_data_size",
                                                            "ep_db_file_size"});
        eng_stats.insert(eng_stats.end(),
                         std::initializer_list<std::string>{"ep_flusher_state",
                                                            "ep_flusher_todo"});
        eng_stats.insert(eng_stats.end(),
                         {"ep_commit_num",
                          "ep_commit_time",
                          "ep_commit_time_total",
                          "ep_item_begin_failed",
                          "ep_item_commit_failed",
                          "ep_item_flush_expired",
                          "ep_item_flush_failed",
                          "ep_total_persisted",
                          "ep_uncommitted_items",
                          "ep_chk_persistence_timeout"});

        // Config variables only valid for persistent
        std::initializer_list<std::string> persistentConfig = {
                "ep_access_scanner_enabled",
                "ep_alog_block_size",
                "ep_alog_max_stored_items",
                "ep_alog_path",
                "ep_alog_resident_ratio_threshold",
                "ep_alog_sleep_time",
                "ep_alog_task_time",
                "ep_item_eviction_policy",
                "ep_warmup"};
        eng_stats.insert(eng_stats.end(), persistentConfig);

        // 'diskinfo and 'diskinfo detail' keys should be present now.
        statsKeys["diskinfo"] = {"ep_db_data_size", "ep_db_file_size"};
        statsKeys["diskinfo detail"] = {"vb_0:data_size", "vb_0:file_size"};

        // Add stats which are only available for persistent buckets:
        static const char* persistence_stats[] = {
                "vb_0:persisted_checkpoint_id",
                "vb_0:persistence:cursor_checkpoint_id",
                "vb_0:persistence:cursor_seqno",
                "vb_0:persistence:num_visits",
                "vb_0:num_items_for_persistence"};
        for (auto& stat : persistence_stats) {
            statsKeys.at("checkpoint").push_back(stat);
            statsKeys.at("checkpoint 0").push_back(stat);
        }

        auto& vb_details = statsKeys.at("vbucket-details 0");
        vb_details.emplace_back("vb_0:db_data_size");
        vb_details.emplace_back("vb_0:db_file_size");

        // Config variables only valid for persistent
        auto& config_stats = statsKeys.at("config");
        config_stats.insert(config_stats.end(), persistentConfig);
    }

    if (isEphemeralBucket(h)) {
        auto& eng_stats = statsKeys.at("");
        eng_stats.insert(eng_stats.end(),
                         {"ep_ephemeral_full_policy",
                          "ep_ephemeral_metadata_mark_stale_chunk_duration",
                          "ep_ephemeral_metadata_purge_age",
                          "ep_ephemeral_metadata_purge_interval",
                          "ep_ephemeral_metadata_purge_stale_chunk_duration",

                          "vb_active_auto_delete_count",
                          "vb_active_ht_tombstone_purged_count",
                          "vb_active_seqlist_count",
                          "vb_active_seqlist_deleted_count",
                          "vb_active_seqlist_purged_count",
                          "vb_active_seqlist_read_range_count",
                          "vb_active_seqlist_stale_count",
                          "vb_active_seqlist_stale_value_bytes",
                          "vb_active_seqlist_stale_metadata_bytes",

                          "vb_replica_auto_delete_count",
                          "vb_replica_ht_tombstone_purged_count",
                          "vb_replica_seqlist_count",
                          "vb_replica_seqlist_deleted_count",
                          "vb_replica_seqlist_purged_count",
                          "vb_replica_seqlist_read_range_count",
                          "vb_replica_seqlist_stale_count",
                          "vb_replica_seqlist_stale_value_bytes",
                          "vb_replica_seqlist_stale_metadata_bytes",

                          "vb_pending_auto_delete_count",
                          "vb_pending_ht_tombstone_purged_count",
                          "vb_pending_seqlist_count",
                          "vb_pending_seqlist_deleted_count",
                          "vb_pending_seqlist_purged_count",
                          "vb_pending_seqlist_read_range_count",
                          "vb_pending_seqlist_stale_count",
                          "vb_pending_seqlist_stale_value_bytes",
                          "vb_pending_seqlist_stale_metadata_bytes"});

        auto& vb_details = statsKeys.at("vbucket-details 0");
        vb_details.insert(vb_details.end(),
                          {"vb_0:auto_delete_count",
                           "vb_0:ht_tombstone_purged_count",
                           "vb_0:seqlist_count",
                           "vb_0:seqlist_deleted_count",
                           "vb_0:seqlist_high_seqno",
                           "vb_0:seqlist_highest_deduped_seqno",
                           "vb_0:seqlist_purged_count",
                           "vb_0:seqlist_range_read_begin",
                           "vb_0:seqlist_range_read_count",
                           "vb_0:seqlist_range_read_end",
                           "vb_0:seqlist_stale_count",
                           "vb_0:seqlist_stale_metadata_bytes",
                           "vb_0:seqlist_stale_value_bytes"});

        auto& config_stats = statsKeys.at("config");
        config_stats.insert(
                config_stats.end(),
                {"ep_ephemeral_full_policy",
                 "ep_ephemeral_metadata_mark_stale_chunk_duration",
                 "ep_ephemeral_metadata_purge_age",
                 "ep_ephemeral_metadata_purge_interval",
                 "ep_ephemeral_metadata_purge_stale_chunk_duration"});
    }

    // In addition to the exact stat keys above, we also use regex patterns
    // for variable keys:
    std::map<std::string, std::vector<std::regex> > statsPatterns{
            {"hash", {std::regex{"vb_0:histo_\\d+,\\d+"}}},
            {"kvtimings",
             {std::regex{"ro_[0-3]:readTime_\\d+,\\d+"},
              std::regex{"ro_[0-3]:readSize_\\d+,\\d+"},
              std::regex{"rw_[0-3]:readTime_\\d+,\\d+"},
              std::regex{"rw_[0-3]:readSize_\\d+,\\d+"}}}};

    bool error = false;
    for (auto& entry : statsKeys) {
        // Fetch the statistics for each group.
        vals.clear();
        checkeq(ENGINE_SUCCESS,
                get_stats(h,
                          {entry.first.empty() ? nullptr : entry.first.data(),
                           entry.first.size()},
                          {},
                          add_stats),
                ("Failed to get stats: "s + entry.first).c_str());

        // Extract the keys from the fetched stats, and sort them.
        std::vector<std::string> actual;
        std::transform(
                vals.begin(),
                vals.end(),
                std::back_inserter(actual),
                [](const statistic_map::value_type& v) { return v.first; });

        // Also sort the expected keys (required for set_difference).
        auto& expected = entry.second;
        std::sort(expected.begin(), expected.end());

        // (A) Find any missing stats - those expected (in statsKeys) but not
        // found in actual.
        std::vector<std::string> missing;
        std::set_difference(expected.begin(),
                            expected.end(),
                            actual.begin(),
                            actual.end(),
                            std::inserter(missing, missing.begin()));

        for (const auto& key : missing) {
            error = true;
            fprintf(stderr,
                    "Missing stat:  %s from stat group %s\n",
                    key.c_str(),
                    entry.first.c_str());
        }

        // (B) Find any extra stats - those in actual which are not in expected.
        std::vector<std::string> extra;
        std::set_difference(actual.begin(),
                            actual.end(),
                            expected.begin(),
                            expected.end(),
                            std::inserter(extra, extra.begin()));

        for (const auto& key : extra) {
            // We have extra key(s) which don't exactly match `expected`; see if
            // there's a regex which matches before
            // reporting an error.
            bool matched = false;
            const auto& group = entry.first;
            const auto patterns = statsPatterns.find(group);
            if (patterns != statsPatterns.end()) {
                // We have regex(s), see if any match.
                for (const auto& pattern : patterns->second) {
                    if (std::regex_match(key, pattern)) {
                        matched = true;
                        break;
                    }
                }
            }
            if (!matched) {
                error = true;
                fprintf(stderr,
                        "Unexpected stat: %s from stat group %s\n",
                        key.c_str(),
                        entry.first.c_str());
            }
        }
    }

    if (error) {
        abort_msg("missing stats", "stats error", __FILE__, __LINE__);
    }

    return SUCCESS;
}

// Regression test the stats calls that they don't blow the snprintf
// buffers. All of the tests in this batch make sure that some of the stats
// exists (the server may return more)
static enum test_result test_mb19687_variable(EngineIface* h) {
    // all of these should be const, but g++ seems to have problems with that
    std::map<std::string, std::vector<std::string> > statsKeys{
            {"dispatcher", {}}, // Depends on how how long the dispatcher ran..
            {"key mykey",
             {"key_cas",
              "key_exptime",
              "key_flags",
              "key_is_dirty",
              "key_vb_state"}},

            // These stat groups return histograms so we can't guess the
            // key names...
            {"timings", {}},
            {"scheduler", {}},
            {"runtimes", {}},
            {"kvtimings", {}},
    };

    if (isWarmupEnabled(h)) {
        statsKeys.insert( { "warmup", { "ep_warmup",
                                        "ep_warmup_state",
                                        "ep_warmup_thread",
                                        "ep_warmup_key_count",
                                        "ep_warmup_value_count",
                                        "ep_warmup_dups",
                                        "ep_warmup_oom",
                                        "ep_warmup_min_memory_threshold",
                                        "ep_warmup_min_item_threshold",
                                        "ep_warmup_estimated_key_count",
                                        "ep_warmup_estimated_value_count" } });
    }

    if (isPersistentBucket(h)) {
        statsKeys.insert( { "vkey mykey", { "key_cas",
                                            "key_exptime",
                                            "key_flags",
                                            "key_is_dirty",
                                            "key_valid",
                                            "key_vb_state" } });
    }

    item_info info;
    memset(&info, 0, sizeof(info));

    checkeq(ENGINE_SUCCESS,
            store(h, nullptr, OPERATION_ADD, "mykey", "data1"),
            "Failed to store an item");

    bool error = false;
    for (const auto& entry : statsKeys) {
        vals.clear();
        checkeq(ENGINE_SUCCESS,
                get_stats(h,
                          {entry.first.data(), entry.first.size()},
                          {},
                          add_stats),
                ("Failed to get stats: "s + entry.first).c_str());

        // Verify that the stats we expected is there..
        for (const auto& key : entry.second) {
            auto iter = vals.find(key);
            if (iter == vals.end()) {
                error = true;
                fprintf(stderr, "Missing stat:  %s from stat group %s\n",
                        key.c_str(),
                        entry.first.c_str());
            }
        }
    }

    if (error) {
        abort_msg("missing stats", "stats error", __FILE__, __LINE__);
    }

    return SUCCESS;
}

static enum test_result test_mb20697(EngineIface* h) {
    checkeq(ENGINE_SUCCESS,
            get_stats(h, {}, {}, add_stats),
            "Failed to get stats.");

    std::string dbname = vals["ep_dbname"];

    // Make the couchstore files in the db directory unwritable.
    CouchstoreFileAccessGuard makeCouchstoreFileReadOnly(dbname);

    checkeq(ENGINE_SUCCESS,
            store(h, nullptr, OPERATION_SET, "key", "somevalue"),
            "store should have succeeded");

    /* Ensure that this results in commit failure and the stat gets incremented */
    wait_for_stat_change(h, "ep_item_commit_failed", 0);

    return SUCCESS;
}

/* Check if vbucket reject ops are incremented on persistence failure */
static enum test_result test_mb20744_check_incr_reject_ops(EngineIface* h) {
    std::string dbname = get_dbname(testHarness->get_current_testcase()->cfg);
    std::string filename = dbname + cb::io::DirectorySeparator + "0.couch.1";

    /* corrupt the couchstore file */
    FILE *fp = fopen(filename.c_str(), "wb");

    if (fp == nullptr) {
        return FAIL;
    }

    char buf[2048];
    memset(buf, 'x', sizeof(buf));

    size_t numBytes = fwrite(buf, sizeof(char), sizeof(buf), fp);

    fflush(fp);

    checkeq(size_t{2048}, numBytes, "Bytes written should be equal to 2048");

    checkeq(ENGINE_SUCCESS,
            store(h, nullptr, OPERATION_SET, "key", "somevalue"),
            "store should have succeeded");

    wait_for_stat_change(h, "vb_active_ops_reject", 0);

    checkne(0,
            get_int_stat(h, "vb_0:ops_reject", "vbucket-details 0"),
            "Expected rejected ops to not be 0");

    fclose(fp);

    rmdb(filename.c_str());

    cb::io::mkdirp(dbname);

    return SUCCESS;
}

static enum test_result test_mb20943_complete_pending_ops_on_vbucket_delete(
        EngineIface* h) {
    const void* cookie = testHarness->create_cookie(h);
    bool  ready = false;
    std::mutex m;
    std::condition_variable cv;

    check(set_vbucket_state(h, Vbid(1), vbucket_state_pending),
          "Failed to set vbucket state.");
    testHarness->set_ewouldblock_handling(cookie, false);

    checkeq(cb::engine_errc::would_block,
            get(h, cookie, "key", Vbid(1)).first,
            "Expected EWOULDBLOCK.");

    // Create a thread that will wait for the cookie notify.
    std::thread notify_waiter{[&cv, &ready, &m, &cookie](){
        {
            std::lock_guard<std::mutex> lk(m);
            testHarness->lock_cookie(cookie);
            ready = true;
        }
        // Once we have locked the cookie we can allow the main thread to
        // continue.
        cv.notify_one();
        testHarness->waitfor_cookie(cookie);
        testHarness->unlock_cookie(cookie);

    }};

    std::unique_lock<std::mutex> lk(m);
    // Wait until spawned thread has locked the cookie.
    cv.wait(lk, [&ready]{return ready;});
    lk.unlock();
    checkeq(ENGINE_SUCCESS, vbucketDelete(h, Vbid(1)), "Expected success");
    // Wait for the thread to finish, which will occur when the thread has been
    // notified.
    notify_waiter.join();

    // vbucket no longer exists and therefore should return not my vbucket.
    checkeq(cb::engine_errc::not_my_vbucket,
            get(h, cookie, "key", Vbid(1)).first,
            "Expected NOT MY VBUCKET.");
    testHarness->destroy_cookie(cookie);
    return SUCCESS;
}

/* This test case checks the purge seqno validity when no items are actually
   purged in a compaction call */
static enum test_result test_vbucket_compact_no_purge(EngineIface* h) {
    const int num_items = 2;
    const char* key[num_items] = {"k1", "k2"};
    const char* value = "somevalue";

    /* Write 2 keys */
    for (int count = 0; count < num_items; count++){
        checkeq(ENGINE_SUCCESS,
                store(h, nullptr, OPERATION_SET, key[count], value),
                "Error setting.");
    }

    /* Delete one key */
    checkeq(ENGINE_SUCCESS,
            del(h, key[0], 0, Vbid(0)),
            "Failed remove with value.");

    /* Store a dummy item since we do not purge the item with highest seqno */
    checkeq(ENGINE_SUCCESS,
            store(h, nullptr, OPERATION_SET, "dummy_key", value),
            "Error setting.");
    wait_for_flusher_to_settle(h);

    /* Compact once */
    int exp_purge_seqno =
            get_int_stat(h, "vb_0:high_seqno", "vbucket-seqno") - 1;
    compact_db(h,
               Vbid(0),
               Vbid(2),
               get_int_stat(h, "vb_0:high_seqno", "vbucket-seqno"),
               1,
               1);
    wait_for_stat_to_be(h, "ep_pending_compactions", 0);
    checkeq(exp_purge_seqno,
            get_int_stat(h, "vb_0:purge_seqno", "vbucket-seqno"),
            "purge_seqno didn't match expected value");

    /* Compact again, this time we don't expect to purge any items */
    compact_db(h,
               Vbid(0),
               Vbid(2),
               get_int_stat(h, "vb_0:high_seqno", "vbucket-seqno"),
               1,
               1);
    wait_for_stat_to_be(h, "ep_pending_compactions", 0);
    checkeq(exp_purge_seqno,
            get_int_stat(h, "vb_0:purge_seqno", "vbucket-seqno"),
            "purge_seqno didn't match expected value after another compaction");

    if (isWarmupEnabled(h)) {
        /* Reload the engine */
        testHarness->reload_engine(&h,

                                   testHarness->get_current_testcase()->cfg,
                                   true,
                                   false);

        wait_for_warmup_complete(h);

        /* Purge seqno should not change after reload */
        checkeq(exp_purge_seqno,
                get_int_stat(h, "vb_0:purge_seqno", "vbucket-seqno"),
                "purge_seqno didn't match expected value after reload");
    }
    return SUCCESS;
}

/**
 * Test that the DocumentState passed in get is properly handled
 */
static enum test_result test_mb23640(EngineIface* h) {
    const std::string key{"mb-23640"};
    const std::string value{"my value"};
    checkeq(cb::engine_errc::success,
            storeCasVb11(h,
                         nullptr,
                         OPERATION_SET,
                         key.c_str(),
                         value.data(),
                         value.size(),
                         0,
                         0,
                         Vbid(0),
                         0,
                         PROTOCOL_BINARY_RAW_BYTES,
                         DocumentState::Alive)
                    .first,
            "Unable to store item");

    // I should be able to get the key if I ask for anything which
    // includes Alive
    checkeq(cb::engine_errc::success,
            get(h, nullptr, key, Vbid(0), DocStateFilter::Alive).first,
            "Failed to get the document when specifying Alive");

    checkeq(cb::engine_errc::success,
            get(h, nullptr, key, Vbid(0), DocStateFilter::AliveOrDeleted).first,
            "Failed to get the document when specifying dead or alive");

    // ep-engine don't support fetching deleted only
    checkeq(cb::engine_errc::not_supported,
            get(h, nullptr, key, Vbid(0), DocStateFilter::Deleted).first,
            "AFAIK ep-engine don't support fetching only deleted items");

    // Delete the document
    checkeq(cb::engine_errc::success,
            storeCasVb11(h,
                         nullptr,
                         OPERATION_SET,
                         key.c_str(),
                         value.data(),
                         value.size(),
                         0,
                         0,
                         Vbid(0),
                         0,
                         PROTOCOL_BINARY_RAW_BYTES,
                         DocumentState::Deleted)
                    .first,
            "Unable to delete item");

    // I should be able to get the key if I ask for anything which
    // includes Deleted
    checkeq(cb::engine_errc::not_supported,
            get(h, nullptr, key, Vbid(0), DocStateFilter::Deleted).first,
            "AFAIK ep-engine don't support fetching only deleted items");

    checkeq(cb::engine_errc::success,
            get(h, nullptr, key, Vbid(0), DocStateFilter::AliveOrDeleted).first,
            "Failed to get the deleted document when specifying dead or alive");

    // It should _not_ be found if I ask for a deleted document
    checkeq(cb::engine_errc::no_such_key,
            get(h, nullptr, key, Vbid(0), DocStateFilter::Alive).first,
            "Expected the document to be gone");
    return SUCCESS;
}

// Test manifest //////////////////////////////////////////////////////////////

const char *default_dbname = "./ep_testsuite";

BaseTestCase testsuite_testcases[] = {
        // ep-engine specific functionality
        TestCase("expiry pager settings",
                 test_expiry_pager_settings,
                 test_setup,
                 teardown,
                 "exp_pager_enabled=false",
                 prepare,
                 cleanup),
        TestCase("expiry",
                 test_expiry,
                 test_setup,
                 teardown,
                 nullptr,
                 prepare_ep_bucket_skip_broken_under_rocks,
                 cleanup),
        TestCase("expiry with xattr",
                 test_expiry_with_xattr,
                 test_setup,
                 teardown,
                 "exp_pager_enabled=false",
                 prepare,
                 cleanup),
        TestCase("expiry_loader",
                 test_expiry_loader,
                 test_setup,
                 teardown,
                 nullptr,
                 prepare,
                 cleanup),
        TestCase("expiration on compaction",
                 test_expiration_on_compaction,
                 test_setup,
                 teardown,
                 "exp_pager_enabled=false",
                 /* TODO RDB: RocksDB doesn't expire items yet */
                 prepare_ep_bucket_skip_broken_under_rocks,
                 cleanup),
        TestCase("expiration on warmup",
                 test_expiration_on_warmup,
                 test_setup,
                 teardown,
                 "exp_pager_stime=1",
                 // TODO RDB: Needs the 'ep_expired_pager' stat
                 prepare_skip_broken_under_rocks,
                 cleanup),
        TestCase("expiry_duplicate_warmup",
                 test_bug3454,
                 test_setup,
                 teardown,
                 nullptr,
                 /* TODO RDB: ep_warmup_value_count is wrong */
                 prepare_skip_broken_under_rocks,
                 cleanup),
        TestCase("expiry_no_items_warmup",
                 test_bug3522,
                 test_setup,
                 teardown,
                 "exp_pager_stime=3",
                 prepare,
                 cleanup),
        TestCase("replica read",
                 test_get_replica,
                 test_setup,
                 teardown,
                 nullptr,
                 prepare,
                 cleanup),
        TestCase("replica read: invalid state - active",
                 test_get_replica_active_state,
                 test_setup,
                 teardown,
                 nullptr,
                 prepare,
                 cleanup),
        TestCase("replica read: invalid state - pending",
                 test_get_replica_pending_state,
                 test_setup,
                 teardown,
                 nullptr,
                 prepare,
                 cleanup),
        TestCase("replica read: invalid state - dead",
                 test_get_replica_dead_state,
                 test_setup,
                 teardown,
                 nullptr,
                 prepare,
                 cleanup),
        TestCase("replica read: invalid key",
                 test_get_replica_invalid_key,
                 test_setup,
                 teardown,
                 nullptr,
                 prepare,
                 cleanup),
        TestCase("test getr with evicted key",
                 test_get_replica_non_resident,
                 test_setup,
                 teardown,
                 nullptr,
                 prepare_ep_bucket,
                 cleanup),
        TestCase("test observe no data",
                 test_observe_no_data,
                 test_setup,
                 teardown,
                 nullptr,
                 prepare,
                 cleanup),
        TestCase("test observe single key",
                 test_observe_single_key,
                 test_setup,
                 teardown,
                 nullptr,
                 prepare,
                 cleanup),
        TestCase("test observe on temp item",
                 test_observe_temp_item,
                 test_setup,
                 teardown,
                 nullptr,
                 /* TODO RDB: curr_items not correct under Rocks */
                 prepare_skip_broken_under_rocks,
                 cleanup),
        TestCase("test observe multi key",
                 test_observe_multi_key,
                 test_setup,
                 teardown,
                 nullptr,
                 prepare,
                 cleanup),
        TestCase("test multiple observes",
                 test_multiple_observes,
                 test_setup,
                 teardown,
                 nullptr,
                 prepare,
                 cleanup),
        TestCase("test observe with not found",
                 test_observe_with_not_found,
                 test_setup,
                 teardown,
                 nullptr,
                 prepare,
                 cleanup),
        TestCase("test observe not my vbucket",
                 test_observe_errors,
                 test_setup,
                 teardown,
                 nullptr,
                 prepare,
                 cleanup),
        TestCase("test observe seqno basic tests",
                 test_observe_seqno_basic_tests,
                 test_setup,
                 teardown,
                 nullptr,
                 prepare,
                 cleanup),
        TestCase("test observe seqno failover",
                 test_observe_seqno_failover,
                 test_setup,
                 teardown,
                 nullptr,
                 prepare,
                 cleanup),
        TestCase("test observe seqno error",
                 test_observe_seqno_error,
                 test_setup,
                 teardown,
                 nullptr,
                 prepare,
                 cleanup),
        TestCase("test memory condition",
                 test_memory_condition,
                 test_setup,
                 teardown,
                 "max_size=2621440",
                 // TODO RDB: Depending on the configuration, RocksDB
                 // pre-allocates memory in its internal Arena before a DB is
                 // opened, in a way we do not fully control yet.
                 // That makes this test to fail depending on the size of the
                 // pre-allocation.
                 // TODO magma: similar issue for magma
                 prepare_ep_bucket_skip_broken_under_rocks_and_magma,
                 cleanup),
        TestCase("warmup conf",
                 test_warmup_conf,
                 test_setup,
                 teardown,
                 nullptr,
                 prepare,
                 cleanup),
        TestCase("itempager conf",
                 test_itempager_conf,
                 test_setup,
                 teardown,
                 nullptr,
                 prepare,
                 cleanup),
        // magma turns off bloom filters
        TestCase("bloomfilter conf",
                 test_bloomfilter_conf,
                 test_setup,
                 teardown,
                 nullptr,
                 prepare_skip_broken_under_magma,
                 cleanup),
        // magma turns off bloom filters
        TestCase("test bloomfilters",
                 test_bloomfilters,
                 test_setup,
                 teardown,
                 nullptr,
                 // TODO RDB: Fails in full eviction. Rockdb does not report
                 // the correct 'ep_bg_num_samples' stat
                 prepare_ep_bucket_skip_broken_under_rocks_and_magma,
                 cleanup),
        // magma turns off bloom filters
        TestCase("test bloomfilters with store apis",
                 test_bloomfilters_with_store_apis,
                 test_setup,
                 teardown,
                 nullptr,
                 prepare_ep_bucket_skip_broken_under_magma,
                 cleanup),
        // magma turns off bloom filters
        TestCase("test bloomfilters's in a delete+set scenario",
                 test_bloomfilter_delete_plus_set_scenario,
                 test_setup,
                 teardown,
                 nullptr,
                 prepare_ep_bucket_skip_broken_under_magma,
                 cleanup),
        TestCase("test datatype",
                 test_datatype,
                 test_setup,
                 teardown,
                 nullptr,
                 prepare,
                 cleanup),
        TestCase("test datatype with unknown command",
                 test_datatype_with_unknown_command,
                 test_setup,
                 teardown,
                 nullptr,
                 prepare,
                 cleanup),
        TestCase("test session cas validation",
                 test_session_cas_validation,
                 test_setup,
                 teardown,
                 nullptr,
                 prepare,
                 cleanup),
        TestCase("test access scanner settings",
                 test_access_scanner_settings,
                 test_setup,
                 teardown,
                 nullptr,
                 prepare,
                 cleanup),
        TestCase("test access scanner",
                 test_access_scanner,
                 test_setup,
                 teardown,
                 // Need to cap at <number of items written, so we create
                 // >1 checkpoint. Also given bucket quota is being
                 // constrained, also limit shards to 4 so amount of memory
                 // overhead is more or less constant.
                 "chk_max_items=500;"
                 "chk_remover_stime=1;"
                 "max_num_shards=4;"
                 "max_size=6291456",
                 // TODO RDB: This test requires full control and accurate
                 // tracking on how memory is allocated by the underlying
                 // store. We do not have that yet for RocksDB. Depending
                 // on the configuration, RocksDB pre-allocates default-size
                 // blocks of memory in the internal Arena.
                 // For this specific test, the problem is that we cannot store
                 // all the item we need (ENGINE_ENOMEM), and the
                 // 'vb_active_perc_mem_resident' stat never goes below the
                 // threshold we expect. Needs to resize 'max_size' to consider
                 // RocksDB pre-allocations.
                 // TODO magma: similar issue with magma
                 prepare_skip_broken_under_rocks_and_magma,
                 cleanup),
        TestCase("test set_param message",
                 test_set_param_message,
                 test_setup,
                 teardown,
                 "chk_remover_stime=1;max_size=6291456",
                 prepare,
                 cleanup),

        TestCase("test warmup oom",
                 test_warmup_oom,
                 test_setup,
                 teardown,
                 nullptr,
                 prepare_full_eviction,
                 cleanup),

        // Stats tests
        TestCase("item stats",
                 test_item_stats,
                 test_setup,
                 teardown,
                 nullptr,
                 /* TODO RDB: vBucket delete stat not correct */
                 prepare_skip_broken_under_rocks,
                 cleanup),
        TestCase("stats",
                 test_stats,
                 test_setup,
                 teardown,
                 nullptr,
                 prepare,
                 cleanup),
        TestCase("io stats",
                 test_io_stats,
                 test_setup,
                 teardown,
                 nullptr,
                 prepare_ep_bucket,
                 cleanup),
        TestCase("file stats",
                 test_vb_file_stats,
                 test_setup,
                 teardown,
                 nullptr,
                 /* TODO RDB: Needs stat:ep_db_data_size */
                 // magma does not support ep_db_data_size
                 prepare_ep_bucket_skip_broken_under_rocks_and_magma,
                 cleanup),
        TestCase("file stats post warmup",
                 test_vb_file_stats_after_warmup,
                 // magma does not support getFileStats
                 test_setup,
                 teardown,
                 nullptr,
                 prepare_skip_broken_under_magma,
                 cleanup),
        TestCase("bg stats",
                 test_bg_stats,
                 test_setup,
                 teardown,
                 nullptr,
                 prepare_ep_bucket,
                 cleanup),
        TestCase("bg meta stats",
                 test_bg_meta_stats,
                 test_setup,
                 teardown,
                 nullptr,
                 prepare_ep_bucket,
                 cleanup),
        TestCase("mem stats",
                 test_mem_stats,
                 test_setup,
                 teardown,
                 "chk_remover_stime=1;chk_period=60",
                 prepare,
                 cleanup),
        TestCase("stats key",
                 test_key_stats,
                 test_setup,
                 teardown,
                 nullptr,
                 prepare,
                 cleanup),
        TestCase("stats key EACCESS",
                 test_key_stats_eaccess,
                 test_setup,
                 teardown,
                 nullptr,
                 prepare,
                 cleanup),
        TestCase("stats vkey",
                 test_vkey_stats,
                 test_setup,
                 teardown,
                 "max_vbuckets=5;max_num_shards=4",
                 prepare_ep_bucket,
                 cleanup),
        TestCase("stats vkey callback tests",
                 test_stats_vkey_valid_field,
                 test_setup,
                 teardown,
                 nullptr,
                 prepare_ep_bucket,
                 cleanup),
        TestCase("warmup stats",
                 test_warmup_stats,
                 test_setup,
                 teardown,
                 nullptr,
                 // TODO RDB: RocksDB does not report the currect
                 // 'vb_X:num_items' stat
                 prepare_skip_broken_under_rocks,
                 cleanup),
        TestCase("warmup with threshold",
                 test_warmup_with_threshold,
                 test_setup,
                 teardown,
                 "warmup_min_items_threshold=1",
                 prepare,
                 cleanup),
        TestCase("seqno stats",
                 test_stats_seqno,
                 test_setup,
                 teardown,
                 nullptr,
                 prepare,
                 cleanup),
        TestCase("diskinfo stats",
                 test_stats_diskinfo,
                 test_setup,
                 teardown,
                 nullptr,
                 /* TODO RDB: DB file size is not reported correctly */
                 // magma does not support data or file size
                 prepare_ep_bucket_skip_broken_under_rocks_and_magma,
                 cleanup),
        TestCase("stats curr_items ADD SET",
                 test_curr_items_add_set,
                 test_setup,
                 teardown,
                 nullptr,
                 prepare,
                 cleanup),
        TestCase("stats curr_items DELETE",
                 test_curr_items_delete,
                 test_setup,
                 teardown,
                 nullptr,
                 /* TODO RDB: curr_items not correct under Rocks */
                 prepare_skip_broken_under_rocks,
                 cleanup),
        TestCase("stats curr_items vbucket_state_dead",
                 test_curr_items_dead,
                 test_setup,
                 teardown,
                 nullptr,
                 prepare,
                 cleanup),
        TestCase("startup token stat",
                 test_cbd_225,
                 test_setup,
                 teardown,
                 nullptr,
                 prepare,
                 cleanup),
        TestCase("ep workload stats",
                 test_workload_stats,
                 test_setup,
                 teardown,
                 "max_num_shards=5;max_threads=10",
                 prepare,
                 cleanup),
        TestCase("ep workload stats",
                 test_max_workload_stats,
                 test_setup,
                 teardown,
                 "max_num_shards=5;max_threads=14;num_auxio_threads=1;num_"
                 "nonio_threads=4",
                 prepare,
                 cleanup),
        TestCase("test ALL_KEYS api",
                 test_all_keys_api,
                 test_setup,
                 teardown,
                 nullptr,
                 /* TODO RDB: implement RocksDBKVStore::getAllKeys */
                 prepare_skip_broken_under_rocks,
                 cleanup),
        TestCase("test ALL_KEYS api during bucket creation",
                 test_all_keys_api_during_bucket_creation,
                 test_setup,
                 teardown,
                 nullptr,
                 prepare,
                 cleanup),
        TestCase("ep worker stats",
                 test_worker_stats,
                 test_setup,
                 teardown,
                 "max_num_workers=8;max_threads=8",
                 prepare,
                 cleanup),

        // eviction
        TestCase("value eviction",
                 test_value_eviction,
                 test_setup,
                 teardown,
                 nullptr,
                 prepare_ep_bucket,
                 cleanup),
        // duplicate items on disk
        TestCase("duplicate items on disk",
                 test_duplicate_items_disk,
                 test_setup,
                 teardown,
                 nullptr,
                 /* TODO RDB: evict_key expects "Evicted" but gets
                  * "Already evicted" - possibly caused by stats
                  */
                 prepare_skip_broken_under_rocks,
                 cleanup),
        // special non-Ascii keys
        TestCase("test special char keys",
                 test_specialKeys,
                 test_setup,
                 teardown,
                 nullptr,
                 prepare,
                 cleanup),
        TestCase("test binary keys",
                 test_binKeys,
                 test_setup,
                 teardown,
                 nullptr,
                 prepare,
                 cleanup),

        // restart tests
        TestCase("test restart",
                 test_restart,
                 test_setup,
                 teardown,
                 nullptr,
                 prepare,
                 cleanup),
        TestCase("set+get+restart+hit (bin)",
                 test_restart_bin_val,
                 test_setup,
                 teardown,
                 nullptr,
                 prepare,
                 cleanup),
        TestCase("test kill -9 bucket",
                 test_kill9_bucket,
                 test_setup,
                 teardown,
                 nullptr,
                 prepare,
                 cleanup),
        TestCase("test shutdown with force",
                 test_flush_shutdown_force,
                 test_setup,
                 teardown,
                 nullptr,
                 prepare,
                 cleanup),
        TestCase("test shutdown without force",
                 test_flush_shutdown_noforce,
                 test_setup,
                 teardown,
                 nullptr,
                 // TODO RDB: implement getItemCount
                 // (needs the 'curr_items' stat)
                 prepare_skip_broken_under_rocks,
                 cleanup),
        TestCase("test shutdown snapshot range",
                 test_shutdown_snapshot_range,
                 test_setup,
                 teardown,
                 "chk_remover_stime=1;chk_max_items=100",
                 prepare,
                 cleanup),

        // it takes 61+ second to finish the following test.
        // TestCase("continue warmup after loading access log",
        //         test_warmup_accesslog,
        //         test_setup, teardown,
        //         "warmup_min_items_threshold=75;alog_path=/tmp/epaccess.log;"
        //         "alog_task_time=0;alog_sleep_time=1",
        //         prepare, cleanup),

        // disk>RAM tests
        TestCase("disk>RAM golden path",
                 test_disk_gt_ram_golden,
                 test_setup,
                 teardown,
                 "chk_remover_stime=1;chk_period=60",
                 /* TODO RDB: ep_total_persisted not correct under Rocks */
                 prepare_ep_bucket_skip_broken_under_rocks,
                 cleanup),
        TestCase("disk>RAM paged-out rm",
                 test_disk_gt_ram_paged_rm,
                 test_setup,
                 teardown,
                 "chk_remover_stime=1;chk_period=60",
                 /* TODO RDB: ep_total_persisted not correct under Rocks */
                 prepare_ep_bucket_skip_broken_under_rocks,
                 cleanup),
        TestCase("disk>RAM update paged-out",
                 test_disk_gt_ram_update_paged_out,
                 test_setup,
                 teardown,
                 nullptr,
                 prepare_ep_bucket,
                 cleanup),
        TestCase("disk>RAM delete paged-out",
                 test_disk_gt_ram_delete_paged_out,
                 test_setup,
                 teardown,
                 nullptr,
                 prepare_ep_bucket,
                 cleanup),
        TestCase("disk>RAM set bgfetch race",
                 test_disk_gt_ram_set_race,
                 test_setup,
                 teardown,
                 nullptr,
                 prepare_ep_bucket,
                 cleanup,
                 true),
        TestCase("disk>RAM delete bgfetch race",
                 test_disk_gt_ram_rm_race,
                 test_setup,
                 teardown,
                 nullptr,
                 prepare_ep_bucket,
                 cleanup,
                 true),

        // vbucket negative tests
        TestCase("vbucket get (dead)",
                 test_wrong_vb_get,
                 test_setup,
                 teardown,
                 nullptr,
                 prepare,
                 cleanup),
        TestCase("vbucket get (pending)",
                 test_vb_get_pending,
                 test_setup,
                 teardown,
                 nullptr,
                 prepare,
                 cleanup),
        TestCase("vbucket get (replica)",
                 test_vb_get_replica,
                 test_setup,
                 teardown,
                 nullptr,
                 prepare,
                 cleanup),
        TestCase("vbucket set (dead)",
                 test_wrong_vb_set,
                 test_setup,
                 teardown,
                 nullptr,
                 prepare,
                 cleanup),
        TestCase("vbucket set (pending)",
                 test_vb_set_pending,
                 test_setup,
                 teardown,
                 nullptr,
                 prepare,
                 cleanup),
        TestCase("vbucket set (replica)",
                 test_vb_set_replica,
                 test_setup,
                 teardown,
                 nullptr,
                 prepare,
                 cleanup),
        TestCase("vbucket replace (dead)",
                 test_wrong_vb_replace,
                 test_setup,
                 teardown,
                 nullptr,
                 prepare,
                 cleanup),
        TestCase("vbucket replace (pending)",
                 test_vb_replace_pending,
                 test_setup,
                 teardown,
                 nullptr,
                 prepare,
                 cleanup),
        TestCase("vbucket replace (replica)",
                 test_vb_replace_replica,
                 test_setup,
                 teardown,
                 nullptr,
                 prepare,
                 cleanup),
        TestCase("vbucket add (dead)",
                 test_wrong_vb_add,
                 test_setup,
                 teardown,
                 nullptr,
                 prepare,
                 cleanup),
        TestCase("vbucket add (pending)",
                 test_vb_add_pending,
                 test_setup,
                 teardown,
                 nullptr,
                 prepare,
                 cleanup),
        TestCase("vbucket add (replica)",
                 test_vb_add_replica,
                 test_setup,
                 teardown,
                 nullptr,
                 prepare,
                 cleanup),
        TestCase("vbucket cas (dead)",
                 test_wrong_vb_cas,
                 test_setup,
                 teardown,
                 nullptr,
                 prepare,
                 cleanup),
        TestCase("vbucket cas (pending)",
                 test_vb_cas_pending,
                 test_setup,
                 teardown,
                 nullptr,
                 prepare,
                 cleanup),
        TestCase("vbucket cas (replica)",
                 test_vb_cas_replica,
                 test_setup,
                 teardown,
                 nullptr,
                 prepare,
                 cleanup),
        TestCase("vbucket del (dead)",
                 test_wrong_vb_del,
                 test_setup,
                 teardown,
                 nullptr,
                 prepare,
                 cleanup),
        TestCase("vbucket del (pending)",
                 test_vb_del_pending,
                 test_setup,
                 teardown,
                 nullptr,
                 prepare,
                 cleanup),
        TestCase("vbucket del (replica)",
                 test_vb_del_replica,
                 test_setup,
                 teardown,
                 nullptr,
                 prepare,
                 cleanup),
        TestCase("test vbucket get",
                 test_vbucket_get,
                 test_setup,
                 teardown,
                 nullptr,
                 prepare,
                 cleanup),
        TestCase("test vbucket get missing",
                 test_vbucket_get_miss,
                 test_setup,
                 teardown,
                 nullptr,
                 prepare,
                 cleanup),
        TestCase("test vbucket create",
                 test_vbucket_create,
                 test_setup,
                 teardown,
                 nullptr,
                 prepare,
                 cleanup),
        TestCase("test vbucket compact",
                 test_vbucket_compact,
                 test_setup,
                 teardown,
                 nullptr,
                 /* In ephemeral buckets we don't do compaction. We have
                    module test 'EphTombstoneTest' to test tombstone purging */
                 // TODO RDB: Needs RocksDBKVStore to implement manual
                 // compaction and item expiration on compaction.
                 prepare_ep_bucket_skip_broken_under_rocks,
                 cleanup),
        TestCase("test compaction config",
                 test_compaction_config,
                 test_setup,
                 teardown,
                 nullptr,
                 prepare,
                 cleanup),
        TestCase("test multiple vb compactions",
                 test_multiple_vb_compactions,
                 test_setup,
                 teardown,
                 nullptr,
                 // MB-36219: Test intermittently fails under Magma.
                 prepare_ep_bucket_skip_broken_under_magma,
                 cleanup),
        TestCase("test multiple vb compactions with workload",
                 test_multi_vb_compactions_with_workload,
                 test_setup,
                 teardown,
                 nullptr,
                 prepare,
                 cleanup),
        TestCase("test async vbucket destroy",
                 test_async_vbucket_destroy,
                 test_setup,
                 teardown,
                 nullptr,
                 prepare,
                 cleanup),
        TestCase("test sync vbucket destroy",
                 test_sync_vbucket_destroy,
                 test_setup,
                 teardown,
                 nullptr,
                 prepare,
                 cleanup),
        TestCase("test async vbucket destroy (multitable)",
                 test_async_vbucket_destroy,
                 test_setup,
                 teardown,
                 "max_vbuckets=16;max_num_shards=4;ht_size=7;ht_locks=3",
                 prepare,
                 cleanup),
        TestCase("test sync vbucket destroy (multitable)",
                 test_sync_vbucket_destroy,
                 test_setup,
                 teardown,
                 "max_vbuckets=16;max_num_shards=4;ht_size=7;ht_locks=3",
                 prepare,
                 cleanup),
        TestCase("test vbucket destroy stats",
                 test_vbucket_destroy_stats,
                 test_setup,
                 teardown,
                 "chk_remover_stime=1;"
                 "chk_period=60;"
                 "chk_expel_enabled=false;",
                 /* Checkpoint expelling needs to be disabled for this test
                  * because the test checks for items being removed by
                  * monitoring the ep_items_rm_from_checkpoints stat.  If the
                  * items have already been expelled the stat will not change.
                  */
                 prepare_ep_bucket,
                 cleanup),
        TestCase("test async vbucket destroy restart",
                 test_async_vbucket_destroy_restart,
                 test_setup,
                 teardown,
                 nullptr,
                 prepare,
                 cleanup),
        TestCase("test sync vbucket destroy restart",
                 test_sync_vbucket_destroy_restart,
                 test_setup,
                 teardown,
                 nullptr,
                 prepare,
                 cleanup),
        TestCase("test takeover stats race with vbucket create (DCP)",
                 test_takeover_stats_race_with_vb_create_DCP,
                 test_setup,
                 teardown,
                 nullptr,
                 prepare,
                 cleanup),
        TestCase("test num persisted deletes (takeover stats)",
                 test_takeover_stats_num_persisted_deletes,
                 test_setup,
                 teardown,
                 nullptr,
                 // TODO RDB: Implement RocksDBKVStore::getNumPersistedDeletes
                 // TODO magma: need to add support for persisted deletes
                 prepare_skip_broken_under_rocks_and_magma,
                 cleanup),

        // stats uuid
        TestCase("test stats uuid",
                 test_uuid_stats,
                 test_setup,
                 teardown,
                 "uuid=foobar",
                 prepare,
                 cleanup),

        // revision id's
        TestCase("revision sequence numbers",
                 test_revid,
                 test_setup,
                 teardown,
                 nullptr,
                 prepare,
                 cleanup),
        TestCase("mb-4314",
                 test_regression_mb4314,
                 test_setup,
                 teardown,
                 nullptr,
                 prepare,
                 cleanup),
        TestCase("mb-3466",
                 test_mb3466,
                 test_setup,
                 teardown,
                 nullptr,
                 prepare,
                 cleanup),

        // Data traffic control tests
        TestCase("control data traffic",
                 test_control_data_traffic,
                 test_setup,
                 teardown,
                 nullptr,
                 prepare,
                 cleanup),

        // Transaction tests
        TestCase("multiple transactions",
                 test_multiple_transactions,
                 test_setup,
                 teardown,
                 nullptr,
                 prepare_ep_bucket,
                 cleanup),

        // Returning meta tests
        TestCase("test set ret meta",
                 test_set_ret_meta,
                 test_setup,
                 teardown,
                 nullptr,
                 prepare,
                 cleanup),
        TestCase("test set ret meta error",
                 test_set_ret_meta_error,
                 test_setup,
                 teardown,
                 nullptr,
                 prepare,
                 cleanup),
        TestCase("test add ret meta",
                 test_add_ret_meta,
                 test_setup,
                 teardown,
                 nullptr,
                 prepare,
                 cleanup),
        TestCase("test add ret meta error",
                 test_add_ret_meta_error,
                 test_setup,
                 teardown,
                 nullptr,
                 prepare,
                 cleanup),
        TestCase("test del ret meta",
                 test_del_ret_meta,
                 test_setup,
                 teardown,
                 nullptr,
                 prepare,
                 cleanup),
        TestCase("test del ret meta error",
                 test_del_ret_meta_error,
                 test_setup,
                 teardown,
                 nullptr,
                 prepare,
                 cleanup),

        TestCase("test set with item_eviction",
                 test_set_with_item_eviction,
                 test_setup,
                 teardown,
                 nullptr,
                 prepare_full_eviction,
                 cleanup),
        TestCase("test set_with_meta with item_eviction",
                 test_setWithMeta_with_item_eviction,
                 test_setup,
                 teardown,
                 nullptr,
                 prepare_full_eviction,
                 cleanup),
        TestCase("test multiple set and del with meta with item_eviction",
                 test_multiple_set_delete_with_metas_full_eviction,
                 test_setup,
                 teardown,
                 nullptr,
                 // Skipping for MB-29182
                 prepare_full_eviction_skip_under_rocks,
                 cleanup),
        TestCase("test add with item_eviction",
                 test_add_with_item_eviction,
                 test_setup,
                 teardown,
                 nullptr,
                 prepare_full_eviction,
                 cleanup),
        TestCase("test replace with eviction",
                 test_replace_with_eviction,
                 test_setup,
                 teardown,
                 nullptr,
                 prepare_ep_bucket,
                 cleanup),
        TestCase("test replace with eviction (full)",
                 test_replace_with_eviction,
                 test_setup,
                 teardown,
                 nullptr,
                 prepare_full_eviction,
                 cleanup),
        TestCase("test get_and_touch with item_eviction",
                 test_gat_with_item_eviction,
                 test_setup,
                 teardown,
                 nullptr,
                 prepare_full_eviction,
                 cleanup),
        TestCase("test key_stats with item_eviction",
                 test_keyStats_with_item_eviction,
                 test_setup,
                 teardown,
                 nullptr,
                 prepare_full_eviction,
                 cleanup),
        TestCase("test del with item_eviction",
                 test_del_with_item_eviction,
                 test_setup,
                 teardown,
                 nullptr,
                 prepare_full_eviction,
                 cleanup),
        TestCase("test del_with_meta with item_eviction",
                 test_delWithMeta_with_item_eviction,
                 test_setup,
                 teardown,
                 nullptr,
                 prepare_full_eviction,
                 cleanup),
        TestCase("test observe with item_eviction",
                 test_observe_with_item_eviction,
                 test_setup,
                 teardown,
                 nullptr,
                 prepare_full_eviction,
                 cleanup),
        TestCase(
                "test expired item with item_eviction",
                test_expired_item_with_item_eviction,
                test_setup,
                teardown,
                nullptr,
                prepare_full_eviction_skip_under_rocks, // Skipping for MB-29182
                cleanup),
        TestCase("test get & delete on non existent items",
                 test_non_existent_get_and_delete,
                 test_setup,
                 teardown,
                 nullptr,
                 prepare_full_eviction,
                 cleanup),
        TestCase("test MB-16421",
                 test_mb16421,
                 test_setup,
                 teardown,
                 nullptr,
                 prepare_full_eviction,
                 cleanup),
        TestCase("test eviction with xattr",
                 test_eviction_with_xattr,
                 test_setup,
                 teardown,
                 "item_eviction_policy=full_eviction",
                 prepare,
                 cleanup),

        TestCase("test get random key",
                 test_get_random_key,
                 test_setup,
                 teardown,
                 nullptr,
                 prepare,
                 cleanup),

        TestCase("test failover log behavior",
                 test_failover_log_behavior,
                 test_setup,
                 teardown,
                 nullptr,
                 prepare,
                 cleanup),
        TestCase("test hlc cas",
                 test_hlc_cas,
                 test_setup,
                 teardown,
                 nullptr,
                 prepare,
                 cleanup),

        //@TODO RDB: Broken because rocksDB threads stick around after
        // bucket is destroyed and have persistent thread locals
        // MB-36494: Address sanitizer reports a use-after-free when
        // runnning with Magma
        TestCaseV2("multi_bucket set/get ",
                   test_multi_bucket_set_get,
                   nullptr,
                   teardown_v2,
                   nullptr,
                   prepare_ep_bucket_skip_broken_under_rocks_and_magma,
                   cleanup),

        TestCase("test_mb19635_upgrade_from_25x",
                 test_mb19635_upgrade_from_25x,
                 test_setup,
                 teardown,
                 nullptr,
                 // magma has no support for upgrades
                 prepare_skip_broken_under_magma,
                 cleanup),

        TestCase("test_MB-19687_fixed",
                 test_mb19687_fixed,
                 test_setup,
                 teardown,
                 // Set a fixed number of shards for stats checking.
                 "max_num_shards=4",
                 // TODO RDB: Needs to fix some missing/unexpected stats
                 // magma has no support for upgrades
                 prepare_skip_broken_under_rocks_and_magma,
                 cleanup),

        TestCase("test_MB-19687_variable",
                 test_mb19687_variable,
                 test_setup,
                 teardown,
                 nullptr,
                 prepare,
                 cleanup),
        TestCase("test vbucket compact no purge",
                 test_vbucket_compact_no_purge,
                 test_setup,
                 teardown,
                 nullptr,
                 /* In ephemeral buckets we don't do compaction. We have
                    module test 'EphTombstoneTest' to test tombstone purging */
                 // TODO RDB: Needs RocksDBKVStore to implement manual
                 // compaction and item expiration on compaction.
                 // TODO Magma: Disabled test while MB-37400 is open.
                 prepare_ep_bucket_skip_broken_under_rocks_and_magma,
                 cleanup),

        TestCase("test_MB-20697",
                 test_mb20697,
                 test_setup,
                 teardown,
                 nullptr,
                 // TODO RDB: Needs the 'ep_item_commit_failed' stat
                 // TODO magma: Need to add magma functionality similar
                 // to couchstore specific functionality used by test
                 prepare_ep_bucket_skip_broken_under_rocks_and_magma,
                 cleanup),
        TestCase("test_MB-test_mb20943_remove_pending_ops_on_vbucket_delete",
                 test_mb20943_complete_pending_ops_on_vbucket_delete,
                 test_setup,
                 teardown,
                 nullptr,
                 prepare,
                 cleanup),
        TestCase("test_mb20744_check_incr_reject_ops",
                 test_mb20744_check_incr_reject_ops,
                 test_setup,
                 teardown,
                 nullptr,
                 // TODO RDB: Needs the 'vb_active_ops_reject' stat
                 // TODO magma: Need to add magma functionality similar
                 // to couchstore specific functionality used by test
                 prepare_ep_bucket_skip_broken_under_rocks_and_magma,
                 cleanup),

        TestCase("test_MB-23640_get_document_of_any_state",
                 test_mb23640,
                 test_setup,
                 teardown,
                 nullptr,
                 prepare,
                 cleanup),

        TestCase("test MB-33919 past tombstone",
                 test_MB_33919,
                 test_setup,
                 teardown,
                 nullptr,
                 prepare,
                 cleanup),
        TestCase("test_MB34173_warmup",
                 test_MB34173_warmup,
                 test_setup,
                 teardown,
                 nullptr,
                 // TODO magma: Need to add magma functionality similar
                 // to couchstore specific functionality used by test
                 prepare_ep_bucket_skip_broken_under_rocks_and_magma,
                 cleanup),

<<<<<<< HEAD
        TestCase(
                nullptr, nullptr, nullptr, nullptr, nullptr, prepare, cleanup)};
=======
        TestCase("test_mb38031_upgrade_from_4x_via_5x_hop",
                 test_mb38031_upgrade_from_4x_via_5x_hop,
                 test_setup,
                 teardown,
                 nullptr,
                 // couchstore only issue - so skip magma and rocks
                 prepare_ep_bucket_skip_broken_under_rocks_and_magma,
                 cleanup),

        TestCase(NULL, NULL, NULL, NULL, NULL, prepare, cleanup)};
>>>>>>> 9601d0bb
<|MERGE_RESOLUTION|>--- conflicted
+++ resolved
@@ -6407,7 +6407,7 @@
             ss << "key_" << j;
             checkeq(ENGINE_SUCCESS,
                     store(h,
-                          NULL,
+                          nullptr,
                           OPERATION_SET,
                           ss.str().c_str(),
                           "data",
@@ -6429,11 +6429,8 @@
     force_vbstate_to_v5(dbname, 2, false, false);
 
     // Now shutdown engine force and restart to warmup
-    testHarness->reload_engine(&h,
-                               testHarness->engine_path,
-                               testHarness->get_current_testcase()->cfg,
-                               true,
-                               false);
+    testHarness->reload_engine(
+            &h, testHarness->get_current_testcase()->cfg, true, false);
 
     wait_for_warmup_complete(h);
 
@@ -9225,10 +9222,6 @@
                  prepare_ep_bucket_skip_broken_under_rocks_and_magma,
                  cleanup),
 
-<<<<<<< HEAD
-        TestCase(
-                nullptr, nullptr, nullptr, nullptr, nullptr, prepare, cleanup)};
-=======
         TestCase("test_mb38031_upgrade_from_4x_via_5x_hop",
                  test_mb38031_upgrade_from_4x_via_5x_hop,
                  test_setup,
@@ -9238,5 +9231,5 @@
                  prepare_ep_bucket_skip_broken_under_rocks_and_magma,
                  cleanup),
 
-        TestCase(NULL, NULL, NULL, NULL, NULL, prepare, cleanup)};
->>>>>>> 9601d0bb
+        TestCase(
+                nullptr, nullptr, nullptr, nullptr, nullptr, prepare, cleanup)};
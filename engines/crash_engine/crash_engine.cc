--- conflicted
+++ resolved
@@ -298,28 +298,10 @@
     return cb::engine::FeatureSet();
 }
 
-<<<<<<< HEAD
+cb::HlcTime CrashEngine::getVBucketHlcNow(Vbid vbucket) {
+    return cb::HlcTime();
+}
+
 unique_engine_ptr create_crash_engine_instance() {
     return unique_engine_ptr{new CrashEngine()};
-=======
-cb::HlcTime CrashEngine::getVBucketHlcNow(Vbid vbucket) {
-    return cb::HlcTime();
-}
-
-ENGINE_ERROR_CODE create_instance(GET_SERVER_API gsa, EngineIface** handle) {
-    CrashEngine* engine;
-
-    try {
-        engine = new CrashEngine();
-    } catch (std::bad_alloc&) {
-        return ENGINE_ENOMEM;
-    }
-
-    *handle = engine;
-    return ENGINE_SUCCESS;
-}
-
-void destroy_engine(){
-
->>>>>>> 94a8a830
 }